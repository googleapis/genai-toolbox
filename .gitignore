--- conflicted
+++ resolved
@@ -17,11 +17,7 @@
 
 # coverage
 .coverage
-<<<<<<< HEAD
-genai-toolbox
-=======
 
 # executable
 genai-toolbox
-toolbox
->>>>>>> d19cfc1e
+toolbox