# Copyright 2024 Google LLC
#
# Licensed under the Apache License, Version 2.0 (the "License");
# you may not use this file except in compliance with the License.
# You may obtain a copy of the License at
#
#     http://www.apache.org/licenses/LICENSE-2.0
#
# Unless required by applicable law or agreed to in writing, software
# distributed under the License is distributed on an "AS IS" BASIS,
# WITHOUT WARRANTIES OR CONDITIONS OF ANY KIND, either express or implied.
# See the License for the specific language governing permissions and
# limitations under the License.

import asyncio
from threading import Thread
from typing import Any, Awaitable, Callable, Optional, TypeVar, Union
<<<<<<< HEAD

from aiohttp import ClientSession
=======
>>>>>>> 65ecbfe1

from .async_client import AsyncToolboxClient
from .tools import ToolboxTool

T = TypeVar("T")


class ToolboxClient:
<<<<<<< HEAD
    __session: Optional[ClientSession] = None
    __loop: Optional[asyncio.AbstractEventLoop] = None
    __thread: Optional[Thread] = None

    def __init__(
        self,
        url: str,
=======
    def __init__(
        self,
        url: str,
        loop: Optional[asyncio.AbstractEventLoop] = None,
>>>>>>> 65ecbfe1
    ) -> None:
        """
        Initializes the ToolboxClient for the Toolbox service at the given URL.

        Args:
            url: The base URL of the Toolbox service.
        """
<<<<<<< HEAD

        # Running a loop in a background thread allows us to support async
        # methods from non-async environments.
        if ToolboxClient.__loop is None:
            loop = asyncio.new_event_loop()
            thread = Thread(target=loop.run_forever, daemon=True)
            thread.start()
            ToolboxClient.__thread = thread
            ToolboxClient.__loop = loop

        async def __start_session(url: str) -> None:
            # Use a default session if none is provided. This leverages connection
            # pooling for better performance by reusing a single session throughout
            # the application's lifetime.
            if ToolboxClient.__session is None:
                ToolboxClient.__session = ClientSession()

        coro = __start_session(url)

        assert ToolboxClient.__loop
        asyncio.run_coroutine_threadsafe(coro, ToolboxClient.__loop).result()

        self.__async_client = AsyncToolboxClient(url, ToolboxClient.__session)

    def __run_as_sync(self, coro: Awaitable[T]) -> T:
        """Run an async coroutine synchronously"""
        if not self.__loop:
            raise Exception(
                "Cannot call synchronous methods before the background loop is initialized."
            )
        return asyncio.run_coroutine_threadsafe(coro, self.__loop).result()

    async def __run_as_async(self, coro: Awaitable[T]) -> T:
        """Run an async coroutine asynchronously"""

        # If a loop has not been provided, attempt to run in current thread.
        if not self.__loop:
            return await coro

        # Otherwise, run in the background thread.
        return await asyncio.wrap_future(
            asyncio.run_coroutine_threadsafe(coro, self.__loop)
        )

=======
        if loop is None:
            loop = asyncio.new_event_loop()
            thread = Thread(target=loop.run_forever, daemon=True)
            thread.start()

        self.__loop = loop

        async def init_client():
            return AsyncToolboxClient(url, None)

        coro = init_client()

        self.__async_client = asyncio.run_coroutine_threadsafe(
            coro, self.__loop
        ).result()

    async def _run_as_async(self, coro: Awaitable[T]) -> T:
        """Run an async coroutine asynchronously"""
        # If a loop has not been provided, attempt to run in current thread
        if not self.__loop:
            return await coro
        # Otherwise, run in the background thread
        return await asyncio.wrap_future(
            asyncio.run_coroutine_threadsafe(coro, self.__loop)
        )

    def _run_as_sync(self, coro: Awaitable[T]) -> T:
        """Run an async coroutine synchronously"""
        if not self.__loop:
            raise Exception(
                "Engine was initialized without a background loop and cannot call sync methods."
            )
        return asyncio.run_coroutine_threadsafe(coro, self.__loop).result()

>>>>>>> 65ecbfe1
    async def aload_tool(
        self,
        tool_name: str,
        auth_tokens: dict[str, Callable[[], str]] = {},
        auth_headers: Optional[dict[str, Callable[[], str]]] = None,
        bound_params: dict[str, Union[Any, Callable[[], Any]]] = {},
        strict: bool = True,
    ) -> ToolboxTool:
        """
        Loads the tool with the given tool name from the Toolbox service.

        Args:
            tool_name: The name of the tool to load.
            auth_tokens: An optional mapping of authentication source names to
                functions that retrieve ID tokens.
            auth_headers: Deprecated. Use `auth_tokens` instead.
            bound_params: An optional mapping of parameter names to their
                bound values.
            strict: If True, raises a ValueError if any of the given bound
                parameters are missing from the schema or require
                authentication. If False, only issues a warning.

        Returns:
            A tool loaded from the Toolbox.
        """
<<<<<<< HEAD
        async_tool = await self.__run_as_async(
=======
        return await self._run_as_async(
>>>>>>> 65ecbfe1
            self.__async_client.aload_tool(
                tool_name, auth_tokens, auth_headers, bound_params, strict
            )
        )
<<<<<<< HEAD

        return ToolboxTool(async_tool, self.__loop, self.__thread)
=======
>>>>>>> 65ecbfe1

    async def aload_toolset(
        self,
        toolset_name: Optional[str] = None,
        auth_tokens: dict[str, Callable[[], str]] = {},
        auth_headers: Optional[dict[str, Callable[[], str]]] = None,
        bound_params: dict[str, Union[Any, Callable[[], Any]]] = {},
        strict: bool = True,
    ) -> list[ToolboxTool]:
        """
        Loads tools from the Toolbox service, optionally filtered by toolset
        name.

        Args:
            toolset_name: The name of the toolset to load. If not provided,
                all tools are loaded.
            auth_tokens: An optional mapping of authentication source names to
                functions that retrieve ID tokens.
            auth_headers: Deprecated. Use `auth_tokens` instead.
            bound_params: An optional mapping of parameter names to their
                bound values.
            strict: If True, raises a ValueError if any of the given bound
                parameters are missing from the schema or require
                authentication. If False, only issues a warning.

        Returns:
            A list of all tools loaded from the Toolbox.
        """
<<<<<<< HEAD
        async_tools = await self.__run_as_async(
=======
        return await self._run_as_async(
>>>>>>> 65ecbfe1
            self.__async_client.aload_toolset(
                toolset_name, auth_tokens, auth_headers, bound_params, strict
            )
        )

<<<<<<< HEAD
        tools: list[ToolboxTool] = []
        for async_tool in async_tools:
            tools.append(ToolboxTool(async_tool, self.__loop, self.__thread))
        return tools

=======
>>>>>>> 65ecbfe1
    def load_tool(
        self,
        tool_name: str,
        auth_tokens: dict[str, Callable[[], str]] = {},
        auth_headers: Optional[dict[str, Callable[[], str]]] = None,
        bound_params: dict[str, Union[Any, Callable[[], Any]]] = {},
        strict: bool = True,
    ) -> ToolboxTool:
        """
        Loads the tool with the given tool name from the Toolbox service.

        Args:
            tool_name: The name of the tool to load.
            auth_tokens: An optional mapping of authentication source names to
                functions that retrieve ID tokens.
            auth_headers: Deprecated. Use `auth_tokens` instead.
            bound_params: An optional mapping of parameter names to their
                bound values.
            strict: If True, raises a ValueError if any of the given bound
                parameters are missing from the schema or require
                authentication. If False, only issues a warning.

        Returns:
            A tool loaded from the Toolbox.
        """
<<<<<<< HEAD
        async_tool = self.__run_as_sync(
=======
        return self._run_as_sync(
>>>>>>> 65ecbfe1
            self.__async_client.aload_tool(
                tool_name, auth_tokens, auth_headers, bound_params, strict
            )
        )

<<<<<<< HEAD
        return ToolboxTool(async_tool, self.__loop, self.__thread)

=======
>>>>>>> 65ecbfe1
    def load_toolset(
        self,
        toolset_name: Optional[str] = None,
        auth_tokens: dict[str, Callable[[], str]] = {},
        auth_headers: Optional[dict[str, Callable[[], str]]] = None,
        bound_params: dict[str, Union[Any, Callable[[], Any]]] = {},
        strict: bool = True,
    ) -> list[ToolboxTool]:
        """
        Loads tools from the Toolbox service, optionally filtered by toolset
        name.

        Args:
            toolset_name: The name of the toolset to load. If not provided,
                all tools are loaded.
            auth_tokens: An optional mapping of authentication source names to
                functions that retrieve ID tokens.
            auth_headers: Deprecated. Use `auth_tokens` instead.
            bound_params: An optional mapping of parameter names to their
                bound values.
            strict: If True, raises a ValueError if any of the given bound
                parameters are missing from the schema or require
                authentication. If False, only issues a warning.

        Returns:
            A list of all tools loaded from the Toolbox.
        """
<<<<<<< HEAD
        async_tools = self.__run_as_sync(
            self.__async_client.aload_toolset(
                toolset_name, auth_tokens, auth_headers, bound_params, strict
            )
        )

        tools: list[ToolboxTool] = []
        for async_tool in async_tools:
            tools.append(ToolboxTool(async_tool, self.__loop, self.__thread))
        return tools
=======
        return self._run_as_sync(
            self.__async_client.aload_toolset(
                toolset_name, auth_tokens, auth_headers, bound_params, strict
            )
        )
>>>>>>> 65ecbfe1
<|MERGE_RESOLUTION|>--- conflicted
+++ resolved
@@ -15,11 +15,8 @@
 import asyncio
 from threading import Thread
 from typing import Any, Awaitable, Callable, Optional, TypeVar, Union
-<<<<<<< HEAD
 
 from aiohttp import ClientSession
-=======
->>>>>>> 65ecbfe1
 
 from .async_client import AsyncToolboxClient
 from .tools import ToolboxTool
@@ -28,7 +25,6 @@
 
 
 class ToolboxClient:
-<<<<<<< HEAD
     __session: Optional[ClientSession] = None
     __loop: Optional[asyncio.AbstractEventLoop] = None
     __thread: Optional[Thread] = None
@@ -36,12 +32,6 @@
     def __init__(
         self,
         url: str,
-=======
-    def __init__(
-        self,
-        url: str,
-        loop: Optional[asyncio.AbstractEventLoop] = None,
->>>>>>> 65ecbfe1
     ) -> None:
         """
         Initializes the ToolboxClient for the Toolbox service at the given URL.
@@ -49,7 +39,6 @@
         Args:
             url: The base URL of the Toolbox service.
         """
-<<<<<<< HEAD
 
         # Running a loop in a background thread allows us to support async
         # methods from non-async environments.
@@ -61,6 +50,7 @@
             ToolboxClient.__loop = loop
 
         async def __start_session(url: str) -> None:
+
             # Use a default session if none is provided. This leverages connection
             # pooling for better performance by reusing a single session throughout
             # the application's lifetime.
@@ -94,42 +84,6 @@
             asyncio.run_coroutine_threadsafe(coro, self.__loop)
         )
 
-=======
-        if loop is None:
-            loop = asyncio.new_event_loop()
-            thread = Thread(target=loop.run_forever, daemon=True)
-            thread.start()
-
-        self.__loop = loop
-
-        async def init_client():
-            return AsyncToolboxClient(url, None)
-
-        coro = init_client()
-
-        self.__async_client = asyncio.run_coroutine_threadsafe(
-            coro, self.__loop
-        ).result()
-
-    async def _run_as_async(self, coro: Awaitable[T]) -> T:
-        """Run an async coroutine asynchronously"""
-        # If a loop has not been provided, attempt to run in current thread
-        if not self.__loop:
-            return await coro
-        # Otherwise, run in the background thread
-        return await asyncio.wrap_future(
-            asyncio.run_coroutine_threadsafe(coro, self.__loop)
-        )
-
-    def _run_as_sync(self, coro: Awaitable[T]) -> T:
-        """Run an async coroutine synchronously"""
-        if not self.__loop:
-            raise Exception(
-                "Engine was initialized without a background loop and cannot call sync methods."
-            )
-        return asyncio.run_coroutine_threadsafe(coro, self.__loop).result()
-
->>>>>>> 65ecbfe1
     async def aload_tool(
         self,
         tool_name: str,
@@ -155,20 +109,13 @@
         Returns:
             A tool loaded from the Toolbox.
         """
-<<<<<<< HEAD
         async_tool = await self.__run_as_async(
-=======
-        return await self._run_as_async(
->>>>>>> 65ecbfe1
             self.__async_client.aload_tool(
                 tool_name, auth_tokens, auth_headers, bound_params, strict
             )
         )
-<<<<<<< HEAD
 
         return ToolboxTool(async_tool, self.__loop, self.__thread)
-=======
->>>>>>> 65ecbfe1
 
     async def aload_toolset(
         self,
@@ -197,24 +144,17 @@
         Returns:
             A list of all tools loaded from the Toolbox.
         """
-<<<<<<< HEAD
         async_tools = await self.__run_as_async(
-=======
-        return await self._run_as_async(
->>>>>>> 65ecbfe1
             self.__async_client.aload_toolset(
                 toolset_name, auth_tokens, auth_headers, bound_params, strict
             )
         )
 
-<<<<<<< HEAD
         tools: list[ToolboxTool] = []
         for async_tool in async_tools:
             tools.append(ToolboxTool(async_tool, self.__loop, self.__thread))
         return tools
 
-=======
->>>>>>> 65ecbfe1
     def load_tool(
         self,
         tool_name: str,
@@ -240,21 +180,14 @@
         Returns:
             A tool loaded from the Toolbox.
         """
-<<<<<<< HEAD
         async_tool = self.__run_as_sync(
-=======
-        return self._run_as_sync(
->>>>>>> 65ecbfe1
             self.__async_client.aload_tool(
                 tool_name, auth_tokens, auth_headers, bound_params, strict
             )
         )
 
-<<<<<<< HEAD
         return ToolboxTool(async_tool, self.__loop, self.__thread)
 
-=======
->>>>>>> 65ecbfe1
     def load_toolset(
         self,
         toolset_name: Optional[str] = None,
@@ -282,7 +215,6 @@
         Returns:
             A list of all tools loaded from the Toolbox.
         """
-<<<<<<< HEAD
         async_tools = self.__run_as_sync(
             self.__async_client.aload_toolset(
                 toolset_name, auth_tokens, auth_headers, bound_params, strict
@@ -292,11 +224,4 @@
         tools: list[ToolboxTool] = []
         for async_tool in async_tools:
             tools.append(ToolboxTool(async_tool, self.__loop, self.__thread))
-        return tools
-=======
-        return self._run_as_sync(
-            self.__async_client.aload_toolset(
-                toolset_name, auth_tokens, auth_headers, bound_params, strict
-            )
-        )
->>>>>>> 65ecbfe1
+        return tools