# Development

Below are the details to set up a development environment and run tests.

## Install
1. Clone the repository:
    ```bash
    git clone https://github.com/googleapis/genai-toolbox.git
    ```
1. Navigate to the SDK directory:
    ```bash
    cd genai-toolbox/sdks/llamaindex
    ```
1. Install the package in editable mode, so changes are reflected without
   reinstall:
    ```bash
<<<<<<< HEAD
    cd genai-toolbox/sdks/llamaindex
=======
    pip install -e .
>>>>>>> 099421c7
    ```
1. Make code changes and contribute to the SDK's development.
> [!TIP] Using `-e` option allows you to make changes to the SDK code and have
> those changes reflected immediately without reinstalling the package.

## Test
1. Navigate to the SDK directory:
    ```bash
    cd genai-toolbox/sdks/llamaindex
    ```
1. Install the SDK and test dependencies:
    ```bash
    pip install -e .[test]
    ```
1. Run tests and/or contribute to the SDK's development.

    ```bash
    pytest
    ```<|MERGE_RESOLUTION|>--- conflicted
+++ resolved
@@ -14,11 +14,7 @@
 1. Install the package in editable mode, so changes are reflected without
    reinstall:
     ```bash
-<<<<<<< HEAD
-    cd genai-toolbox/sdks/llamaindex
-=======
     pip install -e .
->>>>>>> 099421c7
     ```
 1. Make code changes and contribute to the SDK's development.
 > [!TIP] Using `-e` option allows you to make changes to the SDK code and have
