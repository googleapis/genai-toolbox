--- conflicted
+++ resolved
@@ -761,7 +761,6 @@
       env: OCEANBASE_USER
     - versionName: projects/$PROJECT_ID/secrets/oceanbase_pass/versions/latest
       env: OCEANBASE_PASSWORD
-<<<<<<< HEAD
     - versionName: projects/$PROJECT_ID/secrets/mindsdb_host/versions/latest
       env: MINDSDB_HOST
     - versionName: projects/$PROJECT_ID/secrets/mindsdb_user/versions/latest
@@ -772,16 +771,12 @@
       env: MINDSDB_MYSQL_USER
     - versionName: projects/$PROJECT_ID/secrets/mindsdb_mysql_pass/versions/latest
       env: MINDSDB_MYSQL_PASS
-    
-=======
     - versionName: projects/$PROJECT_ID/secrets/yugabytedb_host/versions/latest
       env: YUGABYTEDB_HOST
     - versionName: projects/$PROJECT_ID/secrets/yugabytedb_user/versions/latest
       env: YUGABYTEDB_USER
     - versionName: projects/$PROJECT_ID/secrets/yugabytedb_pass/versions/latest
       env: YUGABYTEDB_PASS
-
->>>>>>> 8ee3f381
 
 options:
   logging: CLOUD_LOGGING_ONLY
@@ -828,11 +823,8 @@
   _TRINO_SCHEMA: "default"
   _OCEANBASE_PORT: "2883"
   _OCEANBASE_DATABASE: "oceanbase"
-<<<<<<< HEAD
   _MINDSDB_PORT: "47335"
   _MINDSDB_DATABASE: "mindsdb_test"
-=======
   _YUGABYTEDB_DATABASE: "yugabyte"
   _YUGABYTEDB_PORT: "5433"
-  _YUGABYTEDB_LOADBALANCE: "false"
->>>>>>> 8ee3f381
+  _YUGABYTEDB_LOADBALANCE: "false"