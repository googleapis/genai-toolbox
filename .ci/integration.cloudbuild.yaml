--- conflicted
+++ resolved
@@ -553,46 +553,50 @@
           tidb \
           tidbsql tidbexecutesql
 
-<<<<<<< HEAD
   - id: "firebird"
-=======
-  - id: "trino"
->>>>>>> 8d6f3bbe
-    name: golang:1
-    waitFor: ["compile-test-binary"]
-    entrypoint: /bin/bash
-    env:
-      - "GOPATH=/gopath"
-<<<<<<< HEAD
+    name: golang:1
+    waitFor: ["compile-test-binary"]
+    entrypoint: /bin/bash
+    env:
+      - "GOPATH=/gopath"
       - "FIREBIRD_DATABASE=$_FIREBIRD_DATABASE_NAME"
       - "FIREBIRD_HOST=$_FIREBIRD_HOST"
       - "FIREBIRD_PORT=$_FIREBIRD_PORT"
       - "SERVICE_ACCOUNT_EMAIL=$SERVICE_ACCOUNT_EMAIL"
     secretEnv: ["CLIENT_ID", "FIREBIRD_USER", "FIREBIRD_PASS"]
-=======
+    volumes:
+      - name: "go"
+        path: "/gopath"
+    args:
+      - -c
+      - |
+        .ci/test_with_coverage.sh \
+          "Firebird" \
+          firebird \
+          firebirdsql firebirdexecutesql
+
+  - id: "trino"
+    name: golang:1
+    waitFor: ["compile-test-binary"]
+    entrypoint: /bin/bash
+    env:
+      - "GOPATH=/gopath"
       - "TRINO_HOST=$_TRINO_HOST"
       - "TRINO_PORT=$_TRINO_PORT"
       - "TRINO_CATALOG=$_TRINO_CATALOG"
       - "TRINO_SCHEMA=$_TRINO_SCHEMA"
       - "SERVICE_ACCOUNT_EMAIL=$SERVICE_ACCOUNT_EMAIL"
     secretEnv: ["CLIENT_ID", "TRINO_USER"]
->>>>>>> 8d6f3bbe
-    volumes:
-      - name: "go"
-        path: "/gopath"
-    args:
-      - -c
-      - |
-        .ci/test_with_coverage.sh \
-<<<<<<< HEAD
-          "Firebird" \
-          firebird \
-          firebirdsql firebirdexecutesql
-=======
+    volumes:
+      - name: "go"
+        path: "/gopath"
+    args:
+      - -c
+      - |
+        .ci/test_with_coverage.sh \
           "Trino" \
           trino \
           trinosql trinoexecutesql
->>>>>>> 8d6f3bbe
 
 availableSecrets:
   secretManager:
@@ -656,12 +660,10 @@
       env: TIDB_USER
     - versionName: projects/$PROJECT_ID/secrets/tidb_pass/versions/latest
       env: TIDB_PASS
-<<<<<<< HEAD
     - versionName: projects/$PROJECT_ID/secrets/firebird_user/versions/latest
       env: FIREBIRD_USER
     - versionName: projects/$PROJECT_ID/secrets/firebird_pass/versions/latest
       env: FIREBIRD_PASS
-=======
     - versionName: projects/$PROJECT_ID/secrets/trino_user/versions/latest
       env: TRINO_USER
     - versionName: projects/$PROJECT_ID/secrets/oceanbase_host/versions/latest
@@ -670,7 +672,6 @@
       env: OCEANBASE_USER
     - versionName: projects/$PROJECT_ID/secrets/oceanbase_pass/versions/latest
       env: OCEANBASE_PASSWORD
->>>>>>> 8d6f3bbe
 
 options:
   logging: CLOUD_LOGGING_ONLY
@@ -706,14 +707,11 @@
   _LOOKER_VERIFY_SSL: "true"
   _TIDB_HOST: 127.0.0.1
   _TIDB_PORT: "4000"
-<<<<<<< HEAD
   _FIREBIRD_HOST: 127.0.0.1
   _FIREBIRD_PORT: "3050"
-=======
   _TRINO_HOST: 127.0.0.1
   _TRINO_PORT: "8080"
   _TRINO_CATALOG: "memory"
   _TRINO_SCHEMA: "default"
   _OCEANBASE_PORT: "2883"
-  _OCEANBASE_DATABASE: "oceanbase"
->>>>>>> 8d6f3bbe
+  _OCEANBASE_DATABASE: "oceanbase"