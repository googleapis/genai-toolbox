# Copyright 2024 Google LLC
#
# Licensed under the Apache License, Version 2.0 (the "License");
# you may not use this file except in compliance with the License.
# You may obtain a copy of the License at
#
#      http://www.apache.org/licenses/LICENSE-2.0
#
# Unless required by applicable law or agreed to in writing, software
# distributed under the License is distributed on an "AS IS" BASIS,
# WITHOUT WARRANTIES OR CONDITIONS OF ANY KIND, either express or implied.
# See the License for the specific language governing permissions and
# limitations under the License.

steps:
  - id: "install-dependencies"
    name: golang:1
    waitFor: ["-"]
    env:
      - "GOPATH=/gopath"
    volumes:
      - name: "go"
        path: "/gopath"
    script: |
      go get -d ./...

  - id: "compile-test-binary"
    name: golang:1
    waitFor: ["install-dependencies"]
    env:
      - "GOPATH=/gopath"
    volumes:
      - name: "go"
        path: "/gopath"
    script: |
      go test -c -race -cover \
      -coverpkg=./internal/sources/...,./internal/tools/... ./tests/...
      chmod +x .ci/test_with_coverage.sh

  - id: "cloud-sql-pg"
    name: golang:1
    waitFor: ["compile-test-binary"]
    entrypoint: /bin/bash
    env:
      - "GOPATH=/gopath"
      - "CLOUD_SQL_POSTGRES_PROJECT=$PROJECT_ID"
      - "CLOUD_SQL_POSTGRES_INSTANCE=$_CLOUD_SQL_POSTGRES_INSTANCE"
      - "CLOUD_SQL_POSTGRES_DATABASE=$_DATABASE_NAME"
      - "CLOUD_SQL_POSTGRES_REGION=$_REGION"
      - "SERVICE_ACCOUNT_EMAIL=$SERVICE_ACCOUNT_EMAIL"
    secretEnv:
      ["CLOUD_SQL_POSTGRES_USER", "CLOUD_SQL_POSTGRES_PASS", "CLIENT_ID"]
    volumes:
      - name: "go"
        path: "/gopath"
    args:
      - -c
      - |
        .ci/test_with_coverage.sh \
          "Cloud SQL Postgres" \
          cloudsqlpg \
          postgressql \
          postgresexecutesql

  - id: "alloydb-pg"
    name: golang:1
    waitFor: ["compile-test-binary"]
    entrypoint: /bin/bash
    env:
      - "GOPATH=/gopath"
      - "ALLOYDB_POSTGRES_PROJECT=$PROJECT_ID"
      - "ALLOYDB_POSTGRES_CLUSTER=$_ALLOYDB_POSTGRES_CLUSTER"
      - "ALLOYDB_POSTGRES_INSTANCE=$_ALLOYDB_POSTGRES_INSTANCE"
      - "ALLOYDB_POSTGRES_DATABASE=$_DATABASE_NAME"
      - "ALLOYDB_POSTGRES_REGION=$_REGION"
      - "SERVICE_ACCOUNT_EMAIL=$SERVICE_ACCOUNT_EMAIL"
    secretEnv: ["ALLOYDB_POSTGRES_USER", "ALLOYDB_POSTGRES_PASS", "CLIENT_ID"]
    volumes:
      - name: "go"
        path: "/gopath"
    args:
      - -c
      - |
        .ci/test_with_coverage.sh \
          "AlloyDB Postgres" \
          alloydbpg \
          postgressql \
          postgresexecutesql

  - id: "alloydb-ai-nl"
    name: golang:1
    waitFor: ["compile-test-binary"]
    entrypoint: /bin/bash
    env:
      - "GOPATH=/gopath"
      - "ALLOYDB_AI_NL_PROJECT=$PROJECT_ID"
      - "ALLOYDB_AI_NL_CLUSTER=$_ALLOYDB_AI_NL_CLUSTER"
      - "ALLOYDB_AI_NL_INSTANCE=$_ALLOYDB_AI_NL_INSTANCE"
      - "ALLOYDB_AI_NL_DATABASE=$_DATABASE_NAME"
      - "ALLOYDB_AI_NL_REGION=$_REGION"
      - "SERVICE_ACCOUNT_EMAIL=$SERVICE_ACCOUNT_EMAIL"
    secretEnv: ["ALLOYDB_AI_NL_USER", "ALLOYDB_AI_NL_PASS", "CLIENT_ID"]
    volumes:
      - name: "go"
        path: "/gopath"
    args:
      - -c
      - |
        .ci/test_with_coverage.sh \
          "AlloyDB AI NL" \
          alloydbainl \
          alloydbainl

  - id: "bigtable"
    name: golang:1
    waitFor: ["compile-test-binary"]
    entrypoint: /bin/bash
    env:
      - "GOPATH=/gopath"
      - "BIGTABLE_PROJECT=$PROJECT_ID"
      - "BIGTABLE_INSTANCE=$_BIGTABLE_INSTANCE"
      - "SERVICE_ACCOUNT_EMAIL=$SERVICE_ACCOUNT_EMAIL"
    secretEnv: ["CLIENT_ID"]
    volumes:
      - name: "go"
        path: "/gopath"
    args:
      - -c
      - |
        .ci/test_with_coverage.sh \
          "Bigtable" \
          bigtable \
          bigtable

  - id: "bigquery"
    name: golang:1
    waitFor: ["compile-test-binary"]
    entrypoint: /bin/bash
    env:
      - "GOPATH=/gopath"
      - "BIGQUERY_PROJECT=$PROJECT_ID"
      - "SERVICE_ACCOUNT_EMAIL=$SERVICE_ACCOUNT_EMAIL"
    secretEnv: ["CLIENT_ID"]
    volumes:
      - name: "go"
        path: "/gopath"
    args:
      - -c
      - |
        .ci/test_with_coverage.sh \
          "BigQuery" \
          bigquery \
          bigquery

  - id: "dataplex"
    name: golang:1
    waitFor: ["compile-test-binary"]
    entrypoint: /bin/bash
    env:
      - "GOPATH=/gopath"
      - "DATAPLEX_PROJECT=$PROJECT_ID"
      - "SERVICE_ACCOUNT_EMAIL=$SERVICE_ACCOUNT_EMAIL"
    secretEnv: ["CLIENT_ID"]
    volumes:
      - name: "go"
        path: "/gopath"
    args:
      - -c
      - |
        .ci/test_with_coverage.sh \
          "Dataplex" \
          dataplex \
          dataplex

  - id: "postgres"
    name: golang:1
    waitFor: ["compile-test-binary"]
    entrypoint: /bin/bash
    env:
      - "GOPATH=/gopath"
      - "POSTGRES_DATABASE=$_DATABASE_NAME"
      - "POSTGRES_HOST=$_POSTGRES_HOST"
      - "POSTGRES_PORT=$_POSTGRES_PORT"
      - "SERVICE_ACCOUNT_EMAIL=$SERVICE_ACCOUNT_EMAIL"
    secretEnv: ["POSTGRES_USER", "POSTGRES_PASS", "CLIENT_ID"]
    volumes:
      - name: "go"
        path: "/gopath"
    args:
      - -c
      - |
        .ci/test_with_coverage.sh \
          "Postgres" \
          postgres \
          postgressql \
          postgresexecutesql

  - id: "spanner"
    name: golang:1
    waitFor: ["compile-test-binary"]
    entrypoint: /bin/bash
    env:
      - "GOPATH=/gopath"
      - "SPANNER_PROJECT=$PROJECT_ID"
      - "SPANNER_DATABASE=$_DATABASE_NAME"
      - "SPANNER_INSTANCE=$_SPANNER_INSTANCE"
      - "SERVICE_ACCOUNT_EMAIL=$SERVICE_ACCOUNT_EMAIL"
    secretEnv: ["CLIENT_ID"]
    volumes:
      - name: "go"
        path: "/gopath"
    args:
      - -c
      - |
        .ci/test_with_coverage.sh \
          "Spanner" \
          spanner \
          spanner

  - id: "neo4j"
    name: golang:1
    waitFor: ["compile-test-binary"]
    entrypoint: /bin/bash
    env:
      - "GOPATH=/gopath"
      - "NEO4J_DATABASE=$_NEO4J_DATABASE"
      - "NEO4J_URI=$_NEO4J_URI"
    secretEnv: ["NEO4J_USER", "NEO4J_PASS"]
    volumes:
      - name: "go"
        path: "/gopath"
    args:
      - -c
      - |
        .ci/test_with_coverage.sh \
          "Neo4j" \
          neo4j \
          neo4j

  - id: "cloud-sql-mssql"
    name: golang:1
    waitFor: ["compile-test-binary"]
    entrypoint: /bin/bash
    env:
      - "GOPATH=/gopath"
      - "CLOUD_SQL_MSSQL_PROJECT=$PROJECT_ID"
      - "CLOUD_SQL_MSSQL_INSTANCE=$_CLOUD_SQL_MSSQL_INSTANCE"
      - "CLOUD_SQL_MSSQL_IP=$_CLOUD_SQL_MSSQL_IP"
      - "CLOUD_SQL_MSSQL_DATABASE=$_DATABASE_NAME"
      - "CLOUD_SQL_MSSQL_REGION=$_REGION"
      - "SERVICE_ACCOUNT_EMAIL=$SERVICE_ACCOUNT_EMAIL"
    secretEnv: ["CLOUD_SQL_MSSQL_USER", "CLOUD_SQL_MSSQL_PASS", "CLIENT_ID"]
    volumes:
      - name: "go"
        path: "/gopath"
    args:
      - -c
      - |
        .ci/test_with_coverage.sh \
          "Cloud SQL MSSQL" \
          cloudsqlmssql \
          mssql

  - id: "cloud-sql-mysql"
    name: golang:1
    waitFor: ["compile-test-binary"]
    entrypoint: /bin/bash
    env:
      - "GOPATH=/gopath"
      - "CLOUD_SQL_MYSQL_PROJECT=$PROJECT_ID"
      - "CLOUD_SQL_MYSQL_INSTANCE=$_CLOUD_SQL_MYSQL_INSTANCE"
      - "CLOUD_SQL_MYSQL_DATABASE=$_DATABASE_NAME"
      - "CLOUD_SQL_MYSQL_REGION=$_REGION"
      - "SERVICE_ACCOUNT_EMAIL=$SERVICE_ACCOUNT_EMAIL"
    secretEnv: ["CLOUD_SQL_MYSQL_USER", "CLOUD_SQL_MYSQL_PASS", "CLIENT_ID"]
    volumes:
      - name: "go"
        path: "/gopath"
    args:
      - -c
      - |
        .ci/test_with_coverage.sh \
          "Cloud SQL MySQL" \
          cloudsqlmysql \
          mysql

  - id: "mysql"
    name: golang:1
    waitFor: ["compile-test-binary"]
    entrypoint: /bin/bash
    env:
      - "GOPATH=/gopath"
      - "MYSQL_DATABASE=$_DATABASE_NAME"
      - "MYSQL_HOST=$_MYSQL_HOST"
      - "MYSQL_PORT=$_MYSQL_PORT"
      - "SERVICE_ACCOUNT_EMAIL=$SERVICE_ACCOUNT_EMAIL"
    secretEnv: ["MYSQL_USER", "MYSQL_PASS", "CLIENT_ID"]
    volumes:
      - name: "go"
        path: "/gopath"
    args:
      - -c
      - |
        .ci/test_with_coverage.sh \
          "MySQL" \
          mysql \
          mysql

  - id: "mssql"
    name: golang:1
    waitFor: ["compile-test-binary"]
    entrypoint: /bin/bash
    env:
      - "GOPATH=/gopath"
      - "MSSQL_DATABASE=$_DATABASE_NAME"
      - "MSSQL_HOST=$_MSSQL_HOST"
      - "MSSQL_PORT=$_MSSQL_PORT"
      - "SERVICE_ACCOUNT_EMAIL=$SERVICE_ACCOUNT_EMAIL"
    secretEnv: ["MSSQL_USER", "MSSQL_PASS", "CLIENT_ID"]
    volumes:
      - name: "go"
        path: "/gopath"
    args:
      - -c
      - |
        .ci/test_with_coverage.sh \
          "MSSQL" \
          mssql \
          mssql

  - id: "dgraph"
    name: golang:1
    waitFor: ["compile-test-binary"]
    entrypoint: /bin/bash
    env:
      - "GOPATH=/gopath"
      - "DGRAPH_URL=$_DGRAPHURL"
    volumes:
      - name: "go"
        path: "/gopath"
    args:
      - -c
      - |
        .ci/test_with_coverage.sh \
          "Dgraph" \
          dgraph \
          dgraph

  - id: "http"
    name: golang:1
    waitFor: ["compile-test-binary"]
    entrypoint: /bin/bash
    env:
      - "GOPATH=/gopath"
    secretEnv: ["CLIENT_ID"]
    volumes:
      - name: "go"
        path: "/gopath"
    args:
      - -c
      - |
        .ci/test_with_coverage.sh \
          "HTTP" \
          http \
          http

  - id: "sqlite"
    name: golang:1
    waitFor: ["compile-test-binary"]
    entrypoint: /bin/bash
    env:
      - "GOPATH=/gopath"
      - "SERVICE_ACCOUNT_EMAIL=$SERVICE_ACCOUNT_EMAIL"
    volumes:
      - name: "go"
        path: "/gopath"
    secretEnv: ["CLIENT_ID"]
    args:
      - -c
      - |
        .ci/test_with_coverage.sh \
          "SQLite" \
          sqlite \
          sqlite

  - id: "couchbase"
    name: golang:1
    waitFor: ["compile-test-binary"]
    entrypoint: /bin/bash
    env:
      - "GOPATH=/gopath"
      - "COUCHBASE_SCOPE=$_COUCHBASE_SCOPE"
      - "COUCHBASE_BUCKET=$_COUCHBASE_BUCKET"
      - "SERVICE_ACCOUNT_EMAIL=$SERVICE_ACCOUNT_EMAIL"
    secretEnv:
      ["COUCHBASE_CONNECTION", "COUCHBASE_USER", "COUCHBASE_PASS", "CLIENT_ID"]
    volumes:
      - name: "go"
        path: "/gopath"
    args:
      - -c
      - |
        .ci/test_with_coverage.sh \
          "Couchbase" \
          couchbase \
          couchbase

  - id: "redis"
    name: golang:1
    waitFor: ["compile-test-binary"]
    entrypoint: /bin/bash
    env:
      - "GOPATH=/gopath"
      - "SERVICE_ACCOUNT_EMAIL=$SERVICE_ACCOUNT_EMAIL"
    secretEnv: ["REDIS_ADDRESS", "REDIS_PASS", "CLIENT_ID"]
    volumes:
      - name: "go"
        path: "/gopath"
    args:
      - -c
      - |
        .ci/test_with_coverage.sh \
          "Redis" \
          redis \
          redis

  - id: "valkey"
    name: golang:1
    waitFor: ["compile-test-binary"]
    entrypoint: /bin/bash
    env:
      - "GOPATH=/gopath"
      - "VALKEY_DATABASE=$_VALKEY_DATABASE"
      - "SERVICE_ACCOUNT_EMAIL=$SERVICE_ACCOUNT_EMAIL"
    secretEnv: ["VALKEY_ADDRESS", "CLIENT_ID"]
    volumes:
      - name: "go"
        path: "/gopath"
    args:
      - -c
      - |
        .ci/test_with_coverage.sh \
          "Valkey" \
          valkey \
          valkey

  - id: "oceanbase"
    name: golang:1
    waitFor: ["compile-test-binary"]
    entrypoint: /bin/bash
    env:
      - "GOPATH=/gopath"
      - "OCEANBASE_PORT=$_OCEANBASE_PORT"
      - "OCEANBASE_DATABASE=$_OCEANBASE_DATABASE"
      - "SERVICE_ACCOUNT_EMAIL=$SERVICE_ACCOUNT_EMAIL"
    secretEnv: ["CLIENT_ID", "OCEANBASE_HOST", "OCEANBASE_USER", "OCEANBASE_PASSWORD"]
    volumes:
      - name: "go"
        path: "/gopath"
    args:
      - -c
      - |
        .ci/test_with_coverage.sh \
          "OceanBase" \
          oceanbase \
          oceanbase
          
  - id: "firestore"
    name: golang:1
    waitFor: ["compile-test-binary"]
    entrypoint: /bin/bash
    env:
      - "GOPATH=/gopath"
      - "FIRESTORE_PROJECT=$PROJECT_ID"
      - "SERVICE_ACCOUNT_EMAIL=$SERVICE_ACCOUNT_EMAIL"
    secretEnv: ["CLIENT_ID"]
    volumes:
      - name: "go"
        path: "/gopath"
    args:
      - -c
      - |
        .ci/test_with_coverage.sh \
          "Firestore" \
          firestore \
          firestore

  - id: "looker"
    name: golang:1
    waitFor: ["compile-test-binary"]
    entrypoint: /bin/bash
    env:
      - "GOPATH=/gopath"
      - "FIRESTORE_PROJECT=$PROJECT_ID"
      - "SERVICE_ACCOUNT_EMAIL=$SERVICE_ACCOUNT_EMAIL"
      - "LOOKER_VERIFY_SSL=$_LOOKER_VERIFY_SSL"
    secretEnv:
      [
        "CLIENT_ID",
        "LOOKER_BASE_URL",
        "LOOKER_CLIENT_ID",
        "LOOKER_CLIENT_SECRET",
      ]
    volumes:
      - name: "go"
        path: "/gopath"
    args:
      - -c
      - |
        .ci/test_with_coverage.sh \
          "Looker" \
          looker \
          looker

  - id: "alloydbwaitforoperation"
    name: golang:1
    waitFor: ["compile-test-binary"]
    entrypoint: /bin/bash
    env:
      - "GOPATH=/gopath"
      - "API_KEY=$(gcloud auth print-access-token)"
    secretEnv: ["CLIENT_ID"]
    volumes:
      - name: "go"
        path: "/gopath"
    args:
      - -c
      - |
        .ci/test_with_coverage.sh \
          "Alloydb Wait for Operation" \
          utility \
          utility/alloydbwaitforoperation

  - id: "tidb"
    name: golang:1
    waitFor: ["compile-test-binary"]
    entrypoint: /bin/bash
    env:
      - "GOPATH=/gopath"
      - "TIDB_DATABASE=$_DATABASE_NAME"
      - "TIDB_HOST=$_TIDB_HOST"
      - "TIDB_PORT=$_TIDB_PORT"
      - "SERVICE_ACCOUNT_EMAIL=$SERVICE_ACCOUNT_EMAIL"
    secretEnv: ["CLIENT_ID", "TIDB_USER", "TIDB_PASS"]
    volumes:
      - name: "go"
        path: "/gopath"
    args:
      - -c
      - |
        .ci/test_with_coverage.sh \
          "TiDB" \
          tidb \
          tidbsql tidbexecutesql

<<<<<<< HEAD
  - id: "clickhouse"
    name : golang:1
=======
  - id: "firebird"
    name: golang:1
>>>>>>> 2a8ab521
    waitFor: ["compile-test-binary"]
    entrypoint: /bin/bash
    env:
      - "GOPATH=/gopath"
<<<<<<< HEAD
      - "CLICKHOUSE_DATABASE=$_CLICKHOUSE_DATABASE"
      - "CLICKHOUSE_PORT=$_CLICKHOUSE_PORT"
      - "CLICKHOUSE_PROTOCOL=$_CLICKHOUSE_PROTOCOL"
      - "SERVICE_ACCOUNT_EMAIL=$SERVICE_ACCOUNT_EMAIL"
    secretEnv: ["CLICKHOUSE_HOST", "CLICKHOUSE_USER", "CLICKHOUSE_PASSWORD", "CLIENT_ID"]
=======
      - "FIREBIRD_DATABASE=$_FIREBIRD_DATABASE_NAME"
      - "FIREBIRD_HOST=$_FIREBIRD_HOST"
      - "FIREBIRD_PORT=$_FIREBIRD_PORT"
      - "SERVICE_ACCOUNT_EMAIL=$SERVICE_ACCOUNT_EMAIL"
    secretEnv: ["CLIENT_ID", "FIREBIRD_USER", "FIREBIRD_PASS"]
>>>>>>> 2a8ab521
    volumes:
      - name: "go"
        path: "/gopath"
    args:
      - -c
      - |
        .ci/test_with_coverage.sh \
<<<<<<< HEAD
          "ClickHouse" \
          clickhouse \
          clickhouse
=======
          "Firebird" \
          firebird \
          firebirdsql firebirdexecutesql

  - id: "trino"
    name: golang:1
    waitFor: ["compile-test-binary"]
    entrypoint: /bin/bash
    env:
      - "GOPATH=/gopath"
      - "TRINO_HOST=$_TRINO_HOST"
      - "TRINO_PORT=$_TRINO_PORT"
      - "TRINO_CATALOG=$_TRINO_CATALOG"
      - "TRINO_SCHEMA=$_TRINO_SCHEMA"
      - "SERVICE_ACCOUNT_EMAIL=$SERVICE_ACCOUNT_EMAIL"
    secretEnv: ["CLIENT_ID", "TRINO_USER"]
    volumes:
      - name: "go"
        path: "/gopath"
    args:
      - -c
      - |
        .ci/test_with_coverage.sh \
          "Trino" \
          trino \
          trinosql trinoexecutesql
>>>>>>> 2a8ab521

availableSecrets:
  secretManager:
    - versionName: projects/$PROJECT_ID/secrets/cloud_sql_pg_user/versions/latest
      env: CLOUD_SQL_POSTGRES_USER
    - versionName: projects/$PROJECT_ID/secrets/cloud_sql_pg_pass/versions/latest
      env: CLOUD_SQL_POSTGRES_PASS
    - versionName: projects/$PROJECT_ID/secrets/alloydb_pg_user/versions/latest
      env: ALLOYDB_POSTGRES_USER
    - versionName: projects/$PROJECT_ID/secrets/alloydb_pg_pass/versions/latest
      env: ALLOYDB_POSTGRES_PASS
    - versionName: projects/$PROJECT_ID/secrets/alloydb_ai_nl_user/versions/latest
      env: ALLOYDB_AI_NL_USER
    - versionName: projects/$PROJECT_ID/secrets/alloydb_ai_nl_pass/versions/latest
      env: ALLOYDB_AI_NL_PASS
    - versionName: projects/$PROJECT_ID/secrets/postgres_user/versions/latest
      env: POSTGRES_USER
    - versionName: projects/$PROJECT_ID/secrets/postgres_pass/versions/latest
      env: POSTGRES_PASS
    - versionName: projects/$PROJECT_ID/secrets/client_id/versions/latest
      env: CLIENT_ID
    - versionName: projects/$PROJECT_ID/secrets/neo4j_user/versions/latest
      env: NEO4J_USER
    - versionName: projects/$PROJECT_ID/secrets/neo4j_pass/versions/latest
      env: NEO4J_PASS
    - versionName: projects/$PROJECT_ID/secrets/cloud_sql_mssql_user/versions/latest
      env: CLOUD_SQL_MSSQL_USER
    - versionName: projects/$PROJECT_ID/secrets/cloud_sql_mssql_pass/versions/latest
      env: CLOUD_SQL_MSSQL_PASS
    - versionName: projects/$PROJECT_ID/secrets/cloud_sql_mysql_user/versions/latest
      env: CLOUD_SQL_MYSQL_USER
    - versionName: projects/$PROJECT_ID/secrets/cloud_sql_mysql_pass/versions/latest
      env: CLOUD_SQL_MYSQL_PASS
    - versionName: projects/$PROJECT_ID/secrets/mysql_user/versions/latest
      env: MYSQL_USER
    - versionName: projects/$PROJECT_ID/secrets/mysql_pass/versions/latest
      env: MYSQL_PASS
    - versionName: projects/$PROJECT_ID/secrets/mssql_user/versions/latest
      env: MSSQL_USER
    - versionName: projects/$PROJECT_ID/secrets/mssql_pass/versions/latest
      env: MSSQL_PASS
    - versionName: projects/$PROJECT_ID/secrets/couchbase_connection/versions/latest
      env: COUCHBASE_CONNECTION
    - versionName: projects/$PROJECT_ID/secrets/couchbase_user/versions/latest
      env: COUCHBASE_USER
    - versionName: projects/$PROJECT_ID/secrets/couchbase_pass/versions/latest
      env: COUCHBASE_PASS
    - versionName: projects/$PROJECT_ID/secrets/memorystore_redis_address/versions/latest
      env: REDIS_ADDRESS
    - versionName: projects/$PROJECT_ID/secrets/memorystore_redis_pass/versions/latest
      env: REDIS_PASS
    - versionName: projects/$PROJECT_ID/secrets/memorystore_valkey_address/versions/latest
      env: VALKEY_ADDRESS
    - versionName: projects/$PROJECT_ID/secrets/looker_base_url/versions/latest
      env: LOOKER_BASE_URL
    - versionName: projects/$PROJECT_ID/secrets/looker_client_id/versions/latest
      env: LOOKER_CLIENT_ID
    - versionName: projects/$PROJECT_ID/secrets/looker_client_secret/versions/latest
      env: LOOKER_CLIENT_SECRET
    - versionName: projects/$PROJECT_ID/secrets/tidb_user/versions/latest
      env: TIDB_USER
    - versionName: projects/$PROJECT_ID/secrets/tidb_pass/versions/latest
      env: TIDB_PASS
<<<<<<< HEAD
    - versionName: projects/$PROJECT_ID/secrets/clickhouse_host/versions/latest
      env: CLICKHOUSE_HOST
    - versionName: projects/$PROJECT_ID/secrets/clickhouse_user/versions/latest
      env: CLICKHOUSE_USER
    - versionName: projects/$PROJECT_ID/secrets/clickhouse_password/versions/latest
      env: CLICKHOUSE_PASSWORD
=======
    - versionName: projects/$PROJECT_ID/secrets/firebird_user/versions/latest
      env: FIREBIRD_USER
    - versionName: projects/$PROJECT_ID/secrets/firebird_pass/versions/latest
      env: FIREBIRD_PASS
    - versionName: projects/$PROJECT_ID/secrets/trino_user/versions/latest
      env: TRINO_USER
>>>>>>> 2a8ab521
    - versionName: projects/$PROJECT_ID/secrets/oceanbase_host/versions/latest
      env: OCEANBASE_HOST
    - versionName: projects/$PROJECT_ID/secrets/oceanbase_user/versions/latest
      env: OCEANBASE_USER
    - versionName: projects/$PROJECT_ID/secrets/oceanbase_pass/versions/latest
      env: OCEANBASE_PASSWORD

options:
  logging: CLOUD_LOGGING_ONLY
  automapSubstitutions: true
  substitutionOption: "ALLOW_LOOSE"
  dynamicSubstitutions: true
  pool:
    name: projects/$PROJECT_ID/locations/us-central1/workerPools/integration-testing # Necessary for VPC network connection

substitutions:
  _DATABASE_NAME: test_database
  _FIREBIRD_DATABASE_NAME: /firebird/test_database.fdb
  _REGION: "us-central1"
  _CLOUD_SQL_POSTGRES_INSTANCE: "cloud-sql-pg-testing"
  _ALLOYDB_POSTGRES_CLUSTER: "alloydb-pg-testing"
  _ALLOYDB_POSTGRES_INSTANCE: "alloydb-pg-testing-instance"
  _ALLOYDB_AI_NL_CLUSTER: "alloydb-ai-nl-testing"
  _ALLOYDB_AI_NL_INSTANCE: "alloydb-ai-nl-testing-instance"
  _BIGTABLE_INSTANCE: "bigtable-testing-instance"
  _POSTGRES_HOST: 127.0.0.1
  _POSTGRES_PORT: "5432"
  _SPANNER_INSTANCE: "spanner-testing"
  _NEO4J_DATABASE: "neo4j"
  _CLOUD_SQL_MSSQL_INSTANCE: "cloud-sql-mssql-testing"
  _CLOUD_SQL_MYSQL_INSTANCE: "cloud-sql-mysql-testing"
  _MYSQL_HOST: 127.0.0.1
  _MYSQL_PORT: "3306"
  _MSSQL_HOST: 127.0.0.1
  _MSSQL_PORT: "1433"
  _DGRAPHURL: "https://play.dgraph.io"
  _COUCHBASE_BUCKET: "couchbase-bucket"
  _COUCHBASE_SCOPE: "couchbase-scope"
  _LOOKER_VERIFY_SSL: "true"
  _TIDB_HOST: 127.0.0.1
  _TIDB_PORT: "4000"
<<<<<<< HEAD
  _CLICKHOUSE_DATABASE: "default"
  _CLICKHOUSE_PORT: "8123"
  _CLICKHOUSE_PROTOCOL: "http"
=======
  _FIREBIRD_HOST: 127.0.0.1
  _FIREBIRD_PORT: "3050"
  _TRINO_HOST: 127.0.0.1
  _TRINO_PORT: "8080"
  _TRINO_CATALOG: "memory"
  _TRINO_SCHEMA: "default"
>>>>>>> 2a8ab521
  _OCEANBASE_PORT: "2883"
  _OCEANBASE_DATABASE: "oceanbase"<|MERGE_RESOLUTION|>--- conflicted
+++ resolved
@@ -553,45 +553,49 @@
           tidb \
           tidbsql tidbexecutesql
 
-<<<<<<< HEAD
+  - id: "firebird"
+    name: golang:1
+    waitFor: ["compile-test-binary"]
+    entrypoint: /bin/bash
+    env:
+      - "GOPATH=/gopath"
+      - "FIREBIRD_DATABASE=$_FIREBIRD_DATABASE_NAME"
+      - "FIREBIRD_HOST=$_FIREBIRD_HOST"
+      - "FIREBIRD_PORT=$_FIREBIRD_PORT"
+      - "SERVICE_ACCOUNT_EMAIL=$SERVICE_ACCOUNT_EMAIL"
+    secretEnv: ["CLIENT_ID", "FIREBIRD_USER", "FIREBIRD_PASS"]
+    volumes:
+      - name: "go"
+        path: "/gopath"
+    args:
+      - -c
+      - |
+        .ci/test_with_coverage.sh \
+          "Firebird" \
+          firebird \
+          firebirdsql firebirdexecutesql
+
   - id: "clickhouse"
     name : golang:1
-=======
-  - id: "firebird"
-    name: golang:1
->>>>>>> 2a8ab521
-    waitFor: ["compile-test-binary"]
-    entrypoint: /bin/bash
-    env:
-      - "GOPATH=/gopath"
-<<<<<<< HEAD
+    waitFor: ["compile-test-binary"]
+    entrypoint: /bin/bash
+    env:
+      - "GOPATH=/gopath"
       - "CLICKHOUSE_DATABASE=$_CLICKHOUSE_DATABASE"
       - "CLICKHOUSE_PORT=$_CLICKHOUSE_PORT"
       - "CLICKHOUSE_PROTOCOL=$_CLICKHOUSE_PROTOCOL"
       - "SERVICE_ACCOUNT_EMAIL=$SERVICE_ACCOUNT_EMAIL"
     secretEnv: ["CLICKHOUSE_HOST", "CLICKHOUSE_USER", "CLICKHOUSE_PASSWORD", "CLIENT_ID"]
-=======
-      - "FIREBIRD_DATABASE=$_FIREBIRD_DATABASE_NAME"
-      - "FIREBIRD_HOST=$_FIREBIRD_HOST"
-      - "FIREBIRD_PORT=$_FIREBIRD_PORT"
-      - "SERVICE_ACCOUNT_EMAIL=$SERVICE_ACCOUNT_EMAIL"
-    secretEnv: ["CLIENT_ID", "FIREBIRD_USER", "FIREBIRD_PASS"]
->>>>>>> 2a8ab521
-    volumes:
-      - name: "go"
-        path: "/gopath"
-    args:
-      - -c
-      - |
-        .ci/test_with_coverage.sh \
-<<<<<<< HEAD
+    volumes:
+      - name: "go"
+        path: "/gopath"
+    args:
+      - -c
+      - |
+        .ci/test_with_coverage.sh \
           "ClickHouse" \
           clickhouse \
           clickhouse
-=======
-          "Firebird" \
-          firebird \
-          firebirdsql firebirdexecutesql
 
   - id: "trino"
     name: golang:1
@@ -615,7 +619,6 @@
           "Trino" \
           trino \
           trinosql trinoexecutesql
->>>>>>> 2a8ab521
 
 availableSecrets:
   secretManager:
@@ -679,21 +682,18 @@
       env: TIDB_USER
     - versionName: projects/$PROJECT_ID/secrets/tidb_pass/versions/latest
       env: TIDB_PASS
-<<<<<<< HEAD
     - versionName: projects/$PROJECT_ID/secrets/clickhouse_host/versions/latest
       env: CLICKHOUSE_HOST
     - versionName: projects/$PROJECT_ID/secrets/clickhouse_user/versions/latest
       env: CLICKHOUSE_USER
     - versionName: projects/$PROJECT_ID/secrets/clickhouse_password/versions/latest
       env: CLICKHOUSE_PASSWORD
-=======
     - versionName: projects/$PROJECT_ID/secrets/firebird_user/versions/latest
       env: FIREBIRD_USER
     - versionName: projects/$PROJECT_ID/secrets/firebird_pass/versions/latest
       env: FIREBIRD_PASS
     - versionName: projects/$PROJECT_ID/secrets/trino_user/versions/latest
       env: TRINO_USER
->>>>>>> 2a8ab521
     - versionName: projects/$PROJECT_ID/secrets/oceanbase_host/versions/latest
       env: OCEANBASE_HOST
     - versionName: projects/$PROJECT_ID/secrets/oceanbase_user/versions/latest
@@ -735,17 +735,14 @@
   _LOOKER_VERIFY_SSL: "true"
   _TIDB_HOST: 127.0.0.1
   _TIDB_PORT: "4000"
-<<<<<<< HEAD
   _CLICKHOUSE_DATABASE: "default"
   _CLICKHOUSE_PORT: "8123"
   _CLICKHOUSE_PROTOCOL: "http"
-=======
   _FIREBIRD_HOST: 127.0.0.1
   _FIREBIRD_PORT: "3050"
   _TRINO_HOST: 127.0.0.1
   _TRINO_PORT: "8080"
   _TRINO_CATALOG: "memory"
   _TRINO_SCHEMA: "default"
->>>>>>> 2a8ab521
   _OCEANBASE_PORT: "2883"
   _OCEANBASE_DATABASE: "oceanbase"