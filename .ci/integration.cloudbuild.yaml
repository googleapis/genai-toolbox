--- conflicted
+++ resolved
@@ -807,8 +807,6 @@
       - |
         ./yugabytedb.test -test.v
 
-<<<<<<< HEAD
-=======
   - id: "elasticsearch"
     name: golang:1
     waitFor: ["compile-test-binary"]
@@ -829,7 +827,6 @@
           elasticsearch
 
 
->>>>>>> 78b02f08
   - id: "cassandra"
     name: golang:1
     waitFor: ["compile-test-binary"]
