--- conflicted
+++ resolved
@@ -1021,18 +1021,14 @@
       env: SINGLESTORE_PASSWORD
     - versionName: projects/$PROJECT_ID/secrets/singlestore_host/versions/latest
       env: SINGLESTORE_HOST
-<<<<<<< HEAD
     - versionName: projects/$PROJECT_ID/secrets/mariadb_user/versions/latest
       env: MARIADB_USER
     - versionName: projects/$PROJECT_ID/secrets/mariadb_pass/versions/latest
       env: MARIADB_PASS
     - versionName: projects/$PROJECT_ID/secrets/mariadb_host/versions/latest
       env: MARIADB_HOST
-
-=======
     - versionName: projects/$PROJECT_ID/secrets/mongodb_uri/versions/latest
       env: MONGODB_URI
->>>>>>> f6b6a9fb
 
 options:
   logging: CLOUD_LOGGING_ONLY
