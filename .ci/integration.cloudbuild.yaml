--- conflicted
+++ resolved
@@ -212,25 +212,25 @@
           bigquery \
           bigquery
 
-  # - id: "dataplex"
-  #   name: golang:1
-  #   waitFor: ["compile-test-binary"]
-  #   entrypoint: /bin/bash
-  #   env:
-  #     - "GOPATH=/gopath"
-  #     - "DATAPLEX_PROJECT=$PROJECT_ID"
-  #     - "SERVICE_ACCOUNT_EMAIL=$SERVICE_ACCOUNT_EMAIL"
-  #   secretEnv: ["CLIENT_ID"]
-  #   volumes:
-  #     - name: "go"
-  #       path: "/gopath"
-  #   args:
-  #     - -c
-  #     - |
-  #       .ci/test_with_coverage.sh \
-  #         "Dataplex" \
-  #         dataplex \
-  #         dataplex
+  - id: "dataplex"
+    name: golang:1
+    waitFor: ["compile-test-binary"]
+    entrypoint: /bin/bash
+    env:
+      - "GOPATH=/gopath"
+      - "DATAPLEX_PROJECT=$PROJECT_ID"
+      - "SERVICE_ACCOUNT_EMAIL=$SERVICE_ACCOUNT_EMAIL"
+    secretEnv: ["CLIENT_ID"]
+    volumes:
+      - name: "go"
+        path: "/gopath"
+    args:
+      - -c
+      - |
+        .ci/test_with_coverage.sh \
+          "Dataplex" \
+          dataplex \
+          dataplex
 
   - id: "dataform"
     name: golang:1
@@ -252,30 +252,6 @@
           dataform \
           dataform
 
-<<<<<<< HEAD
-  # - id: "cloud-healthcare"
-  #   name: golang:1
-  #   waitFor: ["compile-test-binary"]
-  #   entrypoint: /bin/bash
-  #   env:
-  #     - "GOPATH=/gopath"
-  #     - "HEALTHCARE_PROJECT=$PROJECT_ID"
-  #     - "SERVICE_ACCOUNT_EMAIL=$SERVICE_ACCOUNT_EMAIL"
-  #     - "HEALTHCARE_REGION=$_REGION"
-  #     - "HEALTHCARE_DATASET=$_HEALTHCARE_DATASET"
-  #     - "HEALTHCARE_PREPOPULATED_DICOM_STORE=$_HEALTHCARE_PREPOPULATED_DICOM_STORE"
-  #   secretEnv: ["CLIENT_ID"]
-  #   volumes:
-  #     - name: "go"
-  #       path: "/gopath"
-  #   args:
-  #     - -c
-  #     - |
-  #       .ci/test_with_coverage.sh \
-  #         "Cloud Healthcare API" \
-  #         cloudhealthcare \
-  #         cloudhealthcare
-=======
   - id: "cloud-healthcare"
     name: golang:1
     waitFor: ["compile-test-binary"]
@@ -298,7 +274,6 @@
           "Cloud Healthcare API" \
           cloudhealthcare \
           cloudhealthcare || echo "Integration tests failed."
->>>>>>> 0e7fbf46
 
   - id: "postgres"
     name: golang:1
