--- conflicted
+++ resolved
@@ -445,8 +445,6 @@
           "Firestore" \
           firestore \
           firestore
-<<<<<<< HEAD
-=======
 
   - id: "looker"
     name: golang:1
@@ -469,7 +467,7 @@
           looker \
           looker
     
->>>>>>> c67e01bc
+
 
   - id: "alloydbwaitforoperation"
     name: golang:1
