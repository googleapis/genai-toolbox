# Copyright 2024 Google LLC
#
# Licensed under the Apache License, Version 2.0 (the "License");
# you may not use this file except in compliance with the License.
# You may obtain a copy of the License at
#
#      http://www.apache.org/licenses/LICENSE-2.0
#
# Unless required by applicable law or agreed to in writing, software
# distributed under the License is distributed on an "AS IS" BASIS,
# WITHOUT WARRANTIES OR CONDITIONS OF ANY KIND, either express or implied.
# See the License for the specific language governing permissions and
# limitations under the License.

steps:
  - id: "install-dependencies"
    name: golang:1
    waitFor: ["-"]
    env:
      - "GOPATH=/gopath"
    volumes:
      - name: "go"
        path: "/gopath"
    script: |
      go get -d ./...

  - id: "compile-test-binary"
    name: golang:1
    waitFor: ["install-dependencies"]
    env:
      - "GOPATH=/gopath"
    volumes:
      - name: "go"
        path: "/gopath"
    script: |
      go test -c -race -cover \
      -coverpkg=./internal/sources/...,./internal/tools/... ./tests/...
      chmod +x .ci/test_with_coverage.sh

  - id: "cloud-sql-pg"
    name: golang:1
    waitFor: ["compile-test-binary"]
    entrypoint: /bin/bash
    env:
      - "GOPATH=/gopath"
      - "CLOUD_SQL_POSTGRES_PROJECT=$PROJECT_ID"
      - "CLOUD_SQL_POSTGRES_INSTANCE=$_CLOUD_SQL_POSTGRES_INSTANCE"
      - "CLOUD_SQL_POSTGRES_DATABASE=$_DATABASE_NAME"
      - "CLOUD_SQL_POSTGRES_REGION=$_REGION"
      - "SERVICE_ACCOUNT_EMAIL=$SERVICE_ACCOUNT_EMAIL"
    secretEnv:
      ["CLOUD_SQL_POSTGRES_USER", "CLOUD_SQL_POSTGRES_PASS", "CLIENT_ID"]
    volumes:
      - name: "go"
        path: "/gopath"
    args:
      - -c
      - |
        .ci/test_with_coverage.sh \
          "Cloud SQL Postgres" \
          cloudsqlpg \
          postgressql \
          postgresexecutesql

  - id: "alloydb"
    name: golang:1
    waitFor: ["compile-test-binary"]
    entrypoint: /bin/bash
    env:
      - "GOPATH=/gopath"
      - "ALLOYDB_PROJECT=$PROJECT_ID"
      - "ALLOYDB_CLUSTER=$_ALLOYDB_POSTGRES_CLUSTER"
      - "ALLOYDB_INSTANCE=$_ALLOYDB_POSTGRES_INSTANCE"
      - "ALLOYDB_REGION=$_REGION"
    secretEnv: ["ALLOYDB_POSTGRES_USER"]
    volumes:
      - name: "go"
        path: "/gopath"
    args:
      - -c
      - |
        .ci/test_with_coverage.sh \
          "AlloyDB" \
          alloydb \
          alloydb

  - id: "alloydb-pg"
    name: golang:1
    waitFor: ["compile-test-binary"]
    entrypoint: /bin/bash
    env:
      - "GOPATH=/gopath"
      - "ALLOYDB_POSTGRES_PROJECT=$PROJECT_ID"
      - "ALLOYDB_POSTGRES_CLUSTER=$_ALLOYDB_POSTGRES_CLUSTER"
      - "ALLOYDB_POSTGRES_INSTANCE=$_ALLOYDB_POSTGRES_INSTANCE"
      - "ALLOYDB_POSTGRES_DATABASE=$_DATABASE_NAME"
      - "ALLOYDB_POSTGRES_REGION=$_REGION"
      - "SERVICE_ACCOUNT_EMAIL=$SERVICE_ACCOUNT_EMAIL"
    secretEnv: ["ALLOYDB_POSTGRES_USER", "ALLOYDB_POSTGRES_PASS", "CLIENT_ID"]
    volumes:
      - name: "go"
        path: "/gopath"
    args:
      - -c
      - |
        .ci/test_with_coverage.sh \
          "AlloyDB Postgres" \
          alloydbpg \
          postgressql \
          postgresexecutesql

  - id: "alloydb-ai-nl"
    name: golang:1
    waitFor: ["compile-test-binary"]
    entrypoint: /bin/bash
    env:
      - "GOPATH=/gopath"
      - "ALLOYDB_AI_NL_PROJECT=$PROJECT_ID"
      - "ALLOYDB_AI_NL_CLUSTER=$_ALLOYDB_AI_NL_CLUSTER"
      - "ALLOYDB_AI_NL_INSTANCE=$_ALLOYDB_AI_NL_INSTANCE"
      - "ALLOYDB_AI_NL_DATABASE=$_DATABASE_NAME"
      - "ALLOYDB_AI_NL_REGION=$_REGION"
      - "SERVICE_ACCOUNT_EMAIL=$SERVICE_ACCOUNT_EMAIL"
    secretEnv: ["ALLOYDB_AI_NL_USER", "ALLOYDB_AI_NL_PASS", "CLIENT_ID"]
    volumes:
      - name: "go"
        path: "/gopath"
    args:
      - -c
      - |
        .ci/test_with_coverage.sh \
          "AlloyDB AI NL" \
          alloydbainl \
          alloydbainl

  - id: "bigtable"
    name: golang:1
    waitFor: ["compile-test-binary"]
    entrypoint: /bin/bash
    env:
      - "GOPATH=/gopath"
      - "BIGTABLE_PROJECT=$PROJECT_ID"
      - "BIGTABLE_INSTANCE=$_BIGTABLE_INSTANCE"
      - "SERVICE_ACCOUNT_EMAIL=$SERVICE_ACCOUNT_EMAIL"
    secretEnv: ["CLIENT_ID"]
    volumes:
      - name: "go"
        path: "/gopath"
    args:
      - -c
      - |
        .ci/test_with_coverage.sh \
          "Bigtable" \
          bigtable \
          bigtable

  - id: "bigquery"
    name: golang:1
    waitFor: ["compile-test-binary"]
    entrypoint: /bin/bash
    env:
      - "GOPATH=/gopath"
      - "BIGQUERY_PROJECT=$PROJECT_ID"
      - "SERVICE_ACCOUNT_EMAIL=$SERVICE_ACCOUNT_EMAIL"
    secretEnv: ["CLIENT_ID"]
    volumes:
      - name: "go"
        path: "/gopath"
    args:
      - -c
      - |
        .ci/test_with_coverage.sh \
          "BigQuery" \
          bigquery \
          bigquery

  - id: "dataplex"
    name: golang:1
    waitFor: ["compile-test-binary"]
    entrypoint: /bin/bash
    env:
      - "GOPATH=/gopath"
      - "DATAPLEX_PROJECT=$PROJECT_ID"
      - "SERVICE_ACCOUNT_EMAIL=$SERVICE_ACCOUNT_EMAIL"
    secretEnv: ["CLIENT_ID"]
    volumes:
      - name: "go"
        path: "/gopath"
    args:
      - -c
      - |
        .ci/test_with_coverage.sh \
          "Dataplex" \
          dataplex \
          dataplex

  - id: "postgres"
    name: golang:1
    waitFor: ["compile-test-binary"]
    entrypoint: /bin/bash
    env:
      - "GOPATH=/gopath"
      - "POSTGRES_DATABASE=$_DATABASE_NAME"
      - "POSTGRES_HOST=$_POSTGRES_HOST"
      - "POSTGRES_PORT=$_POSTGRES_PORT"
      - "SERVICE_ACCOUNT_EMAIL=$SERVICE_ACCOUNT_EMAIL"
    secretEnv: ["POSTGRES_USER", "POSTGRES_PASS", "CLIENT_ID"]
    volumes:
      - name: "go"
        path: "/gopath"
    args:
      - -c
      - |
        .ci/test_with_coverage.sh \
          "Postgres" \
          postgres \
          postgressql \
          postgresexecutesql

  - id: "spanner"
    name: golang:1
    waitFor: ["compile-test-binary"]
    entrypoint: /bin/bash
    env:
      - "GOPATH=/gopath"
      - "SPANNER_PROJECT=$PROJECT_ID"
      - "SPANNER_DATABASE=$_DATABASE_NAME"
      - "SPANNER_INSTANCE=$_SPANNER_INSTANCE"
      - "SERVICE_ACCOUNT_EMAIL=$SERVICE_ACCOUNT_EMAIL"
    secretEnv: ["CLIENT_ID"]
    volumes:
      - name: "go"
        path: "/gopath"
    args:
      - -c
      - |
        .ci/test_with_coverage.sh \
          "Spanner" \
          spanner \
          spanner

  - id: "neo4j"
    name: golang:1
    waitFor: ["compile-test-binary"]
    entrypoint: /bin/bash
    env:
      - "GOPATH=/gopath"
      - "NEO4J_DATABASE=$_NEO4J_DATABASE"
      - "NEO4J_URI=$_NEO4J_URI"
    secretEnv: ["NEO4J_USER", "NEO4J_PASS"]
    volumes:
      - name: "go"
        path: "/gopath"
    args:
      - -c
      - |
        .ci/test_with_coverage.sh \
          "Neo4j" \
          neo4j \
          neo4j

  - id: "cloud-sql-mssql"
    name: golang:1
    waitFor: ["compile-test-binary"]
    entrypoint: /bin/bash
    env:
      - "GOPATH=/gopath"
      - "CLOUD_SQL_MSSQL_PROJECT=$PROJECT_ID"
      - "CLOUD_SQL_MSSQL_INSTANCE=$_CLOUD_SQL_MSSQL_INSTANCE"
      - "CLOUD_SQL_MSSQL_IP=$_CLOUD_SQL_MSSQL_IP"
      - "CLOUD_SQL_MSSQL_DATABASE=$_DATABASE_NAME"
      - "CLOUD_SQL_MSSQL_REGION=$_REGION"
      - "SERVICE_ACCOUNT_EMAIL=$SERVICE_ACCOUNT_EMAIL"
    secretEnv: ["CLOUD_SQL_MSSQL_USER", "CLOUD_SQL_MSSQL_PASS", "CLIENT_ID"]
    volumes:
      - name: "go"
        path: "/gopath"
    args:
      - -c
      - |
        .ci/test_with_coverage.sh \
          "Cloud SQL MSSQL" \
          cloudsqlmssql \
          mssql

  - id: "cloud-sql-mysql"
    name: golang:1
    waitFor: ["compile-test-binary"]
    entrypoint: /bin/bash
    env:
      - "GOPATH=/gopath"
      - "CLOUD_SQL_MYSQL_PROJECT=$PROJECT_ID"
      - "CLOUD_SQL_MYSQL_INSTANCE=$_CLOUD_SQL_MYSQL_INSTANCE"
      - "CLOUD_SQL_MYSQL_DATABASE=$_DATABASE_NAME"
      - "CLOUD_SQL_MYSQL_REGION=$_REGION"
      - "SERVICE_ACCOUNT_EMAIL=$SERVICE_ACCOUNT_EMAIL"
    secretEnv: ["CLOUD_SQL_MYSQL_USER", "CLOUD_SQL_MYSQL_PASS", "CLIENT_ID"]
    volumes:
      - name: "go"
        path: "/gopath"
    args:
      - -c
      - |
        .ci/test_with_coverage.sh \
          "Cloud SQL MySQL" \
          cloudsqlmysql \
          mysql || echo "Integration tests failed." # ignore test failures

  - id: "mysql"
    name: golang:1
    waitFor: ["compile-test-binary"]
    entrypoint: /bin/bash
    env:
      - "GOPATH=/gopath"
      - "MYSQL_DATABASE=$_DATABASE_NAME"
      - "MYSQL_HOST=$_MYSQL_HOST"
      - "MYSQL_PORT=$_MYSQL_PORT"
      - "SERVICE_ACCOUNT_EMAIL=$SERVICE_ACCOUNT_EMAIL"
    secretEnv: ["MYSQL_USER", "MYSQL_PASS", "CLIENT_ID"]
    volumes:
      - name: "go"
        path: "/gopath"
    args:
      - -c
      - |
        .ci/test_with_coverage.sh \
          "MySQL" \
          mysql \
          mysql || echo "Integration tests failed." # ignore test failures

  - id: "mssql"
    name: golang:1
    waitFor: ["compile-test-binary"]
    entrypoint: /bin/bash
    env:
      - "GOPATH=/gopath"
      - "MSSQL_DATABASE=$_DATABASE_NAME"
      - "MSSQL_HOST=$_MSSQL_HOST"
      - "MSSQL_PORT=$_MSSQL_PORT"
      - "SERVICE_ACCOUNT_EMAIL=$SERVICE_ACCOUNT_EMAIL"
    secretEnv: ["MSSQL_USER", "MSSQL_PASS", "CLIENT_ID"]
    volumes:
      - name: "go"
        path: "/gopath"
    args:
      - -c
      - |
        .ci/test_with_coverage.sh \
          "MSSQL" \
          mssql \
          mssql

  # - id: "dgraph"
  #   name: golang:1
  #   waitFor: ["compile-test-binary"]
  #   entrypoint: /bin/bash
  #   env:
  #     - "GOPATH=/gopath"
  #     - "DGRAPH_URL=$_DGRAPHURL"
  #   volumes:
  #     - name: "go"
  #       path: "/gopath"
  #   args:
  #     - -c
  #     - |
  #       .ci/test_with_coverage.sh \
  #         "Dgraph" \
  #         dgraph \
  #         dgraph

  - id: "http"
    name: golang:1
    waitFor: ["compile-test-binary"]
    entrypoint: /bin/bash
    env:
      - "GOPATH=/gopath"
    secretEnv: ["CLIENT_ID"]
    volumes:
      - name: "go"
        path: "/gopath"
    args:
      - -c
      - |
        .ci/test_with_coverage.sh \
          "HTTP" \
          http \
          http

  - id: "sqlite"
    name: golang:1
    waitFor: ["compile-test-binary"]
    entrypoint: /bin/bash
    env:
      - "GOPATH=/gopath"
      - "SERVICE_ACCOUNT_EMAIL=$SERVICE_ACCOUNT_EMAIL"
    volumes:
      - name: "go"
        path: "/gopath"
    secretEnv: ["CLIENT_ID"]
    args:
      - -c
      - |
        .ci/test_with_coverage.sh \
          "SQLite" \
          sqlite \
          sqlite

  - id: "couchbase"
    name: golang:1
    waitFor: ["compile-test-binary"]
    entrypoint: /bin/bash
    env:
      - "GOPATH=/gopath"
      - "COUCHBASE_SCOPE=$_COUCHBASE_SCOPE"
      - "COUCHBASE_BUCKET=$_COUCHBASE_BUCKET"
      - "SERVICE_ACCOUNT_EMAIL=$SERVICE_ACCOUNT_EMAIL"
    secretEnv:
      ["COUCHBASE_CONNECTION", "COUCHBASE_USER", "COUCHBASE_PASS", "CLIENT_ID"]
    volumes:
      - name: "go"
        path: "/gopath"
    args:
      - -c
      - |
        .ci/test_with_coverage.sh \
          "Couchbase" \
          couchbase \
          couchbase

  - id: "redis"
    name: golang:1
    waitFor: ["compile-test-binary"]
    entrypoint: /bin/bash
    env:
      - "GOPATH=/gopath"
      - "SERVICE_ACCOUNT_EMAIL=$SERVICE_ACCOUNT_EMAIL"
    secretEnv: ["REDIS_ADDRESS", "REDIS_PASS", "CLIENT_ID"]
    volumes:
      - name: "go"
        path: "/gopath"
    args:
      - -c
      - |
        .ci/test_with_coverage.sh \
          "Redis" \
          redis \
          redis

  - id: "valkey"
    name: golang:1
    waitFor: ["compile-test-binary"]
    entrypoint: /bin/bash
    env:
      - "GOPATH=/gopath"
      - "VALKEY_DATABASE=$_VALKEY_DATABASE"
      - "SERVICE_ACCOUNT_EMAIL=$SERVICE_ACCOUNT_EMAIL"
    secretEnv: ["VALKEY_ADDRESS", "CLIENT_ID"]
    volumes:
      - name: "go"
        path: "/gopath"
    args:
      - -c
      - |
        .ci/test_with_coverage.sh \
          "Valkey" \
          valkey \
          valkey

  - id: "oceanbase"
    name: golang:1
    waitFor: ["compile-test-binary"]
    entrypoint: /bin/bash
    env:
      - "GOPATH=/gopath"
      - "OCEANBASE_PORT=$_OCEANBASE_PORT"
      - "OCEANBASE_DATABASE=$_OCEANBASE_DATABASE"
      - "SERVICE_ACCOUNT_EMAIL=$SERVICE_ACCOUNT_EMAIL"
    secretEnv:
      ["CLIENT_ID", "OCEANBASE_HOST", "OCEANBASE_USER", "OCEANBASE_PASSWORD"]
    volumes:
      - name: "go"
        path: "/gopath"
    args:
      - -c
      - |
        .ci/test_with_coverage.sh \
          "OceanBase" \
          oceanbase \
          oceanbase

  - id: "firestore"
    name: golang:1
    waitFor: ["compile-test-binary"]
    entrypoint: /bin/bash
    env:
      - "GOPATH=/gopath"
      - "FIRESTORE_PROJECT=$PROJECT_ID"
      - "SERVICE_ACCOUNT_EMAIL=$SERVICE_ACCOUNT_EMAIL"
    secretEnv: ["CLIENT_ID"]
    volumes:
      - name: "go"
        path: "/gopath"
    args:
      - -c
      - |
        .ci/test_with_coverage.sh \
          "Firestore" \
          firestore \
          firestore

  - id: "looker"
    name: golang:1
    waitFor: ["compile-test-binary"]
    entrypoint: /bin/bash
    env:
      - "GOPATH=/gopath"
      - "FIRESTORE_PROJECT=$PROJECT_ID"
      - "SERVICE_ACCOUNT_EMAIL=$SERVICE_ACCOUNT_EMAIL"
      - "LOOKER_VERIFY_SSL=$_LOOKER_VERIFY_SSL"
    secretEnv:
      [
        "CLIENT_ID",
        "LOOKER_BASE_URL",
        "LOOKER_CLIENT_ID",
        "LOOKER_CLIENT_SECRET",
      ]
    volumes:
      - name: "go"
        path: "/gopath"
    args:
      - -c
      - |
        .ci/test_with_coverage.sh \
          "Looker" \
          looker \
          looker

  - id: "cloud-sql"
    name: golang:1
    waitFor: ["compile-test-binary"]
    entrypoint: /bin/bash
    env:
      - "GOPATH=/gopath"
    secretEnv: ["CLIENT_ID"]
    volumes:
      - name: "go"
        path: "/gopath"
    args:
      - -c
      - |
        .ci/test_with_coverage.sh \
          "Cloud SQL Wait for Operation" \
          cloudsql \
          cloudsql

  - id: "tidb"
    name: golang:1
    waitFor: ["compile-test-binary"]
    entrypoint: /bin/bash
    env:
      - "GOPATH=/gopath"
      - "TIDB_DATABASE=$_DATABASE_NAME"
      - "TIDB_HOST=$_TIDB_HOST"
      - "TIDB_PORT=$_TIDB_PORT"
      - "SERVICE_ACCOUNT_EMAIL=$SERVICE_ACCOUNT_EMAIL"
    secretEnv: ["CLIENT_ID", "TIDB_USER", "TIDB_PASS"]
    volumes:
      - name: "go"
        path: "/gopath"
    args:
      - -c
      - |
        .ci/test_with_coverage.sh \
          "TiDB" \
          tidb \
          tidbsql tidbexecutesql

  - id: "firebird"
    name: golang:1
    waitFor: ["compile-test-binary"]
    entrypoint: /bin/bash
    env:
      - "GOPATH=/gopath"
      - "FIREBIRD_DATABASE=$_FIREBIRD_DATABASE_NAME"
      - "FIREBIRD_HOST=$_FIREBIRD_HOST"
      - "FIREBIRD_PORT=$_FIREBIRD_PORT"
      - "SERVICE_ACCOUNT_EMAIL=$SERVICE_ACCOUNT_EMAIL"
    secretEnv: ["CLIENT_ID", "FIREBIRD_USER", "FIREBIRD_PASS"]
    volumes:
      - name: "go"
        path: "/gopath"
    args:
      - -c
      - |
        .ci/test_with_coverage.sh \
          "Firebird" \
          firebird \
          firebirdsql firebirdexecutesql

  - id: "clickhouse"
    name: golang:1
    waitFor: ["compile-test-binary"]
    entrypoint: /bin/bash
    env:
      - "GOPATH=/gopath"
      - "CLICKHOUSE_DATABASE=$_CLICKHOUSE_DATABASE"
      - "CLICKHOUSE_PORT=$_CLICKHOUSE_PORT"
      - "CLICKHOUSE_PROTOCOL=$_CLICKHOUSE_PROTOCOL"
      - "SERVICE_ACCOUNT_EMAIL=$SERVICE_ACCOUNT_EMAIL"
    secretEnv: ["CLICKHOUSE_HOST", "CLICKHOUSE_USER", "CLIENT_ID"]
    volumes:
      - name: "go"
        path: "/gopath"
    args:
      - -c
      - |
        .ci/test_with_coverage.sh \
          "ClickHouse" \
          clickhouse \
          clickhouse

  - id: "trino"
    name: golang:1
    waitFor: ["compile-test-binary"]
    entrypoint: /bin/bash
    env:
      - "GOPATH=/gopath"
      - "TRINO_HOST=$_TRINO_HOST"
      - "TRINO_PORT=$_TRINO_PORT"
      - "TRINO_CATALOG=$_TRINO_CATALOG"
      - "TRINO_SCHEMA=$_TRINO_SCHEMA"
      - "SERVICE_ACCOUNT_EMAIL=$SERVICE_ACCOUNT_EMAIL"
    secretEnv: ["CLIENT_ID", "TRINO_USER"]
    volumes:
      - name: "go"
        path: "/gopath"
    args:
      - -c
      - |
        .ci/test_with_coverage.sh \
          "Trino" \
          trino \
          trinosql trinoexecutesql

<<<<<<< HEAD
  - id: "kdb"
=======
  - id: "yugabytedb"
>>>>>>> b5f160e2
    name: golang:1
    waitFor: ["compile-test-binary"]
    entrypoint: /bin/bash
    env:
      - "GOPATH=/gopath"
<<<<<<< HEAD
      - "KDB_HOST=$_KDB_HOST"
      - "KDB_PORT=$_KDB_PORT"
      - "SERVICE_ACCOUNT_EMAIL=$SERVICE_ACCOUNT_EMAIL"
    secretEnv: ["CLIENT_ID", "KDB_USER", "KDB_PASS"]
=======
      - "YUGABYTEDB_DATABASE=$_YUGABYTEDB_DATABASE"
      - "YUGABYTEDB_PORT=$_YUGABYTEDB_PORT"
      - "YUGABYTEDB_LOADBALANCE=$_YUGABYTEDB_LOADBALANCE"
      - "SERVICE_ACCOUNT_EMAIL=$SERVICE_ACCOUNT_EMAIL"
    secretEnv:
      ["YUGABYTEDB_USER", "YUGABYTEDB_PASS", "YUGABYTEDB_HOST", "CLIENT_ID"]
>>>>>>> b5f160e2
    volumes:
      - name: "go"
        path: "/gopath"
    args:
      - -c
      - |
<<<<<<< HEAD
        .ci/test_with_coverage.sh \
          "KDB" \
          kdb \
          kdb

=======
        ./yugabytedb.test -test.v

 
  - id: "cassandra"
    name: golang:1
    waitFor: ["compile-test-binary"]
    entrypoint: /bin/bash
    env:
      - "GOPATH=/gopath"
      - "SERVICE_ACCOUNT_EMAIL=$SERVICE_ACCOUNT_EMAIL"
    secretEnv: ["CLIENT_ID", "CASSANDRA_USER", "CASSANDRA_PASS", "CASSANDRA_HOST"]
    volumes:
      - name: "go"
        path: "/gopath"
    args:
      - -c
      - |
        .ci/test_with_coverage.sh \
          "Cassandra" \
          cassandra \
          cassandra
          
>>>>>>> b5f160e2
availableSecrets:
  secretManager:
    - versionName: projects/$PROJECT_ID/secrets/cloud_sql_pg_user/versions/latest
      env: CLOUD_SQL_POSTGRES_USER
    - versionName: projects/$PROJECT_ID/secrets/cloud_sql_pg_pass/versions/latest
      env: CLOUD_SQL_POSTGRES_PASS
    - versionName: projects/$PROJECT_ID/secrets/alloydb_pg_user/versions/latest
      env: ALLOYDB_POSTGRES_USER
    - versionName: projects/$PROJECT_ID/secrets/alloydb_pg_pass/versions/latest
      env: ALLOYDB_POSTGRES_PASS
    - versionName: projects/$PROJECT_ID/secrets/alloydb_ai_nl_user/versions/latest
      env: ALLOYDB_AI_NL_USER
    - versionName: projects/$PROJECT_ID/secrets/alloydb_ai_nl_pass/versions/latest
      env: ALLOYDB_AI_NL_PASS
    - versionName: projects/$PROJECT_ID/secrets/postgres_user/versions/latest
      env: POSTGRES_USER
    - versionName: projects/$PROJECT_ID/secrets/postgres_pass/versions/latest
      env: POSTGRES_PASS
    - versionName: projects/$PROJECT_ID/secrets/client_id/versions/latest
      env: CLIENT_ID
    - versionName: projects/$PROJECT_ID/secrets/neo4j_user/versions/latest
      env: NEO4J_USER
    - versionName: projects/$PROJECT_ID/secrets/neo4j_pass/versions/latest
      env: NEO4J_PASS
    - versionName: projects/$PROJECT_ID/secrets/cloud_sql_mssql_user/versions/latest
      env: CLOUD_SQL_MSSQL_USER
    - versionName: projects/$PROJECT_ID/secrets/cloud_sql_mssql_pass/versions/latest
      env: CLOUD_SQL_MSSQL_PASS
    - versionName: projects/$PROJECT_ID/secrets/cloud_sql_mysql_user/versions/latest
      env: CLOUD_SQL_MYSQL_USER
    - versionName: projects/$PROJECT_ID/secrets/cloud_sql_mysql_pass/versions/latest
      env: CLOUD_SQL_MYSQL_PASS
    - versionName: projects/$PROJECT_ID/secrets/mysql_user/versions/latest
      env: MYSQL_USER
    - versionName: projects/$PROJECT_ID/secrets/mysql_pass/versions/latest
      env: MYSQL_PASS
    - versionName: projects/$PROJECT_ID/secrets/mssql_user/versions/latest
      env: MSSQL_USER
    - versionName: projects/$PROJECT_ID/secrets/mssql_pass/versions/latest
      env: MSSQL_PASS
    - versionName: projects/$PROJECT_ID/secrets/couchbase_connection/versions/latest
      env: COUCHBASE_CONNECTION
    - versionName: projects/$PROJECT_ID/secrets/couchbase_user/versions/latest
      env: COUCHBASE_USER
    - versionName: projects/$PROJECT_ID/secrets/couchbase_pass/versions/latest
      env: COUCHBASE_PASS
    - versionName: projects/$PROJECT_ID/secrets/memorystore_redis_address/versions/latest
      env: REDIS_ADDRESS
    - versionName: projects/$PROJECT_ID/secrets/memorystore_redis_pass/versions/latest
      env: REDIS_PASS
    - versionName: projects/$PROJECT_ID/secrets/memorystore_valkey_address/versions/latest
      env: VALKEY_ADDRESS
    - versionName: projects/$PROJECT_ID/secrets/looker_base_url/versions/latest
      env: LOOKER_BASE_URL
    - versionName: projects/$PROJECT_ID/secrets/looker_client_id/versions/latest
      env: LOOKER_CLIENT_ID
    - versionName: projects/$PROJECT_ID/secrets/looker_client_secret/versions/latest
      env: LOOKER_CLIENT_SECRET
    - versionName: projects/$PROJECT_ID/secrets/tidb_user/versions/latest
      env: TIDB_USER
    - versionName: projects/$PROJECT_ID/secrets/tidb_pass/versions/latest
      env: TIDB_PASS
    - versionName: projects/$PROJECT_ID/secrets/clickhouse_host/versions/latest
      env: CLICKHOUSE_HOST
    - versionName: projects/$PROJECT_ID/secrets/clickhouse_user/versions/latest
      env: CLICKHOUSE_USER
    - versionName: projects/$PROJECT_ID/secrets/firebird_user/versions/latest
      env: FIREBIRD_USER
    - versionName: projects/$PROJECT_ID/secrets/firebird_pass/versions/latest
      env: FIREBIRD_PASS
    - versionName: projects/$PROJECT_ID/secrets/trino_user/versions/latest
      env: TRINO_USER
    - versionName: projects/$PROJECT_ID/secrets/kdb_user/versions/latest
      env: KDB_USER
    - versionName: projects/$PROJECT_ID/secrets/kdb_pass/versions/latest
      env: KDB_PASS
    - versionName: projects/$PROJECT_ID/secrets/oceanbase_host/versions/latest
      env: OCEANBASE_HOST
    - versionName: projects/$PROJECT_ID/secrets/oceanbase_user/versions/latest
      env: OCEANBASE_USER
    - versionName: projects/$PROJECT_ID/secrets/oceanbase_pass/versions/latest
      env: OCEANBASE_PASSWORD
    - versionName: projects/$PROJECT_ID/secrets/yugabytedb_host/versions/latest
      env: YUGABYTEDB_HOST
    - versionName: projects/$PROJECT_ID/secrets/yugabytedb_user/versions/latest
      env: YUGABYTEDB_USER
    - versionName: projects/$PROJECT_ID/secrets/yugabytedb_pass/versions/latest
      env: YUGABYTEDB_PASS
    - versionName: projects/$PROJECT_ID/secrets/cassandra_user/versions/latest
      env: CASSANDRA_USER
    - versionName: projects/$PROJECT_ID/secrets/cassandra_pass/versions/latest
      env: CASSANDRA_PASS
    - versionName: projects/$PROJECT_ID/secrets/cassandra_host/versions/latest
      env: CASSANDRA_HOST

options:
  logging: CLOUD_LOGGING_ONLY
  automapSubstitutions: true
  substitutionOption: "ALLOW_LOOSE"
  dynamicSubstitutions: true
  pool:
    name: projects/$PROJECT_ID/locations/us-central1/workerPools/integration-testing # Necessary for VPC network connection

substitutions:
  _DATABASE_NAME: test_database
  _FIREBIRD_DATABASE_NAME: /firebird/test_database.fdb
  _REGION: "us-central1"
  _CLOUD_SQL_POSTGRES_INSTANCE: "cloud-sql-pg-testing"
  _ALLOYDB_POSTGRES_CLUSTER: "alloydb-pg-testing"
  _ALLOYDB_POSTGRES_INSTANCE: "alloydb-pg-testing-instance"
  _ALLOYDB_AI_NL_CLUSTER: "alloydb-ai-nl-testing"
  _ALLOYDB_AI_NL_INSTANCE: "alloydb-ai-nl-testing-instance"
  _BIGTABLE_INSTANCE: "bigtable-testing-instance"
  _POSTGRES_HOST: 127.0.0.1
  _POSTGRES_PORT: "5432"
  _SPANNER_INSTANCE: "spanner-testing"
  _NEO4J_DATABASE: "neo4j"
  _CLOUD_SQL_MSSQL_INSTANCE: "cloud-sql-mssql-testing"
  _CLOUD_SQL_MYSQL_INSTANCE: "cloud-sql-mysql-testing"
  _MYSQL_HOST: 127.0.0.1
  _MYSQL_PORT: "3306"
  _MSSQL_HOST: 127.0.0.1
  _MSSQL_PORT: "1433"
  _DGRAPHURL: "https://play.dgraph.io"
  _COUCHBASE_BUCKET: "couchbase-bucket"
  _COUCHBASE_SCOPE: "couchbase-scope"
  _LOOKER_VERIFY_SSL: "true"
  _TIDB_HOST: 127.0.0.1
  _TIDB_PORT: "4000"
  _CLICKHOUSE_DATABASE: "default"
  _CLICKHOUSE_PORT: "8123"
  _CLICKHOUSE_PROTOCOL: "http"
  _FIREBIRD_HOST: 127.0.0.1
  _FIREBIRD_PORT: "3050"
  _TRINO_HOST: 127.0.0.1
  _TRINO_PORT: "8080"
  _TRINO_CATALOG: "memory"
  _TRINO_SCHEMA: "default"
  _KDB_HOST: 127.0.0.1
  _KDB_PORT: "5001"
  _OCEANBASE_PORT: "2883"
  _OCEANBASE_DATABASE: "oceanbase"
  _YUGABYTEDB_DATABASE: "yugabyte"
  _YUGABYTEDB_PORT: "5433"
  _YUGABYTEDB_LOADBALANCE: "false"<|MERGE_RESOLUTION|>--- conflicted
+++ resolved
@@ -642,45 +642,47 @@
           trino \
           trinosql trinoexecutesql
 
-<<<<<<< HEAD
   - id: "kdb"
-=======
-  - id: "yugabytedb"
->>>>>>> b5f160e2
-    name: golang:1
-    waitFor: ["compile-test-binary"]
-    entrypoint: /bin/bash
-    env:
-      - "GOPATH=/gopath"
-<<<<<<< HEAD
+    name: golang:1
+    waitFor: ["compile-test-binary"]
+    entrypoint: /bin/bash
+    env:
+      - "GOPATH=/gopath"
       - "KDB_HOST=$_KDB_HOST"
       - "KDB_PORT=$_KDB_PORT"
       - "SERVICE_ACCOUNT_EMAIL=$SERVICE_ACCOUNT_EMAIL"
     secretEnv: ["CLIENT_ID", "KDB_USER", "KDB_PASS"]
-=======
+    volumes:
+      - name: "go"
+        path: "/gopath"
+    args:
+      - -c
+      - |
+        .ci/test_with_coverage.sh \
+          "KDB" \
+          kdb \
+          kdb
+
+  - id: "yugabytedb"
+    name: golang:1
+    waitFor: ["compile-test-binary"]
+    entrypoint: /bin/bash
+    env:
+      - "GOPATH=/gopath"
       - "YUGABYTEDB_DATABASE=$_YUGABYTEDB_DATABASE"
       - "YUGABYTEDB_PORT=$_YUGABYTEDB_PORT"
       - "YUGABYTEDB_LOADBALANCE=$_YUGABYTEDB_LOADBALANCE"
       - "SERVICE_ACCOUNT_EMAIL=$SERVICE_ACCOUNT_EMAIL"
     secretEnv:
       ["YUGABYTEDB_USER", "YUGABYTEDB_PASS", "YUGABYTEDB_HOST", "CLIENT_ID"]
->>>>>>> b5f160e2
-    volumes:
-      - name: "go"
-        path: "/gopath"
-    args:
-      - -c
-      - |
-<<<<<<< HEAD
-        .ci/test_with_coverage.sh \
-          "KDB" \
-          kdb \
-          kdb
-
-=======
+    volumes:
+      - name: "go"
+        path: "/gopath"
+    args:
+      - -c
+      - |
         ./yugabytedb.test -test.v
 
- 
   - id: "cassandra"
     name: golang:1
     waitFor: ["compile-test-binary"]
@@ -688,7 +690,8 @@
     env:
       - "GOPATH=/gopath"
       - "SERVICE_ACCOUNT_EMAIL=$SERVICE_ACCOUNT_EMAIL"
-    secretEnv: ["CLIENT_ID", "CASSANDRA_USER", "CASSANDRA_PASS", "CASSANDRA_HOST"]
+    secretEnv:
+      ["CLIENT_ID", "CASSANDRA_USER", "CASSANDRA_PASS", "CASSANDRA_HOST"]
     volumes:
       - name: "go"
         path: "/gopath"
@@ -699,8 +702,7 @@
           "Cassandra" \
           cassandra \
           cassandra
-          
->>>>>>> b5f160e2
+
 availableSecrets:
   secretManager:
     - versionName: projects/$PROJECT_ID/secrets/cloud_sql_pg_user/versions/latest
@@ -777,6 +779,10 @@
       env: KDB_USER
     - versionName: projects/$PROJECT_ID/secrets/kdb_pass/versions/latest
       env: KDB_PASS
+    - versionName: projects/$PROJECT_ID/secrets/kdb_user/versions/latest
+      env: KDB_USER
+    - versionName: projects/$PROJECT_ID/secrets/kdb_pass/versions/latest
+      env: KDB_PASS
     - versionName: projects/$PROJECT_ID/secrets/oceanbase_host/versions/latest
       env: OCEANBASE_HOST
     - versionName: projects/$PROJECT_ID/secrets/oceanbase_user/versions/latest
@@ -841,6 +847,8 @@
   _TRINO_SCHEMA: "default"
   _KDB_HOST: 127.0.0.1
   _KDB_PORT: "5001"
+  _KDB_HOST: 127.0.0.1
+  _KDB_PORT: "5001"
   _OCEANBASE_PORT: "2883"
   _OCEANBASE_DATABASE: "oceanbase"
   _YUGABYTEDB_DATABASE: "yugabyte"
