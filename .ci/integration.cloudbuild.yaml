--- conflicted
+++ resolved
@@ -638,17 +638,14 @@
       env: TIDB_USER
     - versionName: projects/$PROJECT_ID/secrets/tidb_pass/versions/latest
       env: TIDB_PASS
-<<<<<<< HEAD
     - versionName: projects/$PROJECT_ID/secrets/trino_user/versions/latest
       env: TRINO_USER
-=======
     - versionName: projects/$PROJECT_ID/secrets/oceanbase_host/versions/latest
       env: OCEANBASE_HOST
     - versionName: projects/$PROJECT_ID/secrets/oceanbase_user/versions/latest
       env: OCEANBASE_USER
     - versionName: projects/$PROJECT_ID/secrets/oceanbase_pass/versions/latest
       env: OCEANBASE_PASSWORD
->>>>>>> bf47b9c1
 
 options:
   logging: CLOUD_LOGGING_ONLY
@@ -683,12 +680,9 @@
   _LOOKER_VERIFY_SSL: "true"
   _TIDB_HOST: 127.0.0.1
   _TIDB_PORT: "4000"
-<<<<<<< HEAD
   _TRINO_HOST: 127.0.0.1
   _TRINO_PORT: "8080"
   _TRINO_CATALOG: "generator"
   _TRINO_SCHEMA: "default"
-=======
   _OCEANBASE_PORT: "2883"
-  _OCEANBASE_DATABASE: "oceanbase"
->>>>>>> bf47b9c1
+  _OCEANBASE_DATABASE: "oceanbase"