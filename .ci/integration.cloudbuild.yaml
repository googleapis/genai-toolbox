--- conflicted
+++ resolved
@@ -178,36 +178,38 @@
       - |
         go test -race -v -tags=integration,mysql ./tests
 
-<<<<<<< HEAD
-
   - id: "mssql"
-=======
-  - id: "dgraph"
->>>>>>> 617cc872
-    name: golang:1
-    waitFor: ["install-dependencies"]
-    entrypoint: /bin/bash
-    env:
-      - "GOPATH=/gopath"
-<<<<<<< HEAD
+    name: golang:1
+    waitFor: ["install-dependencies"]
+    entrypoint: /bin/bash
+    env:
+      - "GOPATH=/gopath"
       - "MSSQL_DATABASE=$_DATABASE_NAME"
       - "MSSQL_HOST=$_MSSQL_HOST"
       - "MSSQL_PORT=$_MSSQL_PORT"
     secretEnv: ["MSSQL_USER", "MSSQL_PASS"]
-=======
+    volumes:
+      - name: "go"
+        path: "/gopath"
+    args:
+      - -c
+      - |
+        go test -race -v -tags=integration,mssql ./tests
+
+  - id: "dgraph"
+    name: golang:1
+    waitFor: ["install-dependencies"]
+    entrypoint: /bin/bash
+    env:
+      - "GOPATH=/gopath"
       - "DGRAPH_URL=$_DGRAPHURL"
->>>>>>> 617cc872
-    volumes:
-      - name: "go"
-        path: "/gopath"
-    args:
-      - -c
-      - |
-<<<<<<< HEAD
-        go test -race -v -tags=integration,mssql ./tests
-=======
+    volumes:
+      - name: "go"
+        path: "/gopath"
+    args:
+      - -c
+      - |
         go test -race -v -tags=integration,dgraph ./tests
->>>>>>> 617cc872
 
 availableSecrets:
   secretManager:
@@ -269,9 +271,6 @@
   _CLOUD_SQL_MYSQL_INSTANCE: "cloud-sql-mysql-testing"
   _MYSQL_HOST: 127.0.0.1
   _MYSQL_PORT: "3306"
-<<<<<<< HEAD
   _MSSQL_HOST: 127.0.0.1
   _MSSQL_PORT: "1433"
-=======
-  _DGRAPHURL: "https://play.dgraph.io"
->>>>>>> 617cc872
+  _DGRAPHURL: "https://play.dgraph.io"