--- conflicted
+++ resolved
@@ -725,8 +725,6 @@
           cassandra \
           cassandra
 
-<<<<<<< HEAD
-=======
   - id: "oracle"
     name: golang:1
     waitFor: ["compile-test-binary"]
@@ -747,7 +745,6 @@
           oracle \
           oracle
             
->>>>>>> a06d0d87
 availableSecrets:
   secretManager:
     - versionName: projects/$PROJECT_ID/secrets/cloud_sql_pg_user/versions/latest
