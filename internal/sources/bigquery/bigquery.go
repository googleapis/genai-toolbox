// Copyright 2025 Google LLC
//
// Licensed under the Apache License, Version 2.0 (the "License");
// you may not use this file except in compliance with the License.
// You may obtain a copy of the License at
//
//     http://www.apache.org/licenses/LICENSE-2.0
//
// Unless required by applicable law or agreed to in writing, software
// distributed under the License is distributed on an "AS IS" BASIS,
// WITHOUT WARRANTIES OR CONDITIONS OF ANY KIND, either express or implied.
// See the License for the specific language governing permissions and
// limitations under the License.

package bigquery

import (
	"context"
	"fmt"
	"net/http"
	"strings"
	"sync"
	"time"

	bigqueryapi "cloud.google.com/go/bigquery"
	dataplexapi "cloud.google.com/go/dataplex/apiv1"
	"github.com/goccy/go-yaml"
	"github.com/googleapis/genai-toolbox/internal/sources"
	"github.com/googleapis/genai-toolbox/internal/util"
	"go.opentelemetry.io/otel/trace"
	"golang.org/x/oauth2"
	"golang.org/x/oauth2/google"
	bigqueryrestapi "google.golang.org/api/bigquery/v2"
	"google.golang.org/api/googleapi"
	"google.golang.org/api/impersonate"
	"google.golang.org/api/option"
)

const SourceKind string = "bigquery"

const (
	// No write operations are allowed.
	WriteModeBlocked string = "blocked"
	// Only protected write operations are allowed in a BigQuery session.
	WriteModeProtected string = "protected"
	// All write operations are allowed.
	WriteModeAllowed string = "allowed"
)

// validate interface
var _ sources.SourceConfig = Config{}

type BigqueryClientCreator func(tokenString string, wantRestService bool) (*bigqueryapi.Client, *bigqueryrestapi.Service, error)

type BigQuerySessionProvider func(ctx context.Context) (*Session, error)

type DataplexClientCreator func(tokenString string) (*dataplexapi.CatalogClient, error)

func init() {
	if !sources.Register(SourceKind, newConfig) {
		panic(fmt.Sprintf("source kind %q already registered", SourceKind))
	}
}

func newConfig(ctx context.Context, name string, decoder *yaml.Decoder) (sources.SourceConfig, error) {
	actual := Config{Name: name}
	if err := decoder.DecodeContext(ctx, &actual); err != nil {
		return nil, err
	}
	return actual, nil
}

type Config struct {
	// BigQuery configs
<<<<<<< HEAD
	Name                      string   `yaml:"name" validate:"required"`
	Kind                      string   `yaml:"kind" validate:"required"`
	Project                   string   `yaml:"project" validate:"required"`
	Location                  string   `yaml:"location"`
	AllowedDatasets           []string `yaml:"allowedDatasets"`
	UseClientOAuth            bool     `yaml:"useClientOAuth"`
	ImpersonateServiceAccount string   `yaml:"impersonateServiceAccount"`
=======
	Name            string   `yaml:"name" validate:"required"`
	Kind            string   `yaml:"kind" validate:"required"`
	Project         string   `yaml:"project" validate:"required"`
	Location        string   `yaml:"location"`
	WriteMode       string   `yaml:"writeMode"`
	AllowedDatasets []string `yaml:"allowedDatasets"`
	UseClientOAuth  bool     `yaml:"useClientOAuth"`
>>>>>>> 7ad10720
}

func (r Config) SourceConfigKind() string {
	// Returns BigQuery source kind
	return SourceKind
}

func (r Config) Initialize(ctx context.Context, tracer trace.Tracer) (sources.Source, error) {
	if r.WriteMode == "" {
		r.WriteMode = WriteModeAllowed
	}

	if r.WriteMode == WriteModeProtected && r.UseClientOAuth {
		return nil, fmt.Errorf("writeMode 'protected' cannot be used with useClientOAuth 'true'")
	}

	var client *bigqueryapi.Client
	var restService *bigqueryrestapi.Service
	var tokenSource oauth2.TokenSource
	var clientCreator BigqueryClientCreator
	var err error

	if r.UseClientOAuth {
		clientCreator, err = newBigQueryClientCreator(ctx, tracer, r.Project, r.Location, r.Name)
		if err != nil {
			return nil, fmt.Errorf("error constructing client creator: %w", err)
		}
	} else {
		// Initializes a BigQuery Google SQL source
		client, restService, tokenSource, err = initBigQueryConnection(ctx, tracer, r.Name, r.Project, r.Location, r.ImpersonateServiceAccount)
		if err != nil {
			return nil, fmt.Errorf("error creating client from ADC: %w", err)
		}
	}

	allowedDatasets := make(map[string]struct{})
	// Get full id of allowed datasets and verify they exist.
	if len(r.AllowedDatasets) > 0 {
		for _, allowed := range r.AllowedDatasets {
			var projectID, datasetID, allowedFullID string
			if strings.Contains(allowed, ".") {
				parts := strings.Split(allowed, ".")
				if len(parts) != 2 {
					return nil, fmt.Errorf("invalid allowedDataset format: %q, expected 'project.dataset' or 'dataset'", allowed)
				}
				projectID = parts[0]
				datasetID = parts[1]
				allowedFullID = allowed
			} else {
				projectID = r.Project
				datasetID = allowed
				allowedFullID = fmt.Sprintf("%s.%s", projectID, datasetID)
			}

			if client != nil {
				dataset := client.DatasetInProject(projectID, datasetID)
				_, err := dataset.Metadata(ctx)
				if err != nil {
					if gerr, ok := err.(*googleapi.Error); ok && gerr.Code == http.StatusNotFound {
						return nil, fmt.Errorf("allowedDataset '%s' not found in project '%s'", datasetID, projectID)
					}
					return nil, fmt.Errorf("failed to verify allowedDataset '%s' in project '%s': %w", datasetID, projectID, err)
				}
			}
			allowedDatasets[allowedFullID] = struct{}{}
		}
	}

	s := &Source{
<<<<<<< HEAD
		Name:                      r.Name,
		Kind:                      SourceKind,
		Project:                   r.Project,
		Location:                  r.Location,
		Client:                    client,
		RestService:               restService,
		TokenSource:               tokenSource,
		MaxQueryResultRows:        50,
		ClientCreator:             clientCreator,
		AllowedDatasets:           allowedDatasets,
		UseClientOAuth:            r.UseClientOAuth,
		ImpersonateServiceAccount: r.ImpersonateServiceAccount,
=======
		Name:               r.Name,
		Kind:               SourceKind,
		Project:            r.Project,
		Location:           r.Location,
		Client:             client,
		RestService:        restService,
		TokenSource:        tokenSource,
		MaxQueryResultRows: 50,
		ClientCreator:      clientCreator,
		WriteMode:          r.WriteMode,
		AllowedDatasets:    allowedDatasets,
		UseClientOAuth:     r.UseClientOAuth,
>>>>>>> 7ad10720
	}
	s.SessionProvider = s.newBigQuerySessionProvider()

	if r.WriteMode != WriteModeAllowed && r.WriteMode != WriteModeBlocked && r.WriteMode != WriteModeProtected {
		return nil, fmt.Errorf("invalid writeMode %q: must be one of %q, %q, or %q", r.WriteMode, WriteModeAllowed, WriteModeProtected, WriteModeBlocked)
	}
	s.makeDataplexCatalogClient = s.lazyInitDataplexClient(ctx, tracer)
	return s, nil

}

var _ sources.Source = &Source{}

type Source struct {
	// BigQuery Google SQL struct with client
	Name                      string `yaml:"name"`
	Kind                      string `yaml:"kind"`
	Project                   string
	Location                  string
	Client                    *bigqueryapi.Client
	RestService               *bigqueryrestapi.Service
	TokenSource               oauth2.TokenSource
	MaxQueryResultRows        int
	ClientCreator             BigqueryClientCreator
	AllowedDatasets           map[string]struct{}
	UseClientOAuth            bool
<<<<<<< HEAD
	ImpersonateServiceAccount string
=======
	WriteMode                 string
	sessionMutex              sync.Mutex
>>>>>>> 7ad10720
	makeDataplexCatalogClient func() (*dataplexapi.CatalogClient, DataplexClientCreator, error)
	SessionProvider           BigQuerySessionProvider
	Session                   *Session
}

type Session struct {
	ID           string
	ProjectID    string
	DatasetID    string
	CreationTime time.Time
	LastUsed     time.Time
}

func (s *Source) SourceKind() string {
	// Returns BigQuery Google SQL source kind
	return SourceKind
}

func (s *Source) BigQueryClient() *bigqueryapi.Client {
	return s.Client
}

func (s *Source) BigQueryRestService() *bigqueryrestapi.Service {
	return s.RestService
}

func (s *Source) BigQueryWriteMode() string {
	return s.WriteMode
}

func (s *Source) BigQuerySession() BigQuerySessionProvider {
	return s.SessionProvider
}

func (s *Source) newBigQuerySessionProvider() BigQuerySessionProvider {
	return func(ctx context.Context) (*Session, error) {
		if s.WriteMode != WriteModeProtected {
			return nil, nil
		}

		s.sessionMutex.Lock()
		defer s.sessionMutex.Unlock()

		logger, err := util.LoggerFromContext(ctx)
		if err != nil {
			return nil, fmt.Errorf("failed to get logger from context: %w", err)
		}

		if s.Session != nil {
			// Absolute 7-day lifetime check.
			const sessionMaxLifetime = 7 * 24 * time.Hour
			// This assumes a single task will not exceed 30 minutes, preventing it from failing mid-execution.
			const refreshThreshold = 30 * time.Minute
			if time.Since(s.Session.CreationTime) > (sessionMaxLifetime - refreshThreshold) {
				logger.DebugContext(ctx, "Session is approaching its 7-day maximum lifetime. Creating a new one.")
			} else {
				job := &bigqueryrestapi.Job{
					Configuration: &bigqueryrestapi.JobConfiguration{
						DryRun: true,
						Query: &bigqueryrestapi.JobConfigurationQuery{
							Query:                "SELECT 1",
							UseLegacySql:         new(bool),
							ConnectionProperties: []*bigqueryrestapi.ConnectionProperty{{Key: "session_id", Value: s.Session.ID}},
						},
					},
				}
				_, err := s.RestService.Jobs.Insert(s.Project, job).Do()
				if err == nil {
					s.Session.LastUsed = time.Now()
					return s.Session, nil
				}
				logger.DebugContext(ctx, "Session validation failed (likely expired), creating a new one.", "error", err)
			}
		}

		// Create a new session if one doesn't exist, it has passed its 7-day lifetime,
		// or it failed the validation dry run.

		creationTime := time.Now()
		job := &bigqueryrestapi.Job{
			JobReference: &bigqueryrestapi.JobReference{
				ProjectId: s.Project,
				Location:  s.Location,
			},
			Configuration: &bigqueryrestapi.JobConfiguration{
				DryRun: true,
				Query: &bigqueryrestapi.JobConfigurationQuery{
					Query:         "SELECT 1",
					CreateSession: true,
				},
			},
		}

		createdJob, err := s.RestService.Jobs.Insert(s.Project, job).Do()
		if err != nil {
			return nil, fmt.Errorf("failed to create new session: %w", err)
		}

		var sessionID, sessionDatasetID, projectID string
		if createdJob.Status != nil && createdJob.Statistics.SessionInfo != nil {
			sessionID = createdJob.Statistics.SessionInfo.SessionId
		} else {
			return nil, fmt.Errorf("failed to get session ID from new session job")
		}

		if createdJob.Configuration != nil && createdJob.Configuration.Query != nil && createdJob.Configuration.Query.DestinationTable != nil {
			sessionDatasetID = createdJob.Configuration.Query.DestinationTable.DatasetId
			projectID = createdJob.Configuration.Query.DestinationTable.ProjectId
		} else {
			return nil, fmt.Errorf("failed to get session dataset ID from new session job")
		}

		s.Session = &Session{
			ID:           sessionID,
			ProjectID:    projectID,
			DatasetID:    sessionDatasetID,
			CreationTime: creationTime,
			LastUsed:     creationTime,
		}
		return s.Session, nil
	}
}

func (s *Source) UseClientAuthorization() bool {
	return s.UseClientOAuth
}

func (s *Source) BigQueryProject() string {
	return s.Project
}

func (s *Source) BigQueryLocation() string {
	return s.Location
}

func (s *Source) BigQueryTokenSource() oauth2.TokenSource {
	return s.TokenSource
}

func (s *Source) BigQueryTokenSourceWithScope(ctx context.Context, scope string) (oauth2.TokenSource, error) {
	return google.DefaultTokenSource(ctx, scope)
}

func (s *Source) GetMaxQueryResultRows() int {
	return s.MaxQueryResultRows
}

func (s *Source) BigQueryClientCreator() BigqueryClientCreator {
	return s.ClientCreator
}

func (s *Source) BigQueryAllowedDatasets() []string {
	if len(s.AllowedDatasets) == 0 {
		return nil
	}
	datasets := make([]string, 0, len(s.AllowedDatasets))
	for d := range s.AllowedDatasets {
		datasets = append(datasets, d)
	}
	return datasets
}

// IsDatasetAllowed checks if a given dataset is accessible based on the source's configuration.
func (s *Source) IsDatasetAllowed(projectID, datasetID string) bool {
	// If the normalized map is empty, it means no restrictions were configured.
	if len(s.AllowedDatasets) == 0 {
		return true
	}

	targetDataset := fmt.Sprintf("%s.%s", projectID, datasetID)
	_, ok := s.AllowedDatasets[targetDataset]
	return ok
}

func (s *Source) MakeDataplexCatalogClient() func() (*dataplexapi.CatalogClient, DataplexClientCreator, error) {
	return s.makeDataplexCatalogClient
}

func (s *Source) lazyInitDataplexClient(ctx context.Context, tracer trace.Tracer) func() (*dataplexapi.CatalogClient, DataplexClientCreator, error) {
	var once sync.Once
	var client *dataplexapi.CatalogClient
	var clientCreator DataplexClientCreator
	var err error

	return func() (*dataplexapi.CatalogClient, DataplexClientCreator, error) {
		once.Do(func() {
			c, cc, e := initDataplexConnection(ctx, tracer, s.Name, s.Project, s.UseClientOAuth, s.ImpersonateServiceAccount)
			if e != nil {
				err = fmt.Errorf("failed to initialize dataplex client: %w", e)
				return
			}
			client = c
			clientCreator = cc
		})
		return client, clientCreator, err
	}
}

func initBigQueryConnection(
	ctx context.Context,
	tracer trace.Tracer,
	name string,
	project string,
	location string,
	impersonateServiceAccount string,
) (*bigqueryapi.Client, *bigqueryrestapi.Service, oauth2.TokenSource, error) {
	ctx, span := sources.InitConnectionSpan(ctx, tracer, SourceKind, name)
	defer span.End()

<<<<<<< HEAD
=======
	cred, err := google.FindDefaultCredentials(ctx, "https://www.googleapis.com/auth/cloud-platform")
	if err != nil {
		return nil, nil, nil, fmt.Errorf("failed to find default Google Cloud credentials with scope %q: %w", bigqueryapi.Scope, err)
	}

>>>>>>> 7ad10720
	userAgent, err := util.UserAgentFromContext(ctx)
	if err != nil {
		return nil, nil, nil, err
	}

	var tokenSource oauth2.TokenSource
	var opts []option.ClientOption

	if impersonateServiceAccount != "" {
		// Create impersonated credentials token source
		ts, err := impersonate.CredentialsTokenSource(ctx, impersonate.CredentialsConfig{
			TargetPrincipal: impersonateServiceAccount,
			Scopes:          []string{bigqueryapi.Scope},
		})
		if err != nil {
			return nil, nil, nil, fmt.Errorf("failed to create impersonated credentials for %q: %w", impersonateServiceAccount, err)
		}
		tokenSource = ts
		opts = []option.ClientOption{
			option.WithUserAgent(userAgent),
			option.WithTokenSource(ts),
		}
	} else {
		// Use default credentials
		cred, err := google.FindDefaultCredentials(ctx, bigqueryapi.Scope)
		if err != nil {
			return nil, nil, nil, fmt.Errorf("failed to find default Google Cloud credentials with scope %q: %w", bigqueryapi.Scope, err)
		}
		tokenSource = cred.TokenSource
		opts = []option.ClientOption{
			option.WithUserAgent(userAgent),
			option.WithCredentials(cred),
		}
	}

	// Initialize the high-level BigQuery client
	client, err := bigqueryapi.NewClient(ctx, project, opts...)
	if err != nil {
		return nil, nil, nil, fmt.Errorf("failed to create BigQuery client for project %q: %w", project, err)
	}
	client.Location = location

	// Initialize the low-level BigQuery REST service using the same credentials
	restService, err := bigqueryrestapi.NewService(ctx, opts...)
	if err != nil {
		return nil, nil, nil, fmt.Errorf("failed to create BigQuery v2 service: %w", err)
	}

	return client, restService, tokenSource, nil
}

// initBigQueryConnectionWithOAuthToken initialize a BigQuery client with an
// OAuth access token.
func initBigQueryConnectionWithOAuthToken(
	ctx context.Context,
	tracer trace.Tracer,
	project string,
	location string,
	name string,
	userAgent string,
	tokenString string,
	wantRestService bool,
) (*bigqueryapi.Client, *bigqueryrestapi.Service, error) {
	ctx, span := sources.InitConnectionSpan(ctx, tracer, SourceKind, name)
	defer span.End()
	// Construct token source
	token := &oauth2.Token{
		AccessToken: string(tokenString),
	}
	ts := oauth2.StaticTokenSource(token)

	// Initialize the BigQuery client with tokenSource
	client, err := bigqueryapi.NewClient(ctx, project, option.WithUserAgent(userAgent), option.WithTokenSource(ts))
	if err != nil {
		return nil, nil, fmt.Errorf("failed to create BigQuery client for project %q: %w", project, err)
	}
	client.Location = location

	if wantRestService {
		// Initialize the low-level BigQuery REST service using the same credentials
		restService, err := bigqueryrestapi.NewService(ctx, option.WithUserAgent(userAgent), option.WithTokenSource(ts))
		if err != nil {
			return nil, nil, fmt.Errorf("failed to create BigQuery v2 service: %w", err)
		}
		return client, restService, nil
	}

	return client, nil, nil
}

// newBigQueryClientCreator sets the project parameters for the init helper
// function. The returned function takes in an OAuth access token and uses it to
// create a BQ client.
func newBigQueryClientCreator(
	ctx context.Context,
	tracer trace.Tracer,
	project string,
	location string,
	name string,
) (func(string, bool) (*bigqueryapi.Client, *bigqueryrestapi.Service, error), error) {
	userAgent, err := util.UserAgentFromContext(ctx)
	if err != nil {
		return nil, err
	}

	return func(tokenString string, wantRestService bool) (*bigqueryapi.Client, *bigqueryrestapi.Service, error) {
		return initBigQueryConnectionWithOAuthToken(ctx, tracer, project, location, name, userAgent, tokenString, wantRestService)
	}, nil
}

func initDataplexConnection(
	ctx context.Context,
	tracer trace.Tracer,
	name string,
	project string,
	useClientOAuth bool,
	impersonateServiceAccount string,
) (*dataplexapi.CatalogClient, DataplexClientCreator, error) {
	var client *dataplexapi.CatalogClient
	var clientCreator DataplexClientCreator
	var err error

	ctx, span := sources.InitConnectionSpan(ctx, tracer, SourceKind, name)
	defer span.End()

	userAgent, err := util.UserAgentFromContext(ctx)
	if err != nil {
		return nil, nil, err
	}

	if useClientOAuth {
		clientCreator = newDataplexClientCreator(ctx, project, userAgent)
	} else {
		var opts []option.ClientOption

		if impersonateServiceAccount != "" {
			// Create impersonated credentials token source
			ts, err := impersonate.CredentialsTokenSource(ctx, impersonate.CredentialsConfig{
				TargetPrincipal: impersonateServiceAccount,
				Scopes:          []string{"https://www.googleapis.com/auth/cloud-platform"},
			})
			if err != nil {
				return nil, nil, fmt.Errorf("failed to create impersonated credentials for %q: %w", impersonateServiceAccount, err)
			}
			opts = []option.ClientOption{
				option.WithUserAgent(userAgent),
				option.WithTokenSource(ts),
			}
		} else {
			// Use default credentials
			cred, err := google.FindDefaultCredentials(ctx)
			if err != nil {
				return nil, nil, fmt.Errorf("failed to find default Google Cloud credentials: %w", err)
			}
			opts = []option.ClientOption{
				option.WithUserAgent(userAgent),
				option.WithCredentials(cred),
			}
		}

		client, err = dataplexapi.NewCatalogClient(ctx, opts...)
		if err != nil {
			return nil, nil, fmt.Errorf("failed to create Dataplex client for project %q: %w", project, err)
		}
	}

	return client, clientCreator, nil
}

func initDataplexConnectionWithOAuthToken(
	ctx context.Context,
	project string,
	userAgent string,
	tokenString string,
) (*dataplexapi.CatalogClient, error) {
	// Construct token source
	token := &oauth2.Token{
		AccessToken: string(tokenString),
	}
	ts := oauth2.StaticTokenSource(token)

	client, err := dataplexapi.NewCatalogClient(ctx, option.WithUserAgent(userAgent), option.WithTokenSource(ts))
	if err != nil {
		return nil, fmt.Errorf("failed to create Dataplex client for project %q: %w", project, err)
	}
	return client, nil
}

func newDataplexClientCreator(
	ctx context.Context,
	project string,
	userAgent string,
) func(string) (*dataplexapi.CatalogClient, error) {
	return func(tokenString string) (*dataplexapi.CatalogClient, error) {
		return initDataplexConnectionWithOAuthToken(ctx, project, userAgent, tokenString)
	}
}<|MERGE_RESOLUTION|>--- conflicted
+++ resolved
@@ -72,15 +72,6 @@
 
 type Config struct {
 	// BigQuery configs
-<<<<<<< HEAD
-	Name                      string   `yaml:"name" validate:"required"`
-	Kind                      string   `yaml:"kind" validate:"required"`
-	Project                   string   `yaml:"project" validate:"required"`
-	Location                  string   `yaml:"location"`
-	AllowedDatasets           []string `yaml:"allowedDatasets"`
-	UseClientOAuth            bool     `yaml:"useClientOAuth"`
-	ImpersonateServiceAccount string   `yaml:"impersonateServiceAccount"`
-=======
 	Name            string   `yaml:"name" validate:"required"`
 	Kind            string   `yaml:"kind" validate:"required"`
 	Project         string   `yaml:"project" validate:"required"`
@@ -88,7 +79,7 @@
 	WriteMode       string   `yaml:"writeMode"`
 	AllowedDatasets []string `yaml:"allowedDatasets"`
 	UseClientOAuth  bool     `yaml:"useClientOAuth"`
->>>>>>> 7ad10720
+	ImpersonateServiceAccount string   `yaml:"impersonateServiceAccount"`
 }
 
 func (r Config) SourceConfigKind() string {
@@ -158,20 +149,6 @@
 	}
 
 	s := &Source{
-<<<<<<< HEAD
-		Name:                      r.Name,
-		Kind:                      SourceKind,
-		Project:                   r.Project,
-		Location:                  r.Location,
-		Client:                    client,
-		RestService:               restService,
-		TokenSource:               tokenSource,
-		MaxQueryResultRows:        50,
-		ClientCreator:             clientCreator,
-		AllowedDatasets:           allowedDatasets,
-		UseClientOAuth:            r.UseClientOAuth,
-		ImpersonateServiceAccount: r.ImpersonateServiceAccount,
-=======
 		Name:               r.Name,
 		Kind:               SourceKind,
 		Project:            r.Project,
@@ -180,11 +157,10 @@
 		RestService:        restService,
 		TokenSource:        tokenSource,
 		MaxQueryResultRows: 50,
-		ClientCreator:      clientCreator,
 		WriteMode:          r.WriteMode,
 		AllowedDatasets:    allowedDatasets,
 		UseClientOAuth:     r.UseClientOAuth,
->>>>>>> 7ad10720
+		ImpersonateServiceAccount: r.ImpersonateServiceAccount,
 	}
 	s.SessionProvider = s.newBigQuerySessionProvider()
 
@@ -193,7 +169,6 @@
 	}
 	s.makeDataplexCatalogClient = s.lazyInitDataplexClient(ctx, tracer)
 	return s, nil
-
 }
 
 var _ sources.Source = &Source{}
@@ -211,12 +186,9 @@
 	ClientCreator             BigqueryClientCreator
 	AllowedDatasets           map[string]struct{}
 	UseClientOAuth            bool
-<<<<<<< HEAD
 	ImpersonateServiceAccount string
-=======
 	WriteMode                 string
 	sessionMutex              sync.Mutex
->>>>>>> 7ad10720
 	makeDataplexCatalogClient func() (*dataplexapi.CatalogClient, DataplexClientCreator, error)
 	SessionProvider           BigQuerySessionProvider
 	Session                   *Session
@@ -426,14 +398,11 @@
 	ctx, span := sources.InitConnectionSpan(ctx, tracer, SourceKind, name)
 	defer span.End()
 
-<<<<<<< HEAD
-=======
 	cred, err := google.FindDefaultCredentials(ctx, "https://www.googleapis.com/auth/cloud-platform")
 	if err != nil {
 		return nil, nil, nil, fmt.Errorf("failed to find default Google Cloud credentials with scope %q: %w", bigqueryapi.Scope, err)
 	}
 
->>>>>>> 7ad10720
 	userAgent, err := util.UserAgentFromContext(ctx)
 	if err != nil {
 		return nil, nil, nil, err
