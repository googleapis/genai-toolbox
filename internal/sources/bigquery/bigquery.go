--- conflicted
+++ resolved
@@ -68,20 +68,13 @@
 
 type Config struct {
 	// BigQuery configs
-<<<<<<< HEAD
-	Name      string `yaml:"name" validate:"required"`
-	Kind      string `yaml:"kind" validate:"required"`
-	Project   string `yaml:"project" validate:"required"`
-	Location  string `yaml:"location"`
-	WriteMode string `yaml:"write_mode"`
-=======
 	Name            string   `yaml:"name" validate:"required"`
 	Kind            string   `yaml:"kind" validate:"required"`
 	Project         string   `yaml:"project" validate:"required"`
 	Location        string   `yaml:"location"`
+	WriteMode       string   `yaml:"write_mode"`
 	AllowedDatasets []string `yaml:"allowedDatasets"`
 	UseClientOAuth  bool     `yaml:"useClientOAuth"`
->>>>>>> 0f6d52a2
 }
 
 func (r Config) SourceConfigKind() string {
@@ -90,73 +83,10 @@
 }
 
 func (r Config) Initialize(ctx context.Context, tracer trace.Tracer) (sources.Source, error) {
-<<<<<<< HEAD
 	if r.WriteMode == "" {
 		r.WriteMode = WriteModeAllowed
 	}
 
-	// Initializes a BigQuery Google SQL source
-	client, restService, err := initBigQueryConnection(ctx, tracer, r.Name, r.Project, r.Location)
-	if err != nil {
-		return nil, err
-	}
-
-	s := &Source{
-		Name:        r.Name,
-		Kind:        SourceKind,
-		Client:      client,
-		RestService: restService,
-		Location:    r.Location,
-		WriteMode:   r.WriteMode,
-	}
-
-	switch r.WriteMode {
-	case WriteModeAllowed, WriteModeBlocked:
-		// Valid write mode, do not need session
-	case WriteModeProtected:
-		if err != nil {
-			return nil, fmt.Errorf("failed to create BigQuery REST client for session creation: %w", err)
-		}
-
-		job := &bigqueryrestapi.Job{
-			JobReference: &bigqueryrestapi.JobReference{
-				ProjectId: r.Project,
-				Location:  r.Location,
-			},
-			Configuration: &bigqueryrestapi.JobConfiguration{
-				DryRun: true,
-				Query: &bigqueryrestapi.JobConfigurationQuery{
-					Query:         "SELECT 1",
-					CreateSession: true,
-				},
-			},
-		}
-
-		createdJob, err := restService.Jobs.Insert(r.Project, job).Do()
-		if err != nil {
-			return nil, fmt.Errorf("failed to create BigQuery session via job: %w", err)
-		}
-
-		var sessionID, sessionDatasetID string
-		if createdJob.Status != nil && createdJob.Statistics.SessionInfo != nil {
-			sessionID = createdJob.Statistics.SessionInfo.SessionId
-		} else {
-			return nil, fmt.Errorf("did not get session info back from session creation job")
-		}
-
-		if createdJob.Configuration != nil && createdJob.Configuration.Query != nil && createdJob.Configuration.Query.DestinationTable != nil {
-			sessionDatasetID = createdJob.Configuration.Query.DestinationTable.DatasetId
-		} else {
-			return nil, fmt.Errorf("did not get destination dataset ID from session creation job")
-		}
-
-		s.Session = &Session{
-			ID:        sessionID,
-			DatasetID: sessionDatasetID,
-		}
-	default:
-		return nil, fmt.Errorf("invalid write_mode %q: must be one of %q, %q, or %q", r.WriteMode, WriteModeAllowed, WriteModeProtected, WriteModeBlocked)
-=======
 	var client *bigqueryapi.Client
 	var restService *bigqueryrestapi.Service
 	var tokenSource oauth2.TokenSource
@@ -217,9 +147,57 @@
 		TokenSource:        tokenSource,
 		MaxQueryResultRows: 50,
 		ClientCreator:      clientCreator,
+		WriteMode:          r.WriteMode,
 		AllowedDatasets:    allowedDatasets,
 		UseClientOAuth:     r.UseClientOAuth,
->>>>>>> 0f6d52a2
+	}
+
+	switch r.WriteMode {
+	case WriteModeAllowed, WriteModeBlocked:
+		// Valid write mode, do not need session
+	case WriteModeProtected:
+		if err != nil {
+			return nil, fmt.Errorf("failed to create BigQuery REST client for session creation: %w", err)
+		}
+
+		job := &bigqueryrestapi.Job{
+			JobReference: &bigqueryrestapi.JobReference{
+				ProjectId: r.Project,
+				Location:  r.Location,
+			},
+			Configuration: &bigqueryrestapi.JobConfiguration{
+				DryRun: true,
+				Query: &bigqueryrestapi.JobConfigurationQuery{
+					Query:         "SELECT 1",
+					CreateSession: true,
+				},
+			},
+		}
+
+		createdJob, err := restService.Jobs.Insert(r.Project, job).Do()
+		if err != nil {
+			return nil, fmt.Errorf("failed to create BigQuery session via job: %w", err)
+		}
+
+		var sessionID, sessionDatasetID string
+		if createdJob.Status != nil && createdJob.Statistics.SessionInfo != nil {
+			sessionID = createdJob.Statistics.SessionInfo.SessionId
+		} else {
+			return nil, fmt.Errorf("did not get session info back from session creation job")
+		}
+
+		if createdJob.Configuration != nil && createdJob.Configuration.Query != nil && createdJob.Configuration.Query.DestinationTable != nil {
+			sessionDatasetID = createdJob.Configuration.Query.DestinationTable.DatasetId
+		} else {
+			return nil, fmt.Errorf("did not get destination dataset ID from session creation job")
+		}
+
+		s.Session = &Session{
+			ID:        sessionID,
+			DatasetID: sessionDatasetID,
+		}
+	default:
+		return nil, fmt.Errorf("invalid write_mode %q: must be one of %q, %q, or %q", r.WriteMode, WriteModeAllowed, WriteModeProtected, WriteModeBlocked)
 	}
 	s.makeDataplexCatalogClient = s.lazyInitDataplexClient(ctx, tracer)
 	return s, nil
@@ -230,20 +208,6 @@
 
 type Source struct {
 	// BigQuery Google SQL struct with client
-<<<<<<< HEAD
-	Name        string `yaml:"name"`
-	Kind        string `yaml:"kind"`
-	Client      *bigqueryapi.Client
-	RestService *bigqueryrestapi.Service
-	Location    string `yaml:"location"`
-	WriteMode   string `yaml:"writemode"`
-	Session     *Session
-}
-
-type Session struct {
-	ID        string
-	DatasetID string
-=======
 	Name                      string `yaml:"name"`
 	Kind                      string `yaml:"kind"`
 	Project                   string
@@ -256,7 +220,12 @@
 	AllowedDatasets           map[string]struct{}
 	UseClientOAuth            bool
 	makeDataplexCatalogClient func() (*dataplexapi.CatalogClient, DataplexClientCreator, error)
->>>>>>> 0f6d52a2
+	Session                   *Session
+}
+
+type Session struct {
+	ID        string
+	DatasetID string
 }
 
 func (s *Source) SourceKind() string {
@@ -272,14 +241,14 @@
 	return s.RestService
 }
 
-<<<<<<< HEAD
 func (s *Source) BigQueryWriteMode() string {
 	return s.WriteMode
 }
 
 func (s *Source) BigQuerySession() *Session {
 	return s.Session
-=======
+}
+
 func (s *Source) UseClientAuthorization() bool {
 	return s.UseClientOAuth
 }
@@ -353,7 +322,6 @@
 		})
 		return client, clientCreator, err
 	}
->>>>>>> 0f6d52a2
 }
 
 func initBigQueryConnection(
