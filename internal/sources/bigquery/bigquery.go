--- conflicted
+++ resolved
@@ -17,12 +17,9 @@
 import (
 	"context"
 	"fmt"
-<<<<<<< HEAD
-	"sync"
-=======
 	"net/http"
 	"strings"
->>>>>>> 01712284
+	"sync"
 
 	bigqueryapi "cloud.google.com/go/bigquery"
 	dataplexapi "cloud.google.com/go/dataplex/apiv1"
@@ -199,7 +196,29 @@
 	return s.ClientCreator
 }
 
-<<<<<<< HEAD
+func (s *Source) BigQueryAllowedDatasets() []string {
+	if len(s.AllowedDatasets) == 0 {
+		return nil
+	}
+	datasets := make([]string, 0, len(s.AllowedDatasets))
+	for d := range s.AllowedDatasets {
+		datasets = append(datasets, d)
+	}
+	return datasets
+}
+
+// IsDatasetAllowed checks if a given dataset is accessible based on the source's configuration.
+func (s *Source) IsDatasetAllowed(projectID, datasetID string) bool {
+	// If the normalized map is empty, it means no restrictions were configured.
+	if len(s.AllowedDatasets) == 0 {
+		return true
+	}
+
+	targetDataset := fmt.Sprintf("%s.%s", projectID, datasetID)
+	_, ok := s.AllowedDatasets[targetDataset]
+	return ok
+}
+
 func (s *Source) MakeDataplexCatalogClient() func() (*dataplexapi.CatalogClient, DataplexClientCreator, error) {
 	return s.makeDataplexCatalogClient
 }
@@ -222,29 +241,6 @@
 		})
 		return client, clientCreator, err
 	}
-=======
-func (s *Source) BigQueryAllowedDatasets() []string {
-	if len(s.AllowedDatasets) == 0 {
-		return nil
-	}
-	datasets := make([]string, 0, len(s.AllowedDatasets))
-	for d := range s.AllowedDatasets {
-		datasets = append(datasets, d)
-	}
-	return datasets
-}
-
-// IsDatasetAllowed checks if a given dataset is accessible based on the source's configuration.
-func (s *Source) IsDatasetAllowed(projectID, datasetID string) bool {
-	// If the normalized map is empty, it means no restrictions were configured.
-	if len(s.AllowedDatasets) == 0 {
-		return true
-	}
-
-	targetDataset := fmt.Sprintf("%s.%s", projectID, datasetID)
-	_, ok := s.AllowedDatasets[targetDataset]
-	return ok
->>>>>>> 01712284
 }
 
 func initBigQueryConnection(
