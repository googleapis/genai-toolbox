--- conflicted
+++ resolved
@@ -121,39 +121,7 @@
 	mcpManifest tools.McpManifest
 }
 
-<<<<<<< HEAD
-func (t Tool) Invoke(ctx context.Context, params parameters.ParamValues, accessToken tools.AccessToken) (any, error) {
-=======
-func getOptions(sortParameters parameters.Parameters, projectPayload string, paramsMap map[string]any) (*options.FindOneOptions, error) {
-	opts := options.FindOne()
-
-	sort := bson.M{}
-	for _, p := range sortParameters {
-		sort[p.GetName()] = paramsMap[p.GetName()]
-	}
-	opts = opts.SetSort(sort)
-
-	if len(projectPayload) == 0 {
-		return opts, nil
-	}
-
-	result, err := parameters.PopulateTemplateWithJSON("MongoDBFindOneProjectString", projectPayload, paramsMap)
-	if err != nil {
-		return nil, fmt.Errorf("error populating project payload: %s", err)
-	}
-
-	var projection any
-	err = bson.UnmarshalExtJSON([]byte(result), false, &projection)
-	if err != nil {
-		return nil, fmt.Errorf("error unmarshalling projection: %s", err)
-	}
-	opts = opts.SetProjection(projection)
-
-	return opts, nil
-}
-
 func (t Tool) Invoke(ctx context.Context, resourceMgr tools.SourceProvider, params parameters.ParamValues, accessToken tools.AccessToken) (any, error) {
->>>>>>> 7a9cc633
 	paramsMap := params.AsMap()
 
 	filterString, err := parameters.PopulateTemplateWithJSON("MongoDBFindOneFilterString", t.FilterPayload, paramsMap)
