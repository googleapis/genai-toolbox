// Copyright 2025 Google LLC
//
// Licensed under the Apache License, Version 2.0 (the "License");
// you may not use this file except in compliance with the License.
// You may obtain a copy of the License at
//
//     http://www.apache.org/licenses/LICENSE-2.0
//
// Unless required by applicable law or agreed to in writing, software
// distributed under the License is distributed on an "AS IS" BASIS,
// WITHOUT WARRANTIES OR CONDITIONS OF ANY KIND, either express or implied.
// See the License for the specific language governing permissions and
// limitations under the License.

package common

import (
	"fmt"
	"slices"
	"strings"

	"github.com/googleapis/genai-toolbox/internal/tools"
	"google.golang.org/api/googleapi"
)

// StoreKey is the key used to identify FHIR/DICOM store IDs in tool parameters.
const StoreKey = "storeID"

// EnablePatientNameFuzzyMatchingKey is the key used for DICOM search to enable
// fuzzy matching.
const EnablePatientNameFuzzyMatchingKey = "fuzzymatching"

// IncludeAttributesKey is the key used for DICOM search to include additional
// tags in the response.
const IncludeAttributesKey = "includefield"

// ValidateAndFetchStoreID validates the provided storeID against the allowedStores.
// If only one store is allowed, it returns that storeID.
// If multiple stores are allowed, it checks if the storeID parameter is in the allowed list.
func ValidateAndFetchStoreID(params tools.ParamValues, allowedStores map[string]struct{}) (string, error) {
	if len(allowedStores) == 1 {
		for k := range allowedStores {
			return k, nil
		}
	}
	mapParams := params.AsMap()
	storeID, ok := mapParams[StoreKey].(string)
	if !ok {
		return "", fmt.Errorf("invalid or missing '%s' parameter; expected a string", StoreKey)
	}
	if len(allowedStores) > 0 {
		if _, ok := allowedStores[storeID]; !ok {
			return "", fmt.Errorf("store ID '%s' is not in the list of allowed stores", storeID)
		}
	}
	return storeID, nil
}

// ParseDICOMSearchParameters extracts the search parameters for various DICOM
// search methods.
func ParseDICOMSearchParameters(params tools.ParamValues, paramKeys []string) ([]googleapi.CallOption, error) {
	var opts []googleapi.CallOption
	for k, v := range params.AsMap() {
		if k == IncludeAttributesKey {
			if _, ok := v.([]any); !ok {
				return nil, fmt.Errorf("invalid '%s' parameter; expected a string array", k)
			}
			attributeIDsSlice, err := tools.ConvertAnySliceToTyped(v.([]any), "string")
			if err != nil {
				return nil, fmt.Errorf("can't convert '%s' to array of strings: %s", k, err)
			}
			attributeIDs := attributeIDsSlice.([]string)
			if len(attributeIDs) != 0 {
				opts = append(opts, googleapi.QueryParameter(k, strings.Join(attributeIDs, ",")))
			}
		} else if k == EnablePatientNameFuzzyMatchingKey {
			if _, ok := v.(bool); !ok {
				return nil, fmt.Errorf("invalid '%s' parameter; expected a boolean", k)
			}
			opts = append(opts, googleapi.QueryParameter(k, fmt.Sprintf("%t", v.(bool))))
		} else if slices.Contains(paramKeys, k) {
			if _, ok := v.(string); !ok {
				return nil, fmt.Errorf("invalid '%s' parameter; expected a string", k)
			}
<<<<<<< HEAD
			if v.(string) == "" {
=======
			if v.(string) != "" {
>>>>>>> 1be79083
				opts = append(opts, googleapi.QueryParameter(k, v.(string)))
			}
		}
	}
	return opts, nil
}<|MERGE_RESOLUTION|>--- conflicted
+++ resolved
@@ -82,11 +82,7 @@
 			if _, ok := v.(string); !ok {
 				return nil, fmt.Errorf("invalid '%s' parameter; expected a string", k)
 			}
-<<<<<<< HEAD
-			if v.(string) == "" {
-=======
 			if v.(string) != "" {
->>>>>>> 1be79083
 				opts = append(opts, googleapi.QueryParameter(k, v.(string)))
 			}
 		}
