--- conflicted
+++ resolved
@@ -132,9 +132,8 @@
 
 	// finish tool setup
 	t := Tool{
-<<<<<<< HEAD
 		Name:               cfg.Name,
-		Kind:               ToolKind,
+		Kind:               kind,
 		Parameters:         cfg.Parameters,
 		TemplateParameters: cfg.TemplateParameters,
 		AllParams:          allParameters,
@@ -143,16 +142,6 @@
 		Pool:               s.PostgresPool(),
 		manifest:           tools.Manifest{Description: cfg.Description, Parameters: paramManifest, AuthRequired: cfg.AuthRequired},
 		mcpManifest:        mcpManifest,
-=======
-		Name:         cfg.Name,
-		Kind:         kind,
-		Parameters:   cfg.Parameters,
-		Statement:    cfg.Statement,
-		AuthRequired: cfg.AuthRequired,
-		Pool:         s.PostgresPool(),
-		manifest:     tools.Manifest{Description: cfg.Description, Parameters: cfg.Parameters.Manifest(), AuthRequired: cfg.AuthRequired},
-		mcpManifest:  mcpManifest,
->>>>>>> b4862825
 	}
 	return t, nil
 }
