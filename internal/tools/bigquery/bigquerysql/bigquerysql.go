--- conflicted
+++ resolved
@@ -26,7 +26,6 @@
 
 	bigqueryds "github.com/googleapis/genai-toolbox/internal/sources/bigquery"
 	"github.com/googleapis/genai-toolbox/internal/tools"
-	bqutil "github.com/googleapis/genai-toolbox/internal/tools/bigquery/bigquerycommon"
 	bigqueryrestapi "google.golang.org/api/bigquery/v2"
 	"google.golang.org/api/iterator"
 )
@@ -107,24 +106,15 @@
 		Parameters:         cfg.Parameters,
 		TemplateParameters: cfg.TemplateParameters,
 		AllParams:          allParameters,
-<<<<<<< HEAD
-		Statement:          cfg.Statement,
-		AuthRequired:       cfg.AuthRequired,
-		Client:             s.BigQueryClient(),
-		RestService:        s.BigQueryRestService(),
-		Session:            s.BigQuerySession(),
-		manifest:           tools.Manifest{Description: cfg.Description, Parameters: paramManifest, AuthRequired: cfg.AuthRequired},
-		mcpManifest:        mcpManifest,
-=======
 
 		Statement:      cfg.Statement,
 		UseClientOAuth: s.UseClientAuthorization(),
 		Client:         s.BigQueryClient(),
 		RestService:    s.BigQueryRestService(),
+		Session:        s.BigQuerySession(),
 		ClientCreator:  s.BigQueryClientCreator(),
 		manifest:       tools.Manifest{Description: cfg.Description, Parameters: paramManifest, AuthRequired: cfg.AuthRequired},
 		mcpManifest:    mcpManifest,
->>>>>>> 0f6d52a2
 	}
 	return t, nil
 }
@@ -140,22 +130,14 @@
 	Parameters         tools.Parameters `yaml:"parameters"`
 	TemplateParameters tools.Parameters `yaml:"templateParameters"`
 	AllParams          tools.Parameters `yaml:"allParams"`
-<<<<<<< HEAD
-	Statement          string
-	Client             *bigqueryapi.Client
-	RestService        *bigqueryrestapi.Service
-	Session            *bigqueryds.Session
-	manifest           tools.Manifest
-	mcpManifest        tools.McpManifest
-=======
 
 	Statement     string
 	Client        *bigqueryapi.Client
 	RestService   *bigqueryrestapi.Service
+	Session       *bigqueryds.Session
 	ClientCreator bigqueryds.BigqueryClientCreator
 	manifest      tools.Manifest
 	mcpManifest   tools.McpManifest
->>>>>>> 0f6d52a2
 }
 
 func (t Tool) Invoke(ctx context.Context, params tools.ParamValues, accessToken tools.AccessToken) (any, error) {
@@ -254,7 +236,6 @@
 	query.Parameters = highLevelParams
 	query.Location = bqClient.Location
 
-<<<<<<< HEAD
 	if t.Session != nil {
 		// Add session ID to the connection properties for subsequent calls.
 		query.ConnectionProperties = []*bigqueryapi.ConnectionProperty{
@@ -263,9 +244,6 @@
 	}
 
 	dryRunJob, err := dryRunQuery(ctx, t.RestService, t.Client.Project(), query.Location, newStatement, lowLevelParams, query.ConnectionProperties)
-=======
-	dryRunJob, err := bqutil.DryRunQuery(ctx, restService, bqClient.Project(), bqClient.Location, newStatement, lowLevelParams, query.ConnectionProperties)
->>>>>>> 0f6d52a2
 	if err != nil {
 		return nil, fmt.Errorf("query validation failed during dry run: %w", err)
 	}
