--- conflicted
+++ resolved
@@ -58,12 +58,9 @@
 	BigQueryProject() string
 	BigQueryLocation() string
 	GetMaxQueryResultRows() int
-<<<<<<< HEAD
+	UseClientAuthorization() bool
 	IsDatasetAllowed(projectID, datasetID string) bool
 	BigQueryAllowedDatasets() []string
-=======
-	UseClientAuthorization() bool
->>>>>>> aa397247
 }
 
 type BQTableReference struct {
