--- conflicted
+++ resolved
@@ -48,14 +48,11 @@
 
 type compatibleSource interface {
 	BigQueryClient() *bigqueryapi.Client
-<<<<<<< HEAD
-	IsDatasetAllowed(projectID, datasetID string) bool
-	BigQueryAllowedDatasets() []string
-=======
 	BigQueryClientCreator() bigqueryds.BigqueryClientCreator
 	BigQueryProject() string
 	UseClientAuthorization() bool
->>>>>>> 0b2121ea
+	IsDatasetAllowed(projectID, datasetID string) bool
+	BigQueryAllowedDatasets() []string
 }
 
 // validate compatible sources are still compatible
@@ -91,7 +88,6 @@
 		return nil, fmt.Errorf("invalid source for %q tool: source kind must be one of %q", kind, compatibleSources)
 	}
 
-<<<<<<< HEAD
 	defaultProjectID := s.BigQueryClient().Project()
 	projectDescription := "The Google Cloud project ID containing the dataset."
 	datasetDescription := "The dataset to list table ids."
@@ -136,10 +132,6 @@
 	}
 	projectParameter := tools.NewStringParameterWithDefault(projectKey, defaultProjectID, projectDescription)
 
-=======
-	projectParameter := tools.NewStringParameterWithDefault(projectKey, s.BigQueryProject(), "The Google Cloud project ID containing the dataset.")
-	datasetParameter := tools.NewStringParameter(datasetKey, "The dataset to list table ids.")
->>>>>>> 0b2121ea
 	parameters := tools.Parameters{projectParameter, datasetParameter}
 
 	mcpManifest := tools.McpManifest{
@@ -150,26 +142,16 @@
 
 	// finish tool setup
 	t := Tool{
-<<<<<<< HEAD
 		Name:             cfg.Name,
 		Kind:             kind,
 		Parameters:       parameters,
 		AuthRequired:     cfg.AuthRequired,
+		UseClientOAuth:   s.UseClientAuthorization(),
+		ClientCreator:    s.BigQueryClientCreator(),
 		Client:           s.BigQueryClient(),
 		IsDatasetAllowed: s.IsDatasetAllowed,
 		manifest:         tools.Manifest{Description: cfg.Description, Parameters: parameters.Manifest(), AuthRequired: cfg.AuthRequired},
 		mcpManifest:      mcpManifest,
-=======
-		Name:           cfg.Name,
-		Kind:           kind,
-		Parameters:     parameters,
-		AuthRequired:   cfg.AuthRequired,
-		UseClientOAuth: s.UseClientAuthorization(),
-		ClientCreator:  s.BigQueryClientCreator(),
-		Client:         s.BigQueryClient(),
-		manifest:       tools.Manifest{Description: cfg.Description, Parameters: parameters.Manifest(), AuthRequired: cfg.AuthRequired},
-		mcpManifest:    mcpManifest,
->>>>>>> 0b2121ea
 	}
 	return t, nil
 }
@@ -178,30 +160,18 @@
 var _ tools.Tool = Tool{}
 
 type Tool struct {
-<<<<<<< HEAD
-	Name         string           `yaml:"name"`
-	Kind         string           `yaml:"kind"`
-	AuthRequired []string         `yaml:"authRequired"`
-	Parameters   tools.Parameters `yaml:"parameters"`
-
-	Client           *bigqueryapi.Client
-	IsDatasetAllowed func(projectID, datasetID string) bool
-	Statement        string
-	manifest         tools.Manifest
-	mcpManifest      tools.McpManifest
-=======
 	Name           string           `yaml:"name"`
 	Kind           string           `yaml:"kind"`
 	AuthRequired   []string         `yaml:"authRequired"`
 	UseClientOAuth bool             `yaml:"useClientOAuth"`
 	Parameters     tools.Parameters `yaml:"parameters"`
 
-	Client        *bigqueryapi.Client
-	ClientCreator bigqueryds.BigqueryClientCreator
-	Statement     string
-	manifest      tools.Manifest
-	mcpManifest   tools.McpManifest
->>>>>>> 0b2121ea
+	Client           *bigqueryapi.Client
+	ClientCreator    bigqueryds.BigqueryClientCreator
+	IsDatasetAllowed func(projectID, datasetID string) bool
+	Statement        string
+	manifest         tools.Manifest
+	mcpManifest      tools.McpManifest
 }
 
 func (t Tool) Invoke(ctx context.Context, params tools.ParamValues, accessToken tools.AccessToken) (any, error) {
@@ -216,13 +186,14 @@
 		return nil, fmt.Errorf("invalid or missing '%s' parameter; expected a string", datasetKey)
 	}
 
-<<<<<<< HEAD
 	if !t.IsDatasetAllowed(projectId, datasetId) {
 		return nil, fmt.Errorf("access denied to dataset '%s' because it is not in the configured list of allowed datasets for project '%s'", datasetId, projectId)
 	}
 
-	dsHandle := t.Client.DatasetInProject(projectId, datasetId)
-=======
+	if !t.IsDatasetAllowed(projectId, datasetId) {
+		return nil, fmt.Errorf("access denied to dataset '%s' because it is not in the configured list of allowed datasets for project '%s'", datasetId, projectId)
+	}
+
 	bqClient := t.Client
 	var err error
 	// Initialize new client if using user OAuth token
@@ -234,7 +205,6 @@
 	}
 
 	dsHandle := bqClient.DatasetInProject(projectId, datasetId)
->>>>>>> 0b2121ea
 
 	var tableIds []any
 	tableIterator := dsHandle.Tables(ctx)
@@ -244,11 +214,7 @@
 			break
 		}
 		if err != nil {
-<<<<<<< HEAD
 			return nil, fmt.Errorf("failed to iterate through tables in dataset %s.%s: %w", projectId, datasetId, err)
-=======
-			return nil, fmt.Errorf("failed to iterate through tables in dataset %s.%s: %w", bqClient.Project(), datasetId, err)
->>>>>>> 0b2121ea
 		}
 
 		// Remove leading and trailing quotes
