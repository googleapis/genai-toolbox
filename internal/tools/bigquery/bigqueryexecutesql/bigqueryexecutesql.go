// Copyright 2025 Google LLC
//
// Licensed under the Apache License, Version 2.0 (the "License");
// you may not use this file except in compliance with the License.
// You may obtain a copy of the License at
//
//     http://www.apache.org/licenses/LICENSE-2.0
//
// Unless required by applicable law or agreed to in writing, software
// distributed under the License is distributed on an "AS IS" BASIS,
// WITHOUT WARRANTIES OR CONDITIONS OF ANY KIND, either express or implied.
// See the License for the specific language governing permissions and
// limitations under the License.

package bigqueryexecutesql

import (
	"context"
	"encoding/json"
	"fmt"
	"strings"

	bigqueryapi "cloud.google.com/go/bigquery"
	yaml "github.com/goccy/go-yaml"
	"github.com/googleapis/genai-toolbox/internal/sources"
	bigqueryds "github.com/googleapis/genai-toolbox/internal/sources/bigquery"
	"github.com/googleapis/genai-toolbox/internal/tools"
<<<<<<< HEAD
=======
	bqutil "github.com/googleapis/genai-toolbox/internal/tools/bigquery/bigquerycommon"
	"github.com/googleapis/genai-toolbox/internal/util"
>>>>>>> 9501ebbd
	bigqueryrestapi "google.golang.org/api/bigquery/v2"
	"google.golang.org/api/iterator"
)

const kind string = "bigquery-execute-sql"

func init() {
	if !tools.Register(kind, newConfig) {
		panic(fmt.Sprintf("tool kind %q already registered", kind))
	}
}

func newConfig(ctx context.Context, name string, decoder *yaml.Decoder) (tools.ToolConfig, error) {
	actual := Config{Name: name}
	if err := decoder.DecodeContext(ctx, &actual); err != nil {
		return nil, err
	}
	return actual, nil
}

type compatibleSource interface {
	BigQueryClient() *bigqueryapi.Client
	BigQueryRestService() *bigqueryrestapi.Service
	BigQueryClientCreator() bigqueryds.BigqueryClientCreator
	UseClientAuthorization() bool
	IsDatasetAllowed(projectID, datasetID string) bool
	BigQueryAllowedDatasets() []string
}

// validate compatible sources are still compatible
var _ compatibleSource = &bigqueryds.Source{}

var compatibleSources = [...]string{bigqueryds.SourceKind}

type Config struct {
	Name         string   `yaml:"name" validate:"required"`
	Kind         string   `yaml:"kind" validate:"required"`
	Source       string   `yaml:"source" validate:"required"`
	Description  string   `yaml:"description" validate:"required"`
	AuthRequired []string `yaml:"authRequired"`
}

// validate interface
var _ tools.ToolConfig = Config{}

func (cfg Config) ToolConfigKind() string {
	return kind
}

func (cfg Config) Initialize(srcs map[string]sources.Source) (tools.Tool, error) {
	// verify source exists
	rawS, ok := srcs[cfg.Source]
	if !ok {
		return nil, fmt.Errorf("no source named %q configured", cfg.Source)
	}

	// verify the source is compatible
	s, ok := rawS.(compatibleSource)
	if !ok {
		return nil, fmt.Errorf("invalid source for %q tool: source kind must be one of %q", kind, compatibleSources)
	}

	sqlDescription := "The sql to execute."
	allowedDatasets := s.BigQueryAllowedDatasets()
	if len(allowedDatasets) > 0 {
		datasetIDs := []string{}
		for _, ds := range allowedDatasets {
			datasetIDs = append(datasetIDs, fmt.Sprintf("`%s`", ds))
		}

		if len(datasetIDs) == 1 {
<<<<<<< HEAD
			datasetFQN := allowedDatasets[0]
			parts := strings.Split(datasetFQN, ".")
			datasetID := datasetFQN
			if len(parts) == 2 {
				datasetID = parts[1]
			}
=======
			parts := strings.Split(allowedDatasets[0], ".")
			if len(parts) < 2 {
				return nil, fmt.Errorf("expected split to have 2 parts: %s", allowedDatasets[0])
			}
			datasetID := parts[1]
>>>>>>> 9501ebbd
			sqlDescription += fmt.Sprintf(" The query must only access the %s dataset. "+
				"To query a table within this dataset (e.g., `my_table`), "+
				"qualify it with the dataset id (e.g., `%s.my_table`).", datasetIDs[0], datasetID)
		} else {
			sqlDescription += fmt.Sprintf(" The query must only access datasets from the following list: %s.", strings.Join(datasetIDs, ", "))
		}
	}
	sqlParameter := tools.NewStringParameter("sql", sqlDescription)
	dryRunParameter := tools.NewBooleanParameterWithDefault(
		"dry_run",
		false,
		"If set to true, the query will be validated and information about the execution "+
			"will be returned without running the query. Defaults to false.",
	)
	parameters := tools.Parameters{sqlParameter, dryRunParameter}

	mcpManifest := tools.McpManifest{
		Name:        cfg.Name,
		Description: cfg.Description,
		InputSchema: parameters.McpManifest(),
	}

	// finish tool setup
	t := Tool{
		Name:             cfg.Name,
		Kind:             kind,
		Parameters:       parameters,
		AuthRequired:     cfg.AuthRequired,
		UseClientOAuth:   s.UseClientAuthorization(),
		ClientCreator:    s.BigQueryClientCreator(),
		Client:           s.BigQueryClient(),
		RestService:      s.BigQueryRestService(),
		IsDatasetAllowed: s.IsDatasetAllowed,
		AllowedDatasets:  allowedDatasets,
		manifest:         tools.Manifest{Description: cfg.Description, Parameters: parameters.Manifest(), AuthRequired: cfg.AuthRequired},
		mcpManifest:      mcpManifest,
	}
	return t, nil
}

// validate interface
var _ tools.Tool = Tool{}

type Tool struct {
	Name           string           `yaml:"name"`
	Kind           string           `yaml:"kind"`
	AuthRequired   []string         `yaml:"authRequired"`
	UseClientOAuth bool             `yaml:"useClientOAuth"`
	Parameters     tools.Parameters `yaml:"parameters"`

	Client           *bigqueryapi.Client
	RestService      *bigqueryrestapi.Service
	ClientCreator    bigqueryds.BigqueryClientCreator
	IsDatasetAllowed func(projectID, datasetID string) bool
	AllowedDatasets  []string
	manifest         tools.Manifest
	mcpManifest      tools.McpManifest
}

func (t Tool) Invoke(ctx context.Context, params tools.ParamValues, accessToken tools.AccessToken) (any, error) {
	paramsMap := params.AsMap()
	sql, ok := paramsMap["sql"].(string)
	if !ok {
		return nil, fmt.Errorf("unable to cast sql parameter %s", paramsMap["sql"])
	}
	dryRun, ok := paramsMap["dry_run"].(bool)
	if !ok {
		return nil, fmt.Errorf("unable to cast dry_run parameter %s", paramsMap["dry_run"])
	}

	bqClient := t.Client
	restService := t.RestService

	var err error
	// Initialize new client if using user OAuth token
	if t.UseClientOAuth {
		tokenStr, err := accessToken.ParseBearerToken()
		if err != nil {
			return nil, fmt.Errorf("error parsing access token: %w", err)
		}
		bqClient, restService, err = t.ClientCreator(tokenStr, true)
		if err != nil {
			return nil, fmt.Errorf("error creating client from OAuth access token: %w", err)
		}
	}

	dryRunJob, err := bqutil.DryRunQuery(ctx, restService, bqClient.Project(), bqClient.Location, sql, nil, nil)
	if err != nil {
		return nil, fmt.Errorf("query validation failed during dry run: %w", err)
	}
	statementType := dryRunJob.Statistics.Query.StatementType

	if len(t.AllowedDatasets) > 0 {
		switch statementType {
		case "CREATE_SCHEMA", "DROP_SCHEMA", "ALTER_SCHEMA":
			return nil, fmt.Errorf("dataset-level operations like '%s' are not allowed when dataset restrictions are in place", statementType)
		case "CREATE_FUNCTION", "CREATE_TABLE_FUNCTION", "CREATE_PROCEDURE":
			return nil, fmt.Errorf("creating stored routines ('%s') is not allowed when dataset restrictions are in place, as their contents cannot be safely analyzed", statementType)
		case "CALL":
			return nil, fmt.Errorf("calling stored procedures ('%s') is not allowed when dataset restrictions are in place, as their contents cannot be safely analyzed", statementType)
		}

		// Use a map to avoid duplicate table names.
		tableIDSet := make(map[string]struct{})

<<<<<<< HEAD
		// Stage 1: Get all tables from the dry run result. This is the most reliable method.
=======
		// Get all tables from the dry run result. This is the most reliable method.
>>>>>>> 9501ebbd
		queryStats := dryRunJob.Statistics.Query
		if queryStats != nil {
			for _, tableRef := range queryStats.ReferencedTables {
				tableIDSet[fmt.Sprintf("%s.%s.%s", tableRef.ProjectId, tableRef.DatasetId, tableRef.TableId)] = struct{}{}
			}
			if tableRef := queryStats.DdlTargetTable; tableRef != nil {
				tableIDSet[fmt.Sprintf("%s.%s.%s", tableRef.ProjectId, tableRef.DatasetId, tableRef.TableId)] = struct{}{}
			}
			if tableRef := queryStats.DdlDestinationTable; tableRef != nil {
				tableIDSet[fmt.Sprintf("%s.%s.%s", tableRef.ProjectId, tableRef.DatasetId, tableRef.TableId)] = struct{}{}
			}
		}

		var tableNames []string
		if len(tableIDSet) > 0 {
			for tableID := range tableIDSet {
				tableNames = append(tableNames, tableID)
			}
		} else if statementType != "SELECT" {
			// If dry run yields no tables, fall back to the parser for non-SELECT statements
			// to catch unsafe operations like EXECUTE IMMEDIATE.
<<<<<<< HEAD
			parsedTables, parseErr := TableParser(sql, t.Client.Project())
=======
			parsedTables, parseErr := bqutil.TableParser(sql, t.Client.Project())
>>>>>>> 9501ebbd
			if parseErr != nil {
				// If parsing fails (e.g., EXECUTE IMMEDIATE), we cannot guarantee safety, so we must fail.
				return nil, fmt.Errorf("could not parse tables from query to validate against allowed datasets: %w", parseErr)
			}
			tableNames = parsedTables
		}

		for _, tableID := range tableNames {
			parts := strings.Split(tableID, ".")
			if len(parts) == 3 {
				projectID, datasetID := parts[0], parts[1]
				if !t.IsDatasetAllowed(projectID, datasetID) {
					return nil, fmt.Errorf("query accesses dataset '%s.%s', which is not in the allowed list", projectID, datasetID)
				}
			}
		}
	}

	if dryRun {
		if dryRunJob != nil {
			jobJSON, err := json.MarshalIndent(dryRunJob, "", "  ")
			if err != nil {
				return nil, fmt.Errorf("failed to marshal dry run job to JSON: %w", err)
			}
			return string(jobJSON), nil
		}
		// This case should not be reached, but as a fallback, we return a message.
		return "Dry run was requested, but no job information was returned.", nil
	}

	query := bqClient.Query(sql)
	query.Location = bqClient.Location

	// This block handles SELECT statements, which return a row set.
	// We iterate through the results, convert each row into a map of
	// column names to values, and return the collection of rows.
	var out []any
	it, err := query.Read(ctx)
	if err != nil {
		return nil, fmt.Errorf("unable to execute query: %w", err)
	}
	for {
		var row map[string]bigqueryapi.Value
		err = it.Next(&row)
		if err == iterator.Done {
			break
		}
		if err != nil {
			return nil, fmt.Errorf("unable to iterate through query results: %w", err)
		}
		vMap := make(map[string]any)
		for key, value := range row {
			vMap[key] = value
		}
		out = append(out, vMap)
	}
	// If the query returned any rows, return them directly.
	if len(out) > 0 {
		return out, nil
	}

	// This handles the standard case for a SELECT query that successfully
	// executes but returns zero rows.
	if statementType == "SELECT" {
		return "The query returned 0 rows.", nil
	}
	// This is the fallback for a successful query that doesn't return content.
	// In most cases, this will be for DML/DDL statements like INSERT, UPDATE, CREATE, etc.
	// However, it is also possible that this was a query that was expected to return rows
	// but returned none, a case that we cannot distinguish here.
	return "Query executed successfully and returned no content.", nil
}

func (t Tool) ParseParams(data map[string]any, claims map[string]map[string]any) (tools.ParamValues, error) {
	return tools.ParseParams(t.Parameters, data, claims)
}

func (t Tool) Manifest() tools.Manifest {
	return t.manifest
}

func (t Tool) McpManifest() tools.McpManifest {
	return t.mcpManifest
}

func (t Tool) Authorized(verifiedAuthServices []string) bool {
	return tools.IsAuthorized(t.AuthRequired, verifiedAuthServices)
}

func (t Tool) RequiresClientAuthorization() bool {
	return t.UseClientOAuth
}<|MERGE_RESOLUTION|>--- conflicted
+++ resolved
@@ -25,11 +25,7 @@
 	"github.com/googleapis/genai-toolbox/internal/sources"
 	bigqueryds "github.com/googleapis/genai-toolbox/internal/sources/bigquery"
 	"github.com/googleapis/genai-toolbox/internal/tools"
-<<<<<<< HEAD
-=======
 	bqutil "github.com/googleapis/genai-toolbox/internal/tools/bigquery/bigquerycommon"
-	"github.com/googleapis/genai-toolbox/internal/util"
->>>>>>> 9501ebbd
 	bigqueryrestapi "google.golang.org/api/bigquery/v2"
 	"google.golang.org/api/iterator"
 )
@@ -101,20 +97,11 @@
 		}
 
 		if len(datasetIDs) == 1 {
-<<<<<<< HEAD
-			datasetFQN := allowedDatasets[0]
-			parts := strings.Split(datasetFQN, ".")
-			datasetID := datasetFQN
-			if len(parts) == 2 {
-				datasetID = parts[1]
-			}
-=======
 			parts := strings.Split(allowedDatasets[0], ".")
 			if len(parts) < 2 {
 				return nil, fmt.Errorf("expected split to have 2 parts: %s", allowedDatasets[0])
 			}
 			datasetID := parts[1]
->>>>>>> 9501ebbd
 			sqlDescription += fmt.Sprintf(" The query must only access the %s dataset. "+
 				"To query a table within this dataset (e.g., `my_table`), "+
 				"qualify it with the dataset id (e.g., `%s.my_table`).", datasetIDs[0], datasetID)
@@ -220,11 +207,7 @@
 		// Use a map to avoid duplicate table names.
 		tableIDSet := make(map[string]struct{})
 
-<<<<<<< HEAD
-		// Stage 1: Get all tables from the dry run result. This is the most reliable method.
-=======
 		// Get all tables from the dry run result. This is the most reliable method.
->>>>>>> 9501ebbd
 		queryStats := dryRunJob.Statistics.Query
 		if queryStats != nil {
 			for _, tableRef := range queryStats.ReferencedTables {
@@ -246,11 +229,7 @@
 		} else if statementType != "SELECT" {
 			// If dry run yields no tables, fall back to the parser for non-SELECT statements
 			// to catch unsafe operations like EXECUTE IMMEDIATE.
-<<<<<<< HEAD
-			parsedTables, parseErr := TableParser(sql, t.Client.Project())
-=======
 			parsedTables, parseErr := bqutil.TableParser(sql, t.Client.Project())
->>>>>>> 9501ebbd
 			if parseErr != nil {
 				// If parsing fails (e.g., EXECUTE IMMEDIATE), we cannot guarantee safety, so we must fail.
 				return nil, fmt.Errorf("could not parse tables from query to validate against allowed datasets: %w", parseErr)
