--- conflicted
+++ resolved
@@ -25,7 +25,6 @@
 	"github.com/googleapis/genai-toolbox/internal/sources"
 	bigqueryds "github.com/googleapis/genai-toolbox/internal/sources/bigquery"
 	"github.com/googleapis/genai-toolbox/internal/tools"
-	"github.com/googleapis/genai-toolbox/internal/util"
 	bigqueryrestapi "google.golang.org/api/bigquery/v2"
 	"google.golang.org/api/iterator"
 )
@@ -149,18 +148,16 @@
 		return nil, fmt.Errorf("unable to cast dry_run parameter %s", paramsMap["dry_run"])
 	}
 
+	dryRunJob, err := dryRunQuery(ctx, t.RestService, t.Client.Project(), t.Client.Location, sql)
+	if err != nil {
+		return nil, fmt.Errorf("query validation failed during dry run: %w", err)
+	}
+	statementType := dryRunJob.Statistics.Query.StatementType
+
 	if t.IsDatasetAllowed != nil {
 		// Two-stage table name parsing logic.
 		var tableNames []string
-
-		dryRunJob, err := dryRunQuery(ctx, t.RestService, t.Client.Project(), t.Client.Location, sql)
-		if err != nil {
-			// If dry run fails (e.g., syntax error), we can't validate, so we must fail.
-			return nil, fmt.Errorf("query validation failed during dry run: %w", err)
-		}
-
 		// Stage 1: Attempt to get table names from the dry run result for reliable statement types.
-		statementType := dryRunJob.Statistics.Query.StatementType
 		if reliableStatementTypes[statementType] && len(dryRunJob.Statistics.Query.ReferencedTables) > 0 {
 			for _, tableRef := range dryRunJob.Statistics.Query.ReferencedTables {
 				tableNames = append(tableNames, fmt.Sprintf("%s.%s.%s", tableRef.ProjectId, tableRef.DatasetId, tableRef.TableId))
@@ -187,33 +184,6 @@
 		}
 	}
 
-<<<<<<< HEAD
-	query := t.Client.Query(sql)
-	query.Location = t.Client.Location
-
-	// This block handles Data Manipulation Language (DML) and Data Definition Language (DDL) statements.
-	// These statements (e.g., INSERT, UPDATE, CREATE TABLE) do not return a row set.
-	// Instead, we execute them as a job, wait for completion, and return a success
-	// message, including the number of affected rows for DML operations.
-	dryRunJob, err := dryRunQuery(ctx, t.RestService, t.Client.Project(), t.Client.Location, sql)
-	if err != nil {
-		return nil, fmt.Errorf("final query validation failed: %w", err)
-	}
-	statementType := dryRunJob.Statistics.Query.StatementType
-	if statementType != "SELECT" {
-		job, err := query.Run(ctx)
-		if err != nil {
-			return nil, fmt.Errorf("failed to start DML/DDL job: %w", err)
-		}
-		status, err := job.Wait(ctx)
-		if err != nil {
-			return nil, fmt.Errorf("failed to wait for DML/DDL job to complete: %w", err)
-		}
-		if err := status.Err(); err != nil {
-			return nil, fmt.Errorf("DML/DDL job failed with error: %w", err)
-		}
-		return "Operation completed successfully.", nil
-=======
 	if dryRun {
 		if dryRunJob != nil {
 			jobJSON, err := json.MarshalIndent(dryRunJob, "", "  ")
@@ -226,18 +196,27 @@
 		return "Dry run was requested, but no job information was returned.", nil
 	}
 
-	statementType := dryRunJob.Statistics.Query.StatementType
-	// JobStatistics.QueryStatistics.StatementType
 	query := t.Client.Query(sql)
 	query.Location = t.Client.Location
 
-	// Log the query executed for debugging.
-	logger, err := util.LoggerFromContext(ctx)
-	if err != nil {
-		return nil, fmt.Errorf("error getting logger: %s", err)
->>>>>>> 9c045253
-	}
-	logger.DebugContext(ctx, "executing `%s` tool query: %s", kind, sql)
+	// This block handles Data Manipulation Language (DML) and Data Definition Language (DDL) statements.
+	// These statements (e.g., INSERT, UPDATE, CREATE TABLE) do not return a row set.
+	// Instead, we execute them as a job, wait for completion, and return a success
+	// message, including the number of affected rows for DML operations.
+	if statementType != "SELECT" {
+		job, err := query.Run(ctx)
+		if err != nil {
+			return nil, fmt.Errorf("failed to start DML/DDL job: %w", err)
+		}
+		status, err := job.Wait(ctx)
+		if err != nil {
+			return nil, fmt.Errorf("failed to wait for DML/DDL job to complete: %w", err)
+		}
+		if err := status.Err(); err != nil {
+			return nil, fmt.Errorf("DML/DDL job failed with error: %w", err)
+		}
+		return "Operation completed successfully.", nil
+	}
 
 	// This block handles SELECT statements, which return a row set.
 	// We iterate through the results, convert each row into a map of
