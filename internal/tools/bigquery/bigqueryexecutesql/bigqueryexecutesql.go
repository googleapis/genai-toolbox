// Copyright 2025 Google LLC
//
// Licensed under the Apache License, Version 2.0 (the "License");
// you may not use this file except in compliance with the License.
// You may obtain a copy of the License at
//
//     http://www.apache.org/licenses/LICENSE-2.0
//
// Unless required by applicable law or agreed to in writing, software
// distributed under the License is distributed on an "AS IS" BASIS,
// WITHOUT WARRANTIES OR CONDITIONS OF ANY KIND, either express or implied.
// See the License for the specific language governing permissions and
// limitations under the License.

package bigqueryexecutesql

import (
	"context"
	"encoding/json"
	"fmt"
	"strings"

	bigqueryapi "cloud.google.com/go/bigquery"
	yaml "github.com/goccy/go-yaml"
	"github.com/googleapis/genai-toolbox/internal/sources"
	bigqueryds "github.com/googleapis/genai-toolbox/internal/sources/bigquery"
	"github.com/googleapis/genai-toolbox/internal/tools"
	bigqueryrestapi "google.golang.org/api/bigquery/v2"
	"google.golang.org/api/iterator"
)

const kind string = "bigquery-execute-sql"

func init() {
	if !tools.Register(kind, newConfig) {
		panic(fmt.Sprintf("tool kind %q already registered", kind))
	}
}

func newConfig(ctx context.Context, name string, decoder *yaml.Decoder) (tools.ToolConfig, error) {
	actual := Config{Name: name}
	if err := decoder.DecodeContext(ctx, &actual); err != nil {
		return nil, err
	}
	return actual, nil
}

type compatibleSource interface {
	BigQueryClient() *bigqueryapi.Client
	BigQueryRestService() *bigqueryrestapi.Service
<<<<<<< HEAD
	IsDatasetAllowed(projectID, datasetID string) bool
	BigQueryAllowedDatasets() []string
=======
	BigQueryClientCreator() bigqueryds.BigqueryClientCreator
	UseClientAuthorization() bool
>>>>>>> aa397247
}

// validate compatible sources are still compatible
var _ compatibleSource = &bigqueryds.Source{}

var compatibleSources = [...]string{bigqueryds.SourceKind}

type Config struct {
	Name         string   `yaml:"name" validate:"required"`
	Kind         string   `yaml:"kind" validate:"required"`
	Source       string   `yaml:"source" validate:"required"`
	Description  string   `yaml:"description" validate:"required"`
	AuthRequired []string `yaml:"authRequired"`
}

// validate interface
var _ tools.ToolConfig = Config{}

func (cfg Config) ToolConfigKind() string {
	return kind
}

func (cfg Config) Initialize(srcs map[string]sources.Source) (tools.Tool, error) {
	// verify source exists
	rawS, ok := srcs[cfg.Source]
	if !ok {
		return nil, fmt.Errorf("no source named %q configured", cfg.Source)
	}

	// verify the source is compatible
	s, ok := rawS.(compatibleSource)
	if !ok {
		return nil, fmt.Errorf("invalid source for %q tool: source kind must be one of %q", kind, compatibleSources)
	}

	sqlDescription := "The sql to execute."
	allowedDatasets := s.BigQueryAllowedDatasets()
	if len(allowedDatasets) > 0 {
		datasetIDs := []string{}
		for _, ds := range allowedDatasets {
			datasetIDs = append(datasetIDs, fmt.Sprintf("`%s`", ds))
		}

		if len(datasetIDs) == 1 {
			datasetFQN := allowedDatasets[0]
			parts := strings.Split(datasetFQN, ".")
			datasetID := datasetFQN
			if len(parts) == 2 {
				datasetID = parts[1]
			}
			sqlDescription += fmt.Sprintf(" The query must only access the %s dataset. "+
				"To query a table within this dataset (e.g., `my_table`), "+
				"qualify it with the dataset id (e.g., `%s.my_table`).", datasetIDs[0], datasetID)
		} else {
			sqlDescription += fmt.Sprintf(" The query must only access datasets from the following list: %s.", strings.Join(datasetIDs, ", "))
		}
	}
	sqlParameter := tools.NewStringParameter("sql", sqlDescription)
	dryRunParameter := tools.NewBooleanParameterWithDefault(
		"dry_run",
		false,
		"If set to true, the query will be validated and information about the execution "+
			"will be returned without running the query. Defaults to false.",
	)
	parameters := tools.Parameters{sqlParameter, dryRunParameter}

	mcpManifest := tools.McpManifest{
		Name:        cfg.Name,
		Description: cfg.Description,
		InputSchema: parameters.McpManifest(),
	}

	// finish tool setup
	t := Tool{
<<<<<<< HEAD
		Name:             cfg.Name,
		Kind:             kind,
		Parameters:       parameters,
		AuthRequired:     cfg.AuthRequired,
		Client:           s.BigQueryClient(),
		RestService:      s.BigQueryRestService(),
		IsDatasetAllowed: s.IsDatasetAllowed,
		AllowedDatasets:  allowedDatasets,
		manifest:         tools.Manifest{Description: cfg.Description, Parameters: parameters.Manifest(), AuthRequired: cfg.AuthRequired},
		mcpManifest:      mcpManifest,
=======
		Name:           cfg.Name,
		Kind:           kind,
		Parameters:     parameters,
		AuthRequired:   cfg.AuthRequired,
		UseClientOAuth: s.UseClientAuthorization(),
		ClientCreator:  s.BigQueryClientCreator(),
		Client:         s.BigQueryClient(),
		RestService:    s.BigQueryRestService(),
		manifest:       tools.Manifest{Description: cfg.Description, Parameters: parameters.Manifest(), AuthRequired: cfg.AuthRequired},
		mcpManifest:    mcpManifest,
>>>>>>> aa397247
	}
	return t, nil
}

// validate interface
var _ tools.Tool = Tool{}

type Tool struct {
<<<<<<< HEAD
	Name             string           `yaml:"name"`
	Kind             string           `yaml:"kind"`
	AuthRequired     []string         `yaml:"authRequired"`
	Parameters       tools.Parameters `yaml:"parameters"`
	Client           *bigqueryapi.Client
	RestService      *bigqueryrestapi.Service
	IsDatasetAllowed func(projectID, datasetID string) bool
	AllowedDatasets  []string
	manifest         tools.Manifest
	mcpManifest      tools.McpManifest
=======
	Name           string           `yaml:"name"`
	Kind           string           `yaml:"kind"`
	AuthRequired   []string         `yaml:"authRequired"`
	UseClientOAuth bool             `yaml:"useClientOAuth"`
	Parameters     tools.Parameters `yaml:"parameters"`

	Client        *bigqueryapi.Client
	RestService   *bigqueryrestapi.Service
	ClientCreator bigqueryds.BigqueryClientCreator
	manifest      tools.Manifest
	mcpManifest   tools.McpManifest
>>>>>>> aa397247
}

func (t Tool) Invoke(ctx context.Context, params tools.ParamValues, accessToken tools.AccessToken) (any, error) {
	paramsMap := params.AsMap()
	sql, ok := paramsMap["sql"].(string)
	if !ok {
		return nil, fmt.Errorf("unable to cast sql parameter %s", paramsMap["sql"])
	}
	dryRun, ok := paramsMap["dry_run"].(bool)
	if !ok {
		return nil, fmt.Errorf("unable to cast dry_run parameter %s", paramsMap["dry_run"])
	}

	bqClient := t.Client
	restService := t.RestService

	var err error
	// Initialize new client if using user OAuth token
	if t.UseClientOAuth {
		tokenStr, err := accessToken.ParseBearerToken()
		if err != nil {
			return nil, fmt.Errorf("error parsing access token: %w", err)
		}
		bqClient, restService, err = t.ClientCreator(tokenStr, true)
		if err != nil {
			return nil, fmt.Errorf("error creating client from OAuth access token: %w", err)
		}
	}

	dryRunJob, err := dryRunQuery(ctx, restService, bqClient.Project(), bqClient.Location, sql)
	if err != nil {
		return nil, fmt.Errorf("query validation failed during dry run: %w", err)
	}
	statementType := dryRunJob.Statistics.Query.StatementType

	if len(t.AllowedDatasets) > 0 {
		switch statementType {
		case "CREATE_SCHEMA", "DROP_SCHEMA", "ALTER_SCHEMA":
			return nil, fmt.Errorf("dataset-level operations like '%s' are not allowed when dataset restrictions are in place", statementType)
		case "CREATE_FUNCTION", "CREATE_TABLE_FUNCTION", "CREATE_PROCEDURE":
			return nil, fmt.Errorf("creating stored routines ('%s') is not allowed when dataset restrictions are in place, as their contents cannot be safely analyzed", statementType)
		case "CALL":
			return nil, fmt.Errorf("calling stored procedures ('%s') is not allowed when dataset restrictions are in place, as their contents cannot be safely analyzed", statementType)
		}

		// Use a map to avoid duplicate table names.
		tableIDSet := make(map[string]struct{})

		// Stage 1: Get all tables from the dry run result. This is the most reliable method.
		queryStats := dryRunJob.Statistics.Query
		if queryStats != nil {
			for _, tableRef := range queryStats.ReferencedTables {
				tableIDSet[fmt.Sprintf("%s.%s.%s", tableRef.ProjectId, tableRef.DatasetId, tableRef.TableId)] = struct{}{}
			}
			if tableRef := queryStats.DdlTargetTable; tableRef != nil {
				tableIDSet[fmt.Sprintf("%s.%s.%s", tableRef.ProjectId, tableRef.DatasetId, tableRef.TableId)] = struct{}{}
			}
			if tableRef := queryStats.DdlDestinationTable; tableRef != nil {
				tableIDSet[fmt.Sprintf("%s.%s.%s", tableRef.ProjectId, tableRef.DatasetId, tableRef.TableId)] = struct{}{}
			}
		}

		var tableNames []string
		if len(tableIDSet) > 0 {
			for tableID := range tableIDSet {
				tableNames = append(tableNames, tableID)
			}
		} else if statementType != "SELECT" {
			// If dry run yields no tables, fall back to the parser for non-SELECT statements
			// to catch unsafe operations like EXECUTE IMMEDIATE.
			parsedTables, parseErr := TableParser(sql, t.Client.Project())
			if parseErr != nil {
				// If parsing fails (e.g., EXECUTE IMMEDIATE), we cannot guarantee safety, so we must fail.
				return nil, fmt.Errorf("could not parse tables from query to validate against allowed datasets: %w", parseErr)
			}
			tableNames = parsedTables
		}

		for _, tableID := range tableNames {
			parts := strings.Split(tableID, ".")
			if len(parts) == 3 {
				projectID, datasetID := parts[0], parts[1]
				if !t.IsDatasetAllowed(projectID, datasetID) {
					return nil, fmt.Errorf("query accesses dataset '%s.%s', which is not in the allowed list", projectID, datasetID)
				}
			}
		}
	}

	if dryRun {
		if dryRunJob != nil {
			jobJSON, err := json.MarshalIndent(dryRunJob, "", "  ")
			if err != nil {
				return nil, fmt.Errorf("failed to marshal dry run job to JSON: %w", err)
			}
			return string(jobJSON), nil
		}
		// This case should not be reached, but as a fallback, we return a message.
		return "Dry run was requested, but no job information was returned.", nil
	}

<<<<<<< HEAD
	query := t.Client.Query(sql)
	query.Location = t.Client.Location
=======
	statementType := dryRunJob.Statistics.Query.StatementType
	// JobStatistics.QueryStatistics.StatementType
	query := bqClient.Query(sql)
	query.Location = bqClient.Location
>>>>>>> aa397247

	// This block handles SELECT statements, which return a row set.
	// We iterate through the results, convert each row into a map of
	// column names to values, and return the collection of rows.
	var out []any
	it, err := query.Read(ctx)
	if err != nil {
		return nil, fmt.Errorf("unable to execute query: %w", err)
	}
	for {
		var row map[string]bigqueryapi.Value
		err = it.Next(&row)
		if err == iterator.Done {
			break
		}
		if err != nil {
			return nil, fmt.Errorf("unable to iterate through query results: %w", err)
		}
		vMap := make(map[string]any)
		for key, value := range row {
			vMap[key] = value
		}
		out = append(out, vMap)
	}
	// If the query returned any rows, return them directly.
	if len(out) > 0 {
		return out, nil
	}

	// This handles the standard case for a SELECT query that successfully
	// executes but returns zero rows.
	if statementType == "SELECT" {
		return "The query returned 0 rows.", nil
	}
	// This is the fallback for a successful query that doesn't return content.
	// In most cases, this will be for DML/DDL statements like INSERT, UPDATE, CREATE, etc.
	// However, it is also possible that this was a query that was expected to return rows
	// but returned none, a case that we cannot distinguish here.
	return "Query executed successfully and returned no content.", nil
}

func (t Tool) ParseParams(data map[string]any, claims map[string]map[string]any) (tools.ParamValues, error) {
	return tools.ParseParams(t.Parameters, data, claims)
}

func (t Tool) Manifest() tools.Manifest {
	return t.manifest
}

func (t Tool) McpManifest() tools.McpManifest {
	return t.mcpManifest
}

func (t Tool) Authorized(verifiedAuthServices []string) bool {
	return tools.IsAuthorized(t.AuthRequired, verifiedAuthServices)
}

func (t Tool) RequiresClientAuthorization() bool {
	return t.UseClientOAuth
}

// dryRunQuery performs a dry run of the SQL query to validate it and get metadata.
func dryRunQuery(ctx context.Context, restService *bigqueryrestapi.Service, projectID string, location string, sql string) (*bigqueryrestapi.Job, error) {
	useLegacySql := false
	jobToInsert := &bigqueryrestapi.Job{
		JobReference: &bigqueryrestapi.JobReference{
			ProjectId: projectID,
			Location:  location,
		},
		Configuration: &bigqueryrestapi.JobConfiguration{
			DryRun: true,
			Query: &bigqueryrestapi.JobConfigurationQuery{
				Query:        sql,
				UseLegacySql: &useLegacySql,
			},
		},
	}

	insertResponse, err := restService.Jobs.Insert(projectID, jobToInsert).Context(ctx).Do()
	if err != nil {
		return nil, fmt.Errorf("failed to insert dry run job: %w", err)
	}
	return insertResponse, nil
}<|MERGE_RESOLUTION|>--- conflicted
+++ resolved
@@ -48,13 +48,10 @@
 type compatibleSource interface {
 	BigQueryClient() *bigqueryapi.Client
 	BigQueryRestService() *bigqueryrestapi.Service
-<<<<<<< HEAD
+	BigQueryClientCreator() bigqueryds.BigqueryClientCreator
+	UseClientAuthorization() bool
 	IsDatasetAllowed(projectID, datasetID string) bool
 	BigQueryAllowedDatasets() []string
-=======
-	BigQueryClientCreator() bigqueryds.BigqueryClientCreator
-	UseClientAuthorization() bool
->>>>>>> aa397247
 }
 
 // validate compatible sources are still compatible
@@ -129,29 +126,18 @@
 
 	// finish tool setup
 	t := Tool{
-<<<<<<< HEAD
 		Name:             cfg.Name,
 		Kind:             kind,
 		Parameters:       parameters,
 		AuthRequired:     cfg.AuthRequired,
+		UseClientOAuth:   s.UseClientAuthorization(),
+		ClientCreator:    s.BigQueryClientCreator(),
 		Client:           s.BigQueryClient(),
 		RestService:      s.BigQueryRestService(),
 		IsDatasetAllowed: s.IsDatasetAllowed,
 		AllowedDatasets:  allowedDatasets,
 		manifest:         tools.Manifest{Description: cfg.Description, Parameters: parameters.Manifest(), AuthRequired: cfg.AuthRequired},
 		mcpManifest:      mcpManifest,
-=======
-		Name:           cfg.Name,
-		Kind:           kind,
-		Parameters:     parameters,
-		AuthRequired:   cfg.AuthRequired,
-		UseClientOAuth: s.UseClientAuthorization(),
-		ClientCreator:  s.BigQueryClientCreator(),
-		Client:         s.BigQueryClient(),
-		RestService:    s.BigQueryRestService(),
-		manifest:       tools.Manifest{Description: cfg.Description, Parameters: parameters.Manifest(), AuthRequired: cfg.AuthRequired},
-		mcpManifest:    mcpManifest,
->>>>>>> aa397247
 	}
 	return t, nil
 }
@@ -160,30 +146,19 @@
 var _ tools.Tool = Tool{}
 
 type Tool struct {
-<<<<<<< HEAD
-	Name             string           `yaml:"name"`
-	Kind             string           `yaml:"kind"`
-	AuthRequired     []string         `yaml:"authRequired"`
-	Parameters       tools.Parameters `yaml:"parameters"`
-	Client           *bigqueryapi.Client
-	RestService      *bigqueryrestapi.Service
-	IsDatasetAllowed func(projectID, datasetID string) bool
-	AllowedDatasets  []string
-	manifest         tools.Manifest
-	mcpManifest      tools.McpManifest
-=======
 	Name           string           `yaml:"name"`
 	Kind           string           `yaml:"kind"`
 	AuthRequired   []string         `yaml:"authRequired"`
 	UseClientOAuth bool             `yaml:"useClientOAuth"`
 	Parameters     tools.Parameters `yaml:"parameters"`
 
-	Client        *bigqueryapi.Client
-	RestService   *bigqueryrestapi.Service
-	ClientCreator bigqueryds.BigqueryClientCreator
-	manifest      tools.Manifest
-	mcpManifest   tools.McpManifest
->>>>>>> aa397247
+	Client           *bigqueryapi.Client
+	RestService      *bigqueryrestapi.Service
+	ClientCreator    bigqueryds.BigqueryClientCreator
+	IsDatasetAllowed func(projectID, datasetID string) bool
+	AllowedDatasets  []string
+	manifest         tools.Manifest
+	mcpManifest      tools.McpManifest
 }
 
 func (t Tool) Invoke(ctx context.Context, params tools.ParamValues, accessToken tools.AccessToken) (any, error) {
@@ -285,15 +260,8 @@
 		return "Dry run was requested, but no job information was returned.", nil
 	}
 
-<<<<<<< HEAD
-	query := t.Client.Query(sql)
-	query.Location = t.Client.Location
-=======
-	statementType := dryRunJob.Statistics.Query.StatementType
-	// JobStatistics.QueryStatistics.StatementType
 	query := bqClient.Query(sql)
 	query.Location = bqClient.Location
->>>>>>> aa397247
 
 	// This block handles SELECT statements, which return a row set.
 	// We iterate through the results, convert each row into a map of
