# Copyright 2025 Google LLC
#
# Licensed under the Apache License, Version 2.0 (the "License");
# you may not use this file except in compliance with the License.
# You may obtain a copy of the License at
#
#     http://www.apache.org/licenses/LICENSE-2.0
#
# Unless required by applicable law or agreed to in writing, software
# distributed under the License is distributed on an "AS IS" BASIS,
# WITHOUT WARRANTIES OR CONDITIONS OF ANY KIND, either express or implied.
# See the License for the specific language governing permissions and
# limitations under the License.

sources:
  alloydb-api-source:
    kind: http
    baseUrl: https://alloydb.googleapis.com
    headers:
      Authorization: Bearer ${API_KEY}
      Content-Type: application/json
  alloydb-admin-source:
    kind: alloydb-admin
tools:
  create_cluster:
    kind: http
    source: alloydb-api-source
    method: POST
    path: /v1/projects/{{.projectId}}/locations/{{.locationId}}/clusters
    description: "Create a new AlloyDB cluster. This is a long-running operation, but the API call returns quickly. This will return operation id to be used by get operations tool. Take all parameters from user in one go."
    pathParams:
      - name: projectId
        type: string
        description: "The dynamic path parameter for project id provided by user."
      - name: locationId
        type: string
        description: "The dynamic path parameter for location. The default value is us-central1. If quota is exhausted then use other regions."
        default: us-central1
    queryParams:
      - name: clusterId
        type: string
        description: "A unique ID for the AlloyDB cluster."
    requestBody: |
      {
        "networkConfig": {
          "network": "projects/{{.project}}/global/networks/{{.network}}"
        },
        "initialUser": {
          "password": "{{.password}}",
          "user": "{{.user}}"
        }
      }
    bodyParams:
      - name: project
        type: string
        description: "The dynamic path parameter for project id."
      - name: network
        type: string
        description: "The name of the VPC network to connect the cluster to (e.g., 'default')."
        default: default
      - name: password
        type: string
        description: "A secure password for the initial 'postgres' user or the custom user provided."
      - name: user
        type: string
        description: "The name for the initial superuser. If not provided, it defaults to 'postgres'. The initial database will always be named 'postgres'."
  wait_for_operation:
    kind: alloydb-wait-for-operation
    description: "This will poll on operations API until the operation is done. For checking operation status we need projectId, locationID and operationId. Once instance is created give follow up steps on how to use the variables to bring data plane MCP server up in local and remote setup."
    delay: 1s
    maxDelay: 4m
    multiplier: 2
    maxRetries: 10
  create_instance:
    kind: http
    source: alloydb-api-source
    method: POST
    path: /v1/projects/{{.projectId}}/locations/{{.locationId}}/clusters/{{.clusterId}}/instances
    description: "Creates a new AlloyDB instance (PRIMARY, READ_POOL, or SECONDARY) within a cluster. This is a long-running operation. Take all parameters from user in one go. This will return operation id to be used by get operations tool."
    pathParams:
      - name: projectId
        type: string
        description: "The GCP project ID."
      - name: locationId
        type: string
        description: "The location of the cluster (e.g., 'us-central1')."
        default: us-central1
      - name: clusterId
        type: string
        description: "The ID of the cluster to create the instance in."
    queryParams:
      - name: instanceId
        type: string
        description: "A unique ID for the new AlloyDB instance."
    requestBody: |
      {
        "instanceType": "{{.instanceType}}",
        {{- if .displayName }}
        "displayName": "{{.displayName}}",
        {{- end }}
        {{- if eq .instanceType "READ_POOL" }}
        "readPoolConfig": {
          "nodeCount": {{.nodeCount}}
        },
        {{- end }}
        {{- if eq .instanceType "SECONDARY" }}
        "secondaryConfig": {
          "primaryClusterName": "{{.primaryClusterName}}"
        },
        {{- end }}
        "networkConfig": {
          "enablePublicIp": true
        },
        "databaseFlags": {
          "password.enforce_complexity": "on"
        }
      }
    bodyParams:
      - name: instanceType
        type: string
        description: "The type of instance to create. Required. Valid values are: PRIMARY, READ_POOL, SECONDARY."
      - name: displayName
        type: string
        description: "An optional, user-friendly name for the instance."
      - name: nodeCount
        type: integer
        description: "The number of nodes in the read pool. Required only if instanceType is READ_POOL. Default is 1."
        default: 1
      - name: primaryClusterName
        type: string
        description: "The full resource name of the primary cluster for a SECONDARY instance. Required only if instanceType is SECONDARY. Otherwise don't ask"
        default: ""
  list_clusters:
      kind: alloydb-list-clusters
      source: alloydb-admin-source
      description: "Lists all AlloyDB clusters in a given project and location."
  list_instances:
    kind: alloydb-list-instances
    source: alloydb-admin-source
    description: "Lists all AlloyDB instances within a specific cluster."
  list_users:
    kind: alloydb-list-users
    source: alloydb-admin-source
    description: "Lists all database users within a specific AlloyDB cluster."
  create_user:
    kind: http
    source: alloydb-api-source
    method: POST
    path: /v1/projects/{{.projectId}}/locations/{{.locationId}}/clusters/{{.clusterId}}/users
    description: "Creates a new database user in an AlloyDB cluster. Takes the new user's name and a secure password. Optionally, a list of database roles can be assigned."
    pathParams:
      - name: projectId
        type: string
        description: "The GCP project ID."
      - name: locationId
        type: string
        description: "The location of the cluster (e.g., 'us-central1')."
        default: us-central1
      - name: clusterId
        type: string
        description: "The ID of the cluster where the user will be created."
    queryParams:
      - name: userId
        type: string
        description: "The name for the new user. Must be unique within the cluster."
    requestBody: |
      {
        "userType": "{{.userType}}"
        {{- if eq .userType "ALLOYDB_BUILT_IN" -}}
        , "password": "{{.password}}"
        {{- end -}}
        {{- if .databaseRoles }}
        , "databaseRoles": [{{range $i, $role := .databaseRoles}}{{if $i}},{{end}}"{{$role}}"{{end}}]
        {{- end }}
      }
    bodyParams:
      - name: password
        type: string
        description: "A secure password for the new user. Required only for ALLOYDB_BUILT_IN userType."
        required: false
      - name: databaseRoles
        type: array
        description: "Optional. A list of database roles to grant to the new user (e.g., ['pg_read_all_data']). If not specified, the user will have no roles."
        items:
          name: role
          type: string
          description: "A single database role to grant to the user (e.g., 'pg_read_all_data')."
      - name: userType
        type: string
        description: "The type of user to create. Valid values are: USER_TYPE_UNSPECIFIED, ALLOYDB_BUILT_IN, ALLOYDB_IAM_USER."
        default: "ALLOYDB_BUILT_IN"
  get_cluster:
    kind: alloydb-get-cluster
    source: alloydb-admin-source
    description: "Retrieves details of a specific AlloyDB cluster."
  get_instance:
    kind: alloydb-get-instance
    source: alloydb-admin-source
    description: "Retrieves details of a specific AlloyDB instance."
        
toolsets:
  alloydb_postgres_admin_tools:
    - create_cluster
    - wait_for_operation
    - create_instance
    - list_clusters
    - list_instances
    - list_users
<<<<<<< HEAD
    - alloydb-create-user
    - get_cluster
    - get_instance
=======
    - create_user
    - get_cluster
>>>>>>> 60b26608
<|MERGE_RESOLUTION|>--- conflicted
+++ resolved
@@ -206,11 +206,6 @@
     - list_clusters
     - list_instances
     - list_users
-<<<<<<< HEAD
-    - alloydb-create-user
-    - get_cluster
-    - get_instance
-=======
     - create_user
     - get_cluster
->>>>>>> 60b26608
+    - get_instance