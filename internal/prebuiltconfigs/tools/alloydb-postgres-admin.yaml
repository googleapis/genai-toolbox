# Copyright 2025 Google LLC
#
# Licensed under the Apache License, Version 2.0 (the "License");
# you may not use this file except in compliance with the License.
# You may obtain a copy of the License at
#
#     http://www.apache.org/licenses/LICENSE-2.0
#
# Unless required by applicable law or agreed to in writing, software
# distributed under the License is distributed on an "AS IS" BASIS,
# WITHOUT WARRANTIES OR CONDITIONS OF ANY KIND, either express or implied.
# See the License for the specific language governing permissions and
# limitations under the License.

sources:
  alloydb-api-source:
    kind: http
    baseUrl: https://alloydb.googleapis.com
    headers:
      Authorization: Bearer ${API_KEY}
      Content-Type: application/json
  alloydb-admin-source:
    kind: alloydb-admin
tools:
  alloydb-create-cluster:
    kind: http
    source: alloydb-api-source
    method: POST
    path: /v1/projects/{{.projectId}}/locations/{{.locationId}}/clusters
    description: "Create a new AlloyDB cluster. This is a long-running operation, but the API call returns quickly. This will return operation id to be used by get operations tool. Take all parameters from user in one go."
    pathParams:
      - name: projectId
        type: string
        description: "The dynamic path parameter for project id provided by user."
      - name: locationId
        type: string
        description: "The dynamic path parameter for location. The default value is us-central1. If quota is exhausted then use other regions."
        default: us-central1
    queryParams:
      - name: clusterId
        type: string
        description: "A unique ID for the AlloyDB cluster."
    requestBody: |
      {
        "networkConfig": {
          "network": "projects/{{.project}}/global/networks/{{.network}}"
        },
        "initialUser": {
          "password": "{{.password}}",
          "user": "{{.user}}"
        }
      }
    bodyParams:
      - name: project
        type: string
        description: "The dynamic path parameter for project id."
      - name: network
        type: string
        description: "The name of the VPC network to connect the cluster to (e.g., 'default')."
        default: default
      - name: password
        type: string
        description: "A secure password for the initial 'postgres' user or the custom user provided."
      - name: user
        type: string
        description: "The name for the initial superuser. If not provided, it defaults to 'postgres'. The initial database will always be named 'postgres'."
  alloydb-operations-get:
    kind: alloydb-wait-for-operation
    description: "This will poll on operations API until the operation is done. For checking operation status we need projectId, locationID and operationId. Once instance is created give follow up steps on how to use the variables to bring data plane MCP server up in local and remote setup."
    delay: 1s
    maxDelay: 4m
    multiplier: 2
    maxRetries: 10
  alloydb-create-instance:
    kind: http
    source: alloydb-api-source
    method: POST
    path: /v1/projects/{{.projectId}}/locations/{{.locationId}}/clusters/{{.clusterId}}/instances
    description: "Creates a new AlloyDB instance (PRIMARY, READ_POOL, or SECONDARY) within a cluster. This is a long-running operation. Take all parameters from user in one go. This will return operation id to be used by get operations tool."
    pathParams:
      - name: projectId
        type: string
        description: "The GCP project ID."
      - name: locationId
        type: string
        description: "The location of the cluster (e.g., 'us-central1')."
        default: us-central1
      - name: clusterId
        type: string
        description: "The ID of the cluster to create the instance in."
    queryParams:
      - name: instanceId
        type: string
        description: "A unique ID for the new AlloyDB instance."
    requestBody: |
      {
        "instanceType": "{{.instanceType}}",
        {{- if .displayName }}
        "displayName": "{{.displayName}}",
        {{- end }}
        {{- if eq .instanceType "READ_POOL" }}
        "readPoolConfig": {
          "nodeCount": {{.nodeCount}}
        },
        {{- end }}
        {{- if eq .instanceType "SECONDARY" }}
        "secondaryConfig": {
          "primaryClusterName": "{{.primaryClusterName}}"
        },
        {{- end }}
        "networkConfig": {
          "enablePublicIp": true
        },
        "databaseFlags": {
          "password.enforce_complexity": "on"
        }
      }
    bodyParams:
      - name: instanceType
        type: string
        description: "The type of instance to create. Required. Valid values are: PRIMARY, READ_POOL, SECONDARY."
      - name: displayName
        type: string
        description: "An optional, user-friendly name for the instance."
      - name: nodeCount
        type: integer
        description: "The number of nodes in the read pool. Required only if instanceType is READ_POOL. Default is 1."
        default: 1
      - name: primaryClusterName
        type: string
        description: "The full resource name of the primary cluster for a SECONDARY instance. Required only if instanceType is SECONDARY. Otherwise don't ask"
        default: ""
  list_clusters:
      kind: alloydb-list-clusters
      source: alloydb-admin-source
      description: "Lists all AlloyDB clusters in a given project and location."
  list_instances:
    kind: alloydb-list-instances
    source: alloydb-admin-source
    description: "Lists all AlloyDB instances within a specific cluster."
  list_users:
    kind: alloydb-list-users
    source: alloydb-admin-source
    description: "Lists all database users within a specific AlloyDB cluster."
  alloydb-create-user:
    kind: alloydb-create-user
    source: alloydb-api-source
    description: "Creates a new database user in an AlloyDB cluster. Takes the new user's name and a secure password. Optionally, a list of database roles can be assigned."
<<<<<<< HEAD
=======
    pathParams:
      - name: projectId
        type: string
        description: "The GCP project ID."
      - name: locationId
        type: string
        description: "The location of the cluster (e.g., 'us-central1')."
        default: us-central1
      - name: clusterId
        type: string
        description: "The ID of the cluster where the user will be created."
    queryParams:
      - name: userId
        type: string
        description: "The name for the new user. Must be unique within the cluster."
    requestBody: |
      {
        "userType": "{{.userType}}"
        {{- if eq .userType "ALLOYDB_BUILT_IN" -}}
        , "password": "{{.password}}"
        {{- end -}}
        {{- if .databaseRoles }}
        , "databaseRoles": [{{range $i, $role := .databaseRoles}}{{if $i}},{{end}}"{{$role}}"{{end}}]
        {{- end }}
      }
    bodyParams:
      - name: password
        type: string
        description: "A secure password for the new user. Required only for ALLOYDB_BUILT_IN userType."
        required: false
      - name: databaseRoles
        type: array
        description: "Optional. A list of database roles to grant to the new user (e.g., ['pg_read_all_data']). If not specified, the user will have no roles."
        items:
          name: role
          type: string
          description: "A single database role to grant to the user (e.g., 'pg_read_all_data')."
      - name: userType
        type: string
        description: "The type of user to create. Valid values are: USER_TYPE_UNSPECIFIED, ALLOYDB_BUILT_IN, ALLOYDB_IAM_USER."
        default: "ALLOYDB_BUILT_IN"
  get_cluster:
    kind: alloydb-get-cluster
    source: alloydb-admin-source
    description: "Retrieves details of a specific AlloyDB cluster."
>>>>>>> 01712284
        
toolsets:
  alloydb-postgres-admin-tools:
    - alloydb-create-cluster
    - alloydb-operations-get
    - alloydb-create-instance
    - list_clusters
    - list_instances
    - list_users
    - alloydb-create-user
    - get_cluster<|MERGE_RESOLUTION|>--- conflicted
+++ resolved
@@ -146,54 +146,10 @@
     kind: alloydb-create-user
     source: alloydb-api-source
     description: "Creates a new database user in an AlloyDB cluster. Takes the new user's name and a secure password. Optionally, a list of database roles can be assigned."
-<<<<<<< HEAD
-=======
-    pathParams:
-      - name: projectId
-        type: string
-        description: "The GCP project ID."
-      - name: locationId
-        type: string
-        description: "The location of the cluster (e.g., 'us-central1')."
-        default: us-central1
-      - name: clusterId
-        type: string
-        description: "The ID of the cluster where the user will be created."
-    queryParams:
-      - name: userId
-        type: string
-        description: "The name for the new user. Must be unique within the cluster."
-    requestBody: |
-      {
-        "userType": "{{.userType}}"
-        {{- if eq .userType "ALLOYDB_BUILT_IN" -}}
-        , "password": "{{.password}}"
-        {{- end -}}
-        {{- if .databaseRoles }}
-        , "databaseRoles": [{{range $i, $role := .databaseRoles}}{{if $i}},{{end}}"{{$role}}"{{end}}]
-        {{- end }}
-      }
-    bodyParams:
-      - name: password
-        type: string
-        description: "A secure password for the new user. Required only for ALLOYDB_BUILT_IN userType."
-        required: false
-      - name: databaseRoles
-        type: array
-        description: "Optional. A list of database roles to grant to the new user (e.g., ['pg_read_all_data']). If not specified, the user will have no roles."
-        items:
-          name: role
-          type: string
-          description: "A single database role to grant to the user (e.g., 'pg_read_all_data')."
-      - name: userType
-        type: string
-        description: "The type of user to create. Valid values are: USER_TYPE_UNSPECIFIED, ALLOYDB_BUILT_IN, ALLOYDB_IAM_USER."
-        default: "ALLOYDB_BUILT_IN"
   get_cluster:
     kind: alloydb-get-cluster
     source: alloydb-admin-source
     description: "Retrieves details of a specific AlloyDB cluster."
->>>>>>> 01712284
         
 toolsets:
   alloydb-postgres-admin-tools:
