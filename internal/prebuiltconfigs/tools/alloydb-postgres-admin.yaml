--- conflicted
+++ resolved
@@ -23,55 +23,10 @@
     kind: alloydb-admin
 tools:
   create_cluster:
-<<<<<<< HEAD
     kind: alloydb-create-cluster
     source: alloydb-admin-source
-    description: "Create a new AlloyDB cluster. This is a long-running operation, but the API call returns quickly. This will return operation id to be used by get operations tool. Take all parameters from user in one go."
-  alloydb-operations-get:
-=======
-    kind: http
-    source: alloydb-api-source
-    method: POST
-    path: /v1/projects/{{.projectId}}/locations/{{.locationId}}/clusters
-    description: "Create a new AlloyDB cluster. This is a long-running operation, but the API call returns quickly. This will return operation id to be used by get operations tool. Take all parameters from user in one go."
-    pathParams:
-      - name: projectId
-        type: string
-        description: "The dynamic path parameter for project id provided by user."
-      - name: locationId
-        type: string
-        description: "The dynamic path parameter for location. The default value is us-central1. If quota is exhausted then use other regions."
-        default: us-central1
-    queryParams:
-      - name: clusterId
-        type: string
-        description: "A unique ID for the AlloyDB cluster."
-    requestBody: |
-      {
-        "networkConfig": {
-          "network": "projects/{{.project}}/global/networks/{{.network}}"
-        },
-        "initialUser": {
-          "password": "{{.password}}",
-          "user": "{{.user}}"
-        }
-      }
-    bodyParams:
-      - name: project
-        type: string
-        description: "The dynamic path parameter for project id."
-      - name: network
-        type: string
-        description: "The name of the VPC network to connect the cluster to (e.g., 'default')."
-        default: default
-      - name: password
-        type: string
-        description: "A secure password for the initial 'postgres' user or the custom user provided."
-      - name: user
-        type: string
-        description: "The name for the initial superuser. If not provided, it defaults to 'postgres'. The initial database will always be named 'postgres'."
+    description: "Create a new AlloyDB cluster. This is a long-running operation, but the API call returns quickly. This will return operation id to be used by get operations tool. Take all parameters from user in one go." 
   wait_for_operation:
->>>>>>> 60b26608
     kind: alloydb-wait-for-operation
     description: "This will poll on operations API until the operation is done. For checking operation status we need projectId, locationID and operationId. Once instance is created give follow up steps on how to use the variables to bring data plane MCP server up in local and remote setup."
     delay: 1s
@@ -202,17 +157,10 @@
     description: "Retrieves details of a specific AlloyDB cluster."
         
 toolsets:
-<<<<<<< HEAD
-  alloydb-postgres-admin-tools:
-    - create_cluster
-    - alloydb-operations-get
-    - alloydb-create-instance
-=======
   alloydb_postgres_admin_tools:
     - create_cluster
     - wait_for_operation
     - create_instance
->>>>>>> 60b26608
     - list_clusters
     - list_instances
     - list_users
