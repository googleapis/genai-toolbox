sources:
  alloydb-api-source:
    kind: http
    baseUrl: https://alloydb.googleapis.com
    headers:
      Authorization: Bearer ${API_KEY}
      Content-Type: application/json
tools:
  alloydb-create-cluster:
    kind: http
    source: alloydb-api-source
    method: POST
    path: /v1/projects/{{.projectId}}/locations/{{.locationId}}/clusters
    description: "Create a new AlloyDB cluster. This is a long-running operation, but the API call returns quickly. This will return operation id to be used by get operations tool. Take all parameters from user in one go."
    pathParams:
      - name: projectId
        type: string
        description: "The dynamic path parameter for project id provided by user."
      - name: locationId
        type: string
        description: "The dynamic path parameter for location. The default value is us-central1. If quota is exhausted then use other regions."
        default: us-central1
    queryParams:
      - name: clusterId
        type: string
        description: "A unique ID for the AlloyDB cluster."
    requestBody: |
      {
        "networkConfig": {
          "network": "projects/{{.project}}/global/networks/{{.network}}"
        },
        "initialUser": {
          "password": "{{.password}}",
          "user": "{{.user}}"
        }
      }
    bodyParams:
      - name: project
        type: string
        description: "The dynamic path parameter for project id."
      - name: network
        type: string
        description: "The name of the VPC network to connect the cluster to (e.g., 'default')."
        default: default
      - name: password
        type: string
        description: "A secure password for the initial 'postgres' user or the custom user provided."
      - name: user
        type: string
        description: "The name for the initial superuser. If not provided, it defaults to 'postgres'. The initial database will always be named 'postgres'."
  alloydb-operations-get:
    kind: alloydb-wait-for-operation
    source: alloydb-api-source
    description: "This will poll on operations API until the operation is done. For checking operation status we need projectId, locationID and operationId. Once instance is created give follow up steps on how to use the variables to bring data plane MCP server up in local and remote setup."
    delay: 1s
    maxDelay: 4m
    multiplier: 2
    maxRetries: 10
  alloydb-create-instance:
    kind: http
    source: alloydb-api-source
    method: POST
    path: /v1/projects/{{.projectId}}/locations/{{.locationId}}/clusters/{{.clusterId}}/instances
    description: "Creates a new AlloyDB instance (PRIMARY, READ_POOL, or SECONDARY) within a cluster. This is a long-running operation. Take all parameters from user in one go. This will return operation id to be used by get operations tool."
    pathParams:
      - name: projectId
        type: string
        description: "The GCP project ID."
      - name: locationId
        type: string
        description: "The location of the cluster (e.g., 'us-central1')."
        default: us-central1
      - name: clusterId
        type: string
        description: "The ID of the cluster to create the instance in."
    queryParams:
      - name: instanceId
        type: string
        description: "A unique ID for the new AlloyDB instance."
    requestBody: |
      {
        "instanceType": "{{.instanceType}}",
        {{- if .displayName }}
        "displayName": "{{.displayName}}",
        {{- end }}
        {{- if eq .instanceType "READ_POOL" }}
        "readPoolConfig": {
          "nodeCount": {{.nodeCount}}
        },
        {{- end }}
        {{- if eq .instanceType "SECONDARY" }}
        "secondaryConfig": {
          "primaryClusterName": "{{.primaryClusterName}}"
        },
        {{- end }}
        "networkConfig": {
          "enablePublicIp": true
        },
        "databaseFlags": {
          "password.enforce_complexity": "on"
        }
      }
    bodyParams:
      - name: instanceType
        type: string
        description: "The type of instance to create. Required. Valid values are: PRIMARY, READ_POOL, SECONDARY."
      - name: displayName
        type: string
        description: "An optional, user-friendly name for the instance."
      - name: nodeCount
        type: integer
        description: "The number of nodes in the read pool. Required only if instanceType is READ_POOL. Default is 1."
        default: 1
      - name: primaryClusterName
        type: string
        description: "The full resource name of the primary cluster for a SECONDARY instance. Required only if instanceType is SECONDARY. Otherwise don't ask"
        default: ""
<<<<<<< HEAD
  alloydb-create-user:
    kind: http
    source: alloydb-api-source
    method: POST
    path: /v1/projects/{{.projectId}}/locations/{{.locationId}}/clusters/{{.clusterId}}/users
    description: "Creates a new database user in an AlloyDB cluster. Takes the new user's name and a secure password. Optionally, a list of database roles can be assigned."
=======
  alloydb-list-clusters:
      kind: http
      source: alloydb-api-source
      method: GET
      path: /v1/projects/{{.projectId}}/locations/{{.locationId}}/clusters
      description: "Lists all AlloyDB clusters in a given project and location."
      pathParams:
        - name: projectId
          type: string
          description: "The GCP project ID to list clusters for."
        - name: locationId
          type: string
          description: "The location to list clusters in (e.g., 'us-central1'). Use '-' to list clusters across all locations."
          default: "-"
  alloydb-list-instances:
    kind: http
    source: alloydb-api-source
    method: GET
    path: /v1/projects/{{.projectId}}/locations/{{.locationId}}/clusters/{{.clusterId}}/instances
    description: "Lists all AlloyDB instances within a specific cluster."
>>>>>>> b42c1391
    pathParams:
      - name: projectId
        type: string
        description: "The GCP project ID."
      - name: locationId
        type: string
<<<<<<< HEAD
        description: "The location of the cluster (e.g., 'us-central1')."
        default: us-central1
      - name: clusterId
        type: string
        description: "The ID of the cluster where the user will be created."
    queryParams:
      - name: userId
        type: string
        description: "The name for the new user. Must be unique within the cluster."
    requestBody: |
      {
        "userType": "{{.userType}}"
        {{- if eq .userType "ALLOYDB_BUILT_IN" -}}
        , "password": "{{.password}}"
        {{- end -}}
        {{- if .databaseRoles }}
        , "databaseRoles": [{{range $i, $role := .databaseRoles}}{{if $i}},{{end}}"{{$role}}"{{end}}]
        {{- end }}
      }
    bodyParams:
      - name: password
        type: string
        description: "A secure password for the new user. Required only for ALLOYDB_BUILT_IN userType."
        required: false
      - name: databaseRoles
        type: array
        description: "Optional. A list of database roles to grant to the new user (e.g., ['pg_read_all_data']). If not specified, the user will have no roles."
        items:
          name: role
          type: string
          description: "A single database role to grant to the user (e.g., 'pg_read_all_data')."
      - name: userType
        type: string
        description: "The type of user to create. Valid values are: USER_TYPE_UNSPECIFIED, ALLOYDB_BUILT_IN, ALLOYDB_IAM_USER."
        default: "ALLOYDB_BUILT_IN"
=======
        description: "The location of the cluster (e.g., 'us-central1'). Use '-' to get results for all regions."
        default: "-"
      - name: clusterId
        type: string
        description: "The ID of the cluster to list instances from. Use '-' to get results for all clusters."
        default: "-"
  alloydb-list-users:
    kind: http
    source: alloydb-api-source
    method: GET
    path: /v1/projects/{{.projectId}}/locations/{{.locationId}}/clusters/{{.clusterId}}/users
    description: "Lists all database users within a specific AlloyDB cluster."
    pathParams:
      - name: projectId
        type: string
        description: "The GCP project ID."
      - name: locationId
        type: string
        description: "The location of the cluster (e.g., 'us-central1')."
        default: us-central1
      - name: clusterId
        type: string
        description: "The ID of the cluster to list users from."
>>>>>>> b42c1391

toolsets:
  alloydb-postgres-admin-tools:
    - alloydb-create-cluster
    - alloydb-operations-get
    - alloydb-create-instance
<<<<<<< HEAD
    - alloydb-create-user
=======
    - alloydb-list-clusters
    - alloydb-list-instances
    - alloydb-list-users
  
>>>>>>> b42c1391
<|MERGE_RESOLUTION|>--- conflicted
+++ resolved
@@ -115,14 +115,6 @@
         type: string
         description: "The full resource name of the primary cluster for a SECONDARY instance. Required only if instanceType is SECONDARY. Otherwise don't ask"
         default: ""
-<<<<<<< HEAD
-  alloydb-create-user:
-    kind: http
-    source: alloydb-api-source
-    method: POST
-    path: /v1/projects/{{.projectId}}/locations/{{.locationId}}/clusters/{{.clusterId}}/users
-    description: "Creates a new database user in an AlloyDB cluster. Takes the new user's name and a secure password. Optionally, a list of database roles can be assigned."
-=======
   alloydb-list-clusters:
       kind: http
       source: alloydb-api-source
@@ -143,14 +135,47 @@
     method: GET
     path: /v1/projects/{{.projectId}}/locations/{{.locationId}}/clusters/{{.clusterId}}/instances
     description: "Lists all AlloyDB instances within a specific cluster."
->>>>>>> b42c1391
-    pathParams:
-      - name: projectId
-        type: string
-        description: "The GCP project ID."
-      - name: locationId
-        type: string
-<<<<<<< HEAD
+    pathParams:
+      - name: projectId
+        type: string
+        description: "The GCP project ID."
+      - name: locationId
+        type: string
+        description: "The location of the cluster (e.g., 'us-central1'). Use '-' to get results for all regions."
+        default: "-"
+      - name: clusterId
+        type: string
+        description: "The ID of the cluster to list instances from. Use '-' to get results for all clusters."
+        default: "-"
+  alloydb-list-users:
+    kind: http
+    source: alloydb-api-source
+    method: GET
+    path: /v1/projects/{{.projectId}}/locations/{{.locationId}}/clusters/{{.clusterId}}/users
+    description: "Lists all database users within a specific AlloyDB cluster."
+    pathParams:
+      - name: projectId
+        type: string
+        description: "The GCP project ID."
+      - name: locationId
+        type: string
+        description: "The location of the cluster (e.g., 'us-central1')."
+        default: us-central1
+      - name: clusterId
+        type: string
+        description: "The ID of the cluster to list users from."
+  alloydb-create-user:
+    kind: http
+    source: alloydb-api-source
+    method: POST
+    path: /v1/projects/{{.projectId}}/locations/{{.locationId}}/clusters/{{.clusterId}}/users
+    description: "Creates a new database user in an AlloyDB cluster. Takes the new user's name and a secure password. Optionally, a list of database roles can be assigned."
+    pathParams:
+      - name: projectId
+        type: string
+        description: "The GCP project ID."
+      - name: locationId
+        type: string
         description: "The location of the cluster (e.g., 'us-central1')."
         default: us-central1
       - name: clusterId
@@ -186,42 +211,13 @@
         type: string
         description: "The type of user to create. Valid values are: USER_TYPE_UNSPECIFIED, ALLOYDB_BUILT_IN, ALLOYDB_IAM_USER."
         default: "ALLOYDB_BUILT_IN"
-=======
-        description: "The location of the cluster (e.g., 'us-central1'). Use '-' to get results for all regions."
-        default: "-"
-      - name: clusterId
-        type: string
-        description: "The ID of the cluster to list instances from. Use '-' to get results for all clusters."
-        default: "-"
-  alloydb-list-users:
-    kind: http
-    source: alloydb-api-source
-    method: GET
-    path: /v1/projects/{{.projectId}}/locations/{{.locationId}}/clusters/{{.clusterId}}/users
-    description: "Lists all database users within a specific AlloyDB cluster."
-    pathParams:
-      - name: projectId
-        type: string
-        description: "The GCP project ID."
-      - name: locationId
-        type: string
-        description: "The location of the cluster (e.g., 'us-central1')."
-        default: us-central1
-      - name: clusterId
-        type: string
-        description: "The ID of the cluster to list users from."
->>>>>>> b42c1391
-
+        
 toolsets:
   alloydb-postgres-admin-tools:
     - alloydb-create-cluster
     - alloydb-operations-get
     - alloydb-create-instance
-<<<<<<< HEAD
-    - alloydb-create-user
-=======
     - alloydb-list-clusters
     - alloydb-list-instances
     - alloydb-list-users
-  
->>>>>>> b42c1391
+    - alloydb-create-user