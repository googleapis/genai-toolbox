--- conflicted
+++ resolved
@@ -143,15 +143,8 @@
     source: alloydb-admin-source
     description: "Lists all database users within a specific AlloyDB cluster."
   create_user:
-<<<<<<< HEAD
     kind: alloydb-create-user
     source: alloydb-admin-source
-=======
-    kind: http
-    source: alloydb-api-source
-    method: POST
-    path: /v1/projects/{{.projectId}}/locations/{{.locationId}}/clusters/{{.clusterId}}/users
->>>>>>> 60b26608
     description: "Creates a new database user in an AlloyDB cluster. Takes the new user's name and a secure password. Optionally, a list of database roles can be assigned."
   get_cluster:
     kind: alloydb-get-cluster
