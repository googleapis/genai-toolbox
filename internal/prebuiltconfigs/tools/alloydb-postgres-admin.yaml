--- conflicted
+++ resolved
@@ -199,15 +199,9 @@
     - alloydb-create-cluster
     - alloydb-operations-get
     - alloydb-create-instance
-<<<<<<< HEAD
-    - alloydb-list-clusters
-    - alloydb-list-instances
-    - alloydb-list-users
     - alloydb-create-user
     - get_cluster
-=======
     - list_clusters
     - list_instances
     - list_users
-    - alloydb-create-user
->>>>>>> 93c1b30f
+    - alloydb-create-user