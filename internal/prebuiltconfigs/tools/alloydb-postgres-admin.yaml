# Copyright 2025 Google LLC
#
# Licensed under the Apache License, Version 2.0 (the "License");
# you may not use this file except in compliance with the License.
# You may obtain a copy of the License at
#
#     http://www.apache.org/licenses/LICENSE-2.0
#
# Unless required by applicable law or agreed to in writing, software
# distributed under the License is distributed on an "AS IS" BASIS,
# WITHOUT WARRANTIES OR CONDITIONS OF ANY KIND, either express or implied.
# See the License for the specific language governing permissions and
# limitations under the License.

sources:
  alloydb-api-source:
    kind: http
    baseUrl: https://alloydb.googleapis.com
    headers:
      Authorization: Bearer ${API_KEY}
      Content-Type: application/json
  alloydb-admin-source:
    kind: alloydb-admin
tools:
  create_cluster:
    kind: http
    source: alloydb-api-source
    method: POST
    path: /v1/projects/{{.projectId}}/locations/{{.locationId}}/clusters
    description: "Create a new AlloyDB cluster. This is a long-running operation, but the API call returns quickly. This will return operation id to be used by get operations tool. Take all parameters from user in one go."
    pathParams:
      - name: projectId
        type: string
        description: "The dynamic path parameter for project id provided by user."
      - name: locationId
        type: string
        description: "The dynamic path parameter for location. The default value is us-central1. If quota is exhausted then use other regions."
        default: us-central1
    queryParams:
      - name: clusterId
        type: string
        description: "A unique ID for the AlloyDB cluster."
    requestBody: |
      {
        "networkConfig": {
          "network": "projects/{{.project}}/global/networks/{{.network}}"
        },
        "initialUser": {
          "password": "{{.password}}",
          "user": "{{.user}}"
        }
      }
    bodyParams:
      - name: project
        type: string
        description: "The dynamic path parameter for project id."
      - name: network
        type: string
        description: "The name of the VPC network to connect the cluster to (e.g., 'default')."
        default: default
      - name: password
        type: string
        description: "A secure password for the initial 'postgres' user or the custom user provided."
      - name: user
        type: string
        description: "The name for the initial superuser. If not provided, it defaults to 'postgres'. The initial database will always be named 'postgres'."
<<<<<<< HEAD
  get_operation:
=======
  wait_for_operation:
>>>>>>> 60b26608
    kind: alloydb-wait-for-operation
    source: alloydb-admin-source
    description: "This will poll on operations API until the operation is done. For checking operation status we need projectId, locationID and operationId. Once instance is created give follow up steps on how to use the variables to bring data plane MCP server up in local and remote setup."
    delay: 1s
    maxDelay: 4m
    multiplier: 2
    maxRetries: 10
  create_instance:
    kind: http
    source: alloydb-api-source
    method: POST
    path: /v1/projects/{{.projectId}}/locations/{{.locationId}}/clusters/{{.clusterId}}/instances
    description: "Creates a new AlloyDB instance (PRIMARY, READ_POOL, or SECONDARY) within a cluster. This is a long-running operation. Take all parameters from user in one go. This will return operation id to be used by get operations tool."
    pathParams:
      - name: projectId
        type: string
        description: "The GCP project ID."
      - name: locationId
        type: string
        description: "The location of the cluster (e.g., 'us-central1')."
        default: us-central1
      - name: clusterId
        type: string
        description: "The ID of the cluster to create the instance in."
    queryParams:
      - name: instanceId
        type: string
        description: "A unique ID for the new AlloyDB instance."
    requestBody: |
      {
        "instanceType": "{{.instanceType}}",
        {{- if .displayName }}
        "displayName": "{{.displayName}}",
        {{- end }}
        {{- if eq .instanceType "READ_POOL" }}
        "readPoolConfig": {
          "nodeCount": {{.nodeCount}}
        },
        {{- end }}
        {{- if eq .instanceType "SECONDARY" }}
        "secondaryConfig": {
          "primaryClusterName": "{{.primaryClusterName}}"
        },
        {{- end }}
        "networkConfig": {
          "enablePublicIp": true
        },
        "databaseFlags": {
          "password.enforce_complexity": "on"
        }
      }
    bodyParams:
      - name: instanceType
        type: string
        description: "The type of instance to create. Required. Valid values are: PRIMARY, READ_POOL, SECONDARY."
      - name: displayName
        type: string
        description: "An optional, user-friendly name for the instance."
      - name: nodeCount
        type: integer
        description: "The number of nodes in the read pool. Required only if instanceType is READ_POOL. Default is 1."
        default: 1
      - name: primaryClusterName
        type: string
        description: "The full resource name of the primary cluster for a SECONDARY instance. Required only if instanceType is SECONDARY. Otherwise don't ask"
        default: ""
  list_clusters:
      kind: alloydb-list-clusters
      source: alloydb-admin-source
      description: "Lists all AlloyDB clusters in a given project and location."
  list_instances:
    kind: alloydb-list-instances
    source: alloydb-admin-source
    description: "Lists all AlloyDB instances within a specific cluster."
  list_users:
    kind: alloydb-list-users
    source: alloydb-admin-source
    description: "Lists all database users within a specific AlloyDB cluster."
  create_user:
    kind: http
    source: alloydb-api-source
    method: POST
    path: /v1/projects/{{.projectId}}/locations/{{.locationId}}/clusters/{{.clusterId}}/users
    description: "Creates a new database user in an AlloyDB cluster. Takes the new user's name and a secure password. Optionally, a list of database roles can be assigned."
    pathParams:
      - name: projectId
        type: string
        description: "The GCP project ID."
      - name: locationId
        type: string
        description: "The location of the cluster (e.g., 'us-central1')."
        default: us-central1
      - name: clusterId
        type: string
        description: "The ID of the cluster where the user will be created."
    queryParams:
      - name: userId
        type: string
        description: "The name for the new user. Must be unique within the cluster."
    requestBody: |
      {
        "userType": "{{.userType}}"
        {{- if eq .userType "ALLOYDB_BUILT_IN" -}}
        , "password": "{{.password}}"
        {{- end -}}
        {{- if .databaseRoles }}
        , "databaseRoles": [{{range $i, $role := .databaseRoles}}{{if $i}},{{end}}"{{$role}}"{{end}}]
        {{- end }}
      }
    bodyParams:
      - name: password
        type: string
        description: "A secure password for the new user. Required only for ALLOYDB_BUILT_IN userType."
        required: false
      - name: databaseRoles
        type: array
        description: "Optional. A list of database roles to grant to the new user (e.g., ['pg_read_all_data']). If not specified, the user will have no roles."
        items:
          name: role
          type: string
          description: "A single database role to grant to the user (e.g., 'pg_read_all_data')."
      - name: userType
        type: string
        description: "The type of user to create. Valid values are: USER_TYPE_UNSPECIFIED, ALLOYDB_BUILT_IN, ALLOYDB_IAM_USER."
        default: "ALLOYDB_BUILT_IN"
  get_cluster:
    kind: alloydb-get-cluster
    source: alloydb-admin-source
    description: "Retrieves details of a specific AlloyDB cluster."
        
toolsets:
<<<<<<< HEAD
  alloydb-postgres-admin-tools:
    - alloydb-create-cluster
    - get_operation
    - alloydb-create-instance
=======
  alloydb_postgres_admin_tools:
    - create_cluster
    - wait_for_operation
    - create_instance
>>>>>>> 60b26608
    - list_clusters
    - list_instances
    - list_users
    - create_user
    - get_cluster<|MERGE_RESOLUTION|>--- conflicted
+++ resolved
@@ -64,11 +64,7 @@
       - name: user
         type: string
         description: "The name for the initial superuser. If not provided, it defaults to 'postgres'. The initial database will always be named 'postgres'."
-<<<<<<< HEAD
-  get_operation:
-=======
   wait_for_operation:
->>>>>>> 60b26608
     kind: alloydb-wait-for-operation
     source: alloydb-admin-source
     description: "This will poll on operations API until the operation is done. For checking operation status we need projectId, locationID and operationId. Once instance is created give follow up steps on how to use the variables to bring data plane MCP server up in local and remote setup."
@@ -200,17 +196,10 @@
     description: "Retrieves details of a specific AlloyDB cluster."
         
 toolsets:
-<<<<<<< HEAD
-  alloydb-postgres-admin-tools:
-    - alloydb-create-cluster
-    - get_operation
-    - alloydb-create-instance
-=======
   alloydb_postgres_admin_tools:
     - create_cluster
     - wait_for_operation
     - create_instance
->>>>>>> 60b26608
     - list_clusters
     - list_instances
     - list_users
