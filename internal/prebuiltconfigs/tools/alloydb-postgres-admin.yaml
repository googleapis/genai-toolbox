--- conflicted
+++ resolved
@@ -131,57 +131,6 @@
         description: "The full resource name of the primary cluster for a SECONDARY instance. Required only if instanceType is SECONDARY. Otherwise don't ask"
         default: ""
   list_clusters:
-<<<<<<< HEAD
-      kind: http
-      source: alloydb-api-source
-      method: GET
-      path: /v1/projects/{{.projectId}}/locations/{{.locationId}}/clusters
-      description: "Lists all AlloyDB clusters in a given project and location."
-      pathParams:
-        - name: projectId
-          type: string
-          description: "The GCP project ID to list clusters for."
-        - name: locationId
-          type: string
-          description: "The location to list clusters in (e.g., 'us-central1'). Use '-' to list clusters across all locations."
-          default: "-"
-  list_instances:
-    kind: http
-    source: alloydb-api-source
-    method: GET
-    path: /v1/projects/{{.projectId}}/locations/{{.locationId}}/clusters/{{.clusterId}}/instances
-    description: "Lists all AlloyDB instances within a specific cluster."
-    pathParams:
-      - name: projectId
-        type: string
-        description: "The GCP project ID."
-      - name: locationId
-        type: string
-        description: "The location of the cluster (e.g., 'us-central1'). Use '-' to get results for all regions."
-        default: "-"
-      - name: clusterId
-        type: string
-        description: "The ID of the cluster to list instances from. Use '-' to get results for all clusters."
-        default: "-"
-  list_users:
-    kind: http
-    source: alloydb-api-source
-    method: GET
-    path: /v1/projects/{{.projectId}}/locations/{{.locationId}}/clusters/{{.clusterId}}/users
-    description: "Lists all database users within a specific AlloyDB cluster."
-    pathParams:
-      - name: projectId
-        type: string
-        description: "The GCP project ID."
-      - name: locationId
-        type: string
-        description: "The location of the cluster (e.g., 'us-central1')."
-        default: us-central1
-      - name: clusterId
-        type: string
-        description: "The ID of the cluster to list users from."
-  create_user:
-=======
       kind: alloydb-list-clusters
       source: alloydb-admin-source
       description: "Lists all AlloyDB clusters in a given project and location."
@@ -194,7 +143,6 @@
     source: alloydb-admin-source
     description: "Lists all database users within a specific AlloyDB cluster."
   alloydb-create-user:
->>>>>>> 681c2b4f
     kind: http
     source: alloydb-api-source
     method: POST
@@ -247,16 +195,6 @@
     description: "Retrieves details of a specific AlloyDB cluster."
         
 toolsets:
-<<<<<<< HEAD
-  alloydb_postgres_admin_tools:
-    - create_cluster
-    - operations_get
-    - create_instance
-    - list_clusters
-    - list_instances
-    - list_users
-    - create_user
-=======
   alloydb-postgres-admin-tools:
     - alloydb-create-cluster
     - alloydb-operations-get
@@ -265,5 +203,4 @@
     - list_instances
     - list_users
     - alloydb-create-user
-    - get_cluster
->>>>>>> 681c2b4f
+    - get_cluster