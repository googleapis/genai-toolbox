--- conflicted
+++ resolved
@@ -39,14 +39,12 @@
   wait_for_operation:
     kind: cloud-sql-wait-for-operation
     source: cloud-sql-admin-source
-<<<<<<< HEAD
     multiplier: 4
   clone_instance:
     kind: cloud-sql-clone-instance
-=======
+    source: cloud-sql-admin-source
   postgres_upgrade_precheck:
     kind: postgres-upgrade-precheck
->>>>>>> 730ac6d2
     source: cloud-sql-admin-source
 
 toolsets:
@@ -58,8 +56,5 @@
     - list_databases
     - create_user
     - wait_for_operation
-<<<<<<< HEAD
     - clone_instance
-=======
-    - postgres_upgrade_precheck
->>>>>>> 730ac6d2
+    - postgres_upgrade_precheck