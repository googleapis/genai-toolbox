--- conflicted
+++ resolved
@@ -11,10 +11,6 @@
 # WITHOUT WARRANTIES OR CONDITIONS OF ANY KIND, either express or implied.
 # See the License for the specific language governing permissions and
 # limitations under the License.
-<<<<<<< HEAD
-
-=======
->>>>>>> 681c2b4f
 sources:
   clickhouse-source:
     kind: clickhouse
@@ -37,11 +33,6 @@
     description: Use this tool to list all databases in ClickHouse.
 
 toolsets:
-<<<<<<< HEAD
   clickhouse_database_tools:
     - execute_sql
-=======
-  clickhouse-database-tools:
-    - execute_sql
-    - list_databases
->>>>>>> 681c2b4f
+    - list_databases