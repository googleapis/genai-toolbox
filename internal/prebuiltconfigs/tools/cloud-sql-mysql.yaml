--- conflicted
+++ resolved
@@ -27,12 +27,10 @@
     kind: mysql-execute-sql
     source: cloud-sql-mysql-source
     description: Use this tool to execute SQL.
-<<<<<<< HEAD
   list_active_queries:
     kind: mysql-list-active-queries
     source: cloud-sql-mysql-source
     description: Lists top N (default 10) ongoing queries from processlist and innodb_trx, ordered by execution time in descending order. Returns detailed information of those queries in json format, including process id, query, transaction duration, transaction wait duration, process time, transaction state, process state, username with host, transaction rows locked, transaction rows modified, and db schema.
-=======
   get_query_plan:
     kind: mysql-sql
     source: cloud-sql-mysql-source
@@ -44,7 +42,6 @@
         type: string
         description: "the SQL statement to explain"
         required: true
->>>>>>> 34f60450
   list_tables:
     kind: mysql-list-tables
     source: cloud-sql-mysql-source
@@ -53,9 +50,6 @@
 toolsets:
   cloud_sql_mysql_database_tools:
     - execute_sql
-<<<<<<< HEAD
-    - list_active_queries
-=======
+    - list_tables
     - get_query_plan
->>>>>>> 34f60450
-    - list_tables+    - list_active_queries