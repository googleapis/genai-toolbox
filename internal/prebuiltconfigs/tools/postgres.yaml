--- conflicted
+++ resolved
@@ -190,12 +190,8 @@
         - list_replication_slots
         - list_invalid_indexes
         - get_query_plan
-<<<<<<< HEAD
         - long_running_transactions
         - list_locks
         - replication_stats
         - list_views
-=======
-        - list_views
-        - list_schemas
->>>>>>> 12bdd954
+        - list_schemas