# Copyright 2025 Google LLC
#
# Licensed under the Apache License, Version 2.0 (the "License");
# you may not use this file except in compliance with the License.
# You may obtain a copy of the License at
#
#     http://www.apache.org/licenses/LICENSE-2.0
#
# Unless required by applicable law or agreed to in writing, software
# distributed under the License is distributed on an "AS IS" BASIS,
# WITHOUT WARRANTIES OR CONDITIONS OF ANY KIND, either express or implied.
# See the License for the specific language governing permissions and
# limitations under the License.

sources:
    postgresql-source:
        kind: postgres
        host: ${POSTGRES_HOST:localhost}
        port: ${POSTGRES_PORT:5432}
        database: ${POSTGRES_DATABASE}
        user: ${POSTGRES_USER}
        password: ${POSTGRES_PASSWORD}
        queryParams: ${POSTGRES_QUERY_PARAMS:}

tools:
    execute_sql:
        kind: postgres-execute-sql
        source: postgresql-source
        description: Use this tool to execute SQL.

    list_tables:
        kind: postgres-list-tables
        source: postgresql-source
        description: "Lists detailed schema information (object type, columns, constraints, indexes, triggers, owner, comment) as JSON for user-created tables (ordinary or partitioned). Filters by a comma-separated list of names. If names are omitted, lists all tables in user schemas."

    list_active_queries:
        kind: postgres-list-active-queries
        source: postgresql-source
        description: "List the top N (default 50) currently running queries (state='active') from pg_stat_activity, ordered by longest-running first. Returns pid, user, database, application_name, client_addr, state, wait_event_type/wait_event, backend/xact/query start times, computed query_duration, and the SQL text."

    list_available_extensions:
        kind: postgres-list-available-extensions
        source: postgresql-source
        description: "Discover all PostgreSQL extensions available for installation on this server, returning name, default_version, and description."

    list_installed_extensions:
        kind: postgres-list-installed-extensions
        source: postgresql-source
        description: "List all installed PostgreSQL extensions with their name, version, schema, owner, and description."

    long_running_transactions:
        kind: postgres-long-running-transactions
        source: postgresql-source
        description: "Identifies and lists database transactions that exceed a specified time limit. For each of the long running transactions, the output contains the process id, database name, user name, application name, client address, state, connection age, transaction age, query age, last activity age, wait event type, wait event, and query string."

    list_locks:
        kind: postgres-list-locks
        source: postgresql-source
        description: "Identifies all locks held by active processes showing the process ID, user, query text, and an aggregated list of all transactions and specific locks (relation, mode, grant status) associated with each process."

    replication_stats:
        kind: postgres-replication-stats
        source: postgresql-source
        description: "Lists each replica's process ID, user name, application name, backend_xmin (standby's xmin horizon reported by hot_standby_feedback), client IP address, connection state, and sync_state, along with lag sizes in bytes for sent_lag (primary to sent), write_lag (sent to written), flush_lag (written to flushed), replay_lag (flushed to replayed), and the overall total_lag (primary to replayed)."

    list_autovacuum_configurations:
        kind: postgres-sql
        source: postgresql-source
        description: "List PostgreSQL autovacuum-related configurations (name and current setting) from pg_settings."
        statement: |
            SELECT name,
                setting
            FROM   pg_settings
            WHERE  category = 'Autovacuum';

    list_memory_configurations:
        kind: postgres-sql
        source: postgresql-source
        description: "List PostgreSQL memory-related configurations (name and current setting) from pg_settings."
        statement: |
            (
                SELECT
                name,
                pg_size_pretty((setting::bigint * 1024)::bigint) setting
                FROM pg_settings
                WHERE name IN ('work_mem', 'maintenance_work_mem')
            )
            UNION ALL
            (
                SELECT
                name,
                pg_size_pretty((((setting::bigint) * 8) * 1024)::bigint)
                FROM pg_settings
                WHERE name IN ('shared_buffers', 'wal_buffers', 'effective_cache_size', 'temp_buffers')
            )
            ORDER BY 1 DESC;

    list_top_bloated_tables:
        kind: postgres-sql
        source: postgresql-source
        description: |
            List the top tables by dead-tuple (approximate bloat signal), returning schema, table, live/dead tuples, percentage, and last vacuum/analyze times.
        statement: |
            SELECT
                schemaname AS schema_name,
                relname AS relation_name,
                n_live_tup AS live_tuples,
                n_dead_tup AS dead_tuples,
                TRUNC((n_dead_tup::NUMERIC / NULLIF(n_live_tup + n_dead_tup, 0)) * 100, 2) AS dead_tuple_percentage,
                last_vacuum,
                last_autovacuum,
                last_analyze,
                last_autoanalyze
            FROM pg_stat_user_tables
            ORDER BY n_dead_tup DESC
            LIMIT COALESCE($1::int, 50);
        parameters:
            - name: limit
              description: "The maximum number of results to return."
              type: integer
              default: 50

    list_replication_slots:
        kind: postgres-sql
        source: postgresql-source
        description: "List key details for all PostgreSQL replication slots (e.g., type, database, active status) and calculates the size of the outstanding WAL that is being prevented from removal by the slot."
        statement: |
            SELECT
            slot_name,
            slot_type,
            plugin,
            database,
            temporary,
            active,
            restart_lsn,
            confirmed_flush_lsn,
            xmin,
            catalog_xmin,
            pg_size_pretty(pg_wal_lsn_diff(pg_current_wal_lsn(), restart_lsn)) AS retained_wal
            FROM pg_replication_slots;

    list_invalid_indexes:
        kind: postgres-sql
        source: postgresql-source
        description: "Lists all invalid PostgreSQL indexes which are taking up disk space but are unusable by the query planner. Typically created by failed CREATE INDEX CONCURRENTLY operations."
        statement: |
            SELECT
                nspname AS schema_name,
                indexrelid::regclass AS index_name,
                indrelid::regclass AS table_name,
                pg_size_pretty(pg_total_relation_size(indexrelid)) AS index_size,
                indisready,
                indisvalid,
                pg_get_indexdef(pg_class.oid) AS index_def
            FROM pg_index
            JOIN pg_class ON pg_class.oid = pg_index.indexrelid
            JOIN pg_namespace ON pg_namespace.oid = pg_class.relnamespace
            WHERE indisvalid = FALSE;

    get_query_plan:
        kind: postgres-sql
        source: postgresql-source
        description: "Generate a PostgreSQL EXPLAIN plan in JSON format for a single SQL statement—without executing it. This returns the optimizer's estimated plan, costs, and rows (no ANALYZE, no extra options). Use in production safely for plan inspection, regression checks, and query tuning workflows."
        statement: |
            EXPLAIN (FORMAT JSON) {{.query}};
        templateParameters:
            - name: query
              type: string
              description: "The SQL statement for which you want to generate plan (omit the EXPLAIN keyword)."
              required: true

    list_views:
        kind: postgres-list-views
        source: postgresql-source

    list_schemas:
        kind: postgres-list-schemas
        source: postgresql-source
    
    database_overview:
        kind: postgres-database-overview
        source: postgresql-source

    list_triggers:
        kind: postgres-list-triggers
        source: postgresql-source 

    list_indexes:
        kind: postgres-list-indexes
        source: postgresql-source

    list_sequences:
        kind: postgres-list-sequences
        source: postgresql-source

    list_query_stats:
        kind: postgres-list-query-stats
        source: postgresql-source

    get_column_cardinality:
        kind: postgres-get-column-cardinality
        source: postgresql-source

<<<<<<< HEAD
    list_table_stats:
        kind: postgres-list-table-stats
=======
    list_publication_tables:
        kind: postgres-list-publication-tables
        source: postgresql-source

    list_tablespaces:
        kind: postgres-list-tablespaces
>>>>>>> 1dd971b8
        source: postgresql-source

toolsets:
    postgres_database_tools:
        - execute_sql
        - list_tables
        - list_active_queries
        - list_available_extensions
        - list_installed_extensions
        - list_autovacuum_configurations
        - list_memory_configurations
        - list_top_bloated_tables
        - list_replication_slots
        - list_invalid_indexes
        - get_query_plan
        - list_views
        - list_schemas
        - database_overview
        - list_triggers
        - list_indexes
        - list_sequences
        - long_running_transactions
        - list_locks
        - replication_stats
        - list_query_stats
        - get_column_cardinality
<<<<<<< HEAD
        - list_table_stats
=======
        - list_publication_tables
        - list_tablespaces
>>>>>>> 1dd971b8
<|MERGE_RESOLUTION|>--- conflicted
+++ resolved
@@ -201,17 +201,15 @@
         kind: postgres-get-column-cardinality
         source: postgresql-source
 
-<<<<<<< HEAD
     list_table_stats:
         kind: postgres-list-table-stats
-=======
+
     list_publication_tables:
         kind: postgres-list-publication-tables
         source: postgresql-source
 
     list_tablespaces:
         kind: postgres-list-tablespaces
->>>>>>> 1dd971b8
         source: postgresql-source
 
 toolsets:
@@ -238,9 +236,6 @@
         - replication_stats
         - list_query_stats
         - get_column_cardinality
-<<<<<<< HEAD
         - list_table_stats
-=======
         - list_publication_tables
-        - list_tablespaces
->>>>>>> 1dd971b8
+        - list_tablespaces