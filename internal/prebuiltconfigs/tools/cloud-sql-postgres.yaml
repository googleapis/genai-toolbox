# Copyright 2025 Google LLC
#
# Licensed under the Apache License, Version 2.0 (the "License");
# you may not use this file except in compliance with the License.
# You may obtain a copy of the License at
#
#     http://www.apache.org/licenses/LICENSE-2.0
#
# Unless required by applicable law or agreed to in writing, software
# distributed under the License is distributed on an "AS IS" BASIS,
# WITHOUT WARRANTIES OR CONDITIONS OF ANY KIND, either express or implied.
# See the License for the specific language governing permissions and
# limitations under the License.

sources:
    cloudsql-pg-source:
        kind: cloud-sql-postgres
        project: ${CLOUD_SQL_POSTGRES_PROJECT}
        region: ${CLOUD_SQL_POSTGRES_REGION}
        instance: ${CLOUD_SQL_POSTGRES_INSTANCE}
        database: ${CLOUD_SQL_POSTGRES_DATABASE}
        user: ${CLOUD_SQL_POSTGRES_USER:}
        password: ${CLOUD_SQL_POSTGRES_PASSWORD:}
        ipType: ${CLOUD_SQL_POSTGRES_IP_TYPE:public}

tools:
    execute_sql:
        kind: postgres-execute-sql
        source: cloudsql-pg-source
        description: Use this tool to execute sql.

    list_tables:
        kind: postgres-list-tables
        source: cloudsql-pg-source
        description: "Lists detailed schema information (object type, columns, constraints, indexes, triggers, owner, comment) as JSON for user-created tables (ordinary or partitioned). Filters by a comma-separated list of names. If names are omitted, lists all tables in user schemas."

    list_active_queries:
        kind: postgres-list-active-queries
        source: cloudsql-pg-source
        description: "List the top N (default 50) currently running queries (state='active') from pg_stat_activity, ordered by longest-running first. Returns pid, user, database, application_name, client_addr, state, wait_event_type/wait_event, backend/xact/query start times, computed query_duration, and the SQL text."

    list_available_extensions:
        kind: postgres-list-available-extensions
        source: cloudsql-pg-source
        description: "Discover all PostgreSQL extensions available for installation on this server, returning name, default_version, and description."

    list_installed_extensions:
        kind: postgres-list-installed-extensions
        source: cloudsql-pg-source
        description: "List all installed PostgreSQL extensions with their name, version, schema, owner, and description."

    long_running_transactions:
        kind: postgres-long-running-transactions
        source: cloudsql-pg-source
        description: "Identifies and lists database transactions that exceed a specified time limit. For each of the long running transactions, the output contains the process id, database name, user name, application name, client address, state, connection age, transaction age, query age, last activity age, wait event type, wait event, and query string."

    list_locks:
        kind: postgres-list-locks
        source: cloudsql-pg-source
        description: "Identifies all locks held by active processes showing the process ID, user, query text, and an aggregated list of all transactions and specific locks (relation, mode, grant status) associated with each process."

    replication_stats:
        kind: postgres-replication-stats
        source: cloudsql-pg-source
        description: "Lists each replica's application_name, client IP address, connection state, and sync_state, along with lag sizes in bytes for sent_lag (primary to sent), write_lag (sent to written), flush_lag (written to flushed), replay_lag (flushed to replayed), and the overall total_lag (primary to replayed)."

    list_autovacuum_configurations:
        kind: postgres-sql
        source: cloudsql-pg-source
        description: "List PostgreSQL autovacuum-related configurations (name and current setting) from pg_settings."
        statement: |
            SELECT name,
                setting
            FROM   pg_settings
            WHERE  category = 'Autovacuum';

    list_memory_configurations:
        kind: postgres-sql
        source: cloudsql-pg-source
        description: "List PostgreSQL memory-related configurations (name and current setting) from pg_settings."
        statement: |
            (
                SELECT
                name,
                pg_size_pretty((setting::bigint * 1024)::bigint) setting
                FROM pg_settings
                WHERE name IN ('work_mem', 'maintenance_work_mem')
            )
            UNION ALL
            (
                SELECT
                name,
                pg_size_pretty((((setting::bigint) * 8) * 1024)::bigint)
                FROM pg_settings
                WHERE name IN ('shared_buffers', 'wal_buffers', 'effective_cache_size', 'temp_buffers')
            )
            ORDER BY 1 DESC;

    list_top_bloated_tables:
        kind: postgres-sql
        source: cloudsql-pg-source
        description: |
            List the top tables by dead-tuple (approximate bloat signal), returning schema, table, live/dead tuples, percentage, and last vacuum/analyze times.
        statement: |
            SELECT
                schemaname AS schema_name,
                relname AS relation_name,
                n_live_tup AS live_tuples,
                n_dead_tup AS dead_tuples,
                TRUNC((n_dead_tup::NUMERIC / NULLIF(n_live_tup + n_dead_tup, 0)) * 100, 2) AS dead_tuple_percentage,
                last_vacuum,
                last_autovacuum,
                last_analyze,
                last_autoanalyze
            FROM pg_stat_user_tables
            ORDER BY n_dead_tup DESC
            LIMIT COALESCE($1::int, 50);
        parameters:
            - name: limit
              description: "The maximum number of results to return."
              type: integer
              default: 50

    list_replication_slots:
        kind: postgres-sql
        source: cloudsql-pg-source
        description: "List key details for all PostgreSQL replication slots (e.g., type, database, active status) and calculates the size of the outstanding WAL that is being prevented from removal by the slot."
        statement: |
            SELECT
            slot_name,
            slot_type,
            plugin,
            database,
            temporary,
            active,
            restart_lsn,
            confirmed_flush_lsn,
            xmin,
            catalog_xmin,
            pg_size_pretty(pg_wal_lsn_diff(pg_current_wal_lsn(), restart_lsn)) AS retained_wal
            FROM pg_replication_slots;

    list_invalid_indexes:
        kind: postgres-sql
        source: cloudsql-pg-source
        description: "Lists all invalid PostgreSQL indexes which are taking up disk space but are unusable by the query planner. Typically created by failed CREATE INDEX CONCURRENTLY operations."
        statement: |
            SELECT
                nspname AS schema_name,
                indexrelid::regclass AS index_name,
                indrelid::regclass AS table_name,
                pg_size_pretty(pg_total_relation_size(indexrelid)) AS index_size,
                indisready,
                indisvalid,
                pg_get_indexdef(pg_class.oid) AS index_def
            FROM pg_index
            JOIN pg_class ON pg_class.oid = pg_index.indexrelid
            JOIN pg_namespace ON pg_namespace.oid = pg_class.relnamespace
            WHERE indisvalid = FALSE;

    get_query_plan:
        kind: postgres-sql
        source: cloudsql-pg-source
        description: "Generate a PostgreSQL EXPLAIN plan in JSON format for a single SQL statement—without executing it. This returns the optimizer's estimated plan, costs, and rows (no ANALYZE, no extra options). Use in production safely for plan inspection, regression checks, and query tuning workflows."
        statement: |
            EXPLAIN (FORMAT JSON) {{.query}};
        templateParameters:
            - name: query
              type: string
              description: "The SQL statement for which you want to generate plan (omit the EXPLAIN keyword)."
              required: true

    list_views:
        kind: postgres-list-views
        source: cloudsql-pg-source

toolsets:
    cloud_sql_postgres_database_tools:
        - execute_sql
        - list_tables
        - list_active_queries
        - list_available_extensions
        - list_installed_extensions
        - list_autovacuum_configurations
        - list_memory_configurations
        - list_top_bloated_tables
        - list_replication_slots
        - list_invalid_indexes
        - get_query_plan
<<<<<<< HEAD
        - long_running_transactions
        - list_locks
        - replication_stats
=======
        - list_views
>>>>>>> 1b2cca9f
<|MERGE_RESOLUTION|>--- conflicted
+++ resolved
@@ -187,10 +187,7 @@
         - list_replication_slots
         - list_invalid_indexes
         - get_query_plan
-<<<<<<< HEAD
         - long_running_transactions
         - list_locks
         - replication_stats
-=======
-        - list_views
->>>>>>> 1b2cca9f
+        - list_views