// Copyright 2024 Google LLC
//
// Licensed under the Apache License, Version 2.0 (the "License");
// you may not use this file except in compliance with the License.
// You may obtain a copy of the License at
//
//     http://www.apache.org/licenses/LICENSE-2.0
//
// Unless required by applicable law or agreed to in writing, software
// distributed under the License is distributed on an "AS IS" BASIS,
// WITHOUT WARRANTIES OR CONDITIONS OF ANY KIND, either express or implied.
// See the License for the specific language governing permissions and
// limitations under the License.

package prebuiltconfigs

import (
	"testing"

	"github.com/google/go-cmp/cmp"
)

var expectedToolSources = []string{
	"alloydb-postgres-admin",
	"alloydb-postgres",
	"bigquery",
	"clickhouse",
	"cloud-sql-mssql",
	"cloud-sql-mysql",
	"cloud-sql-postgres",
	"dataplex",
	"firestore",
	"looker",
	"mssql",
	"mysql",
	"neo4j",
	"oceanbase",
	"postgres",
	"spanner-postgres",
	"spanner",
	"sqlite",
}

func TestGetPrebuiltSources(t *testing.T) {
	t.Run("Test Get Prebuilt Sources", func(t *testing.T) {
		sources := GetPrebuiltSources()
		if diff := cmp.Diff(expectedToolSources, sources); diff != "" {
			t.Fatalf("incorrect sources parse: diff %v", diff)
		}

	})
}

func TestLoadPrebuiltToolYAMLs(t *testing.T) {
	test_name := "test load prebuilt configs"
	expectedKeys := expectedToolSources
	t.Run(test_name, func(t *testing.T) {
		configsMap, keys, err := loadPrebuiltToolYAMLs()
		if err != nil {
			t.Fatalf("unexpected error: %s", err)
		}
		foundExpectedKeys := make(map[string]bool)

		if len(expectedKeys) != len(configsMap) {
			t.Fatalf("Failed to load all prebuilt tools.")
		}

		for _, expectedKey := range expectedKeys {
			_, ok := configsMap[expectedKey]
			if !ok {
				t.Fatalf("Prebuilt tools for '%s' was NOT FOUND in the loaded map.", expectedKey)
			} else {
				foundExpectedKeys[expectedKey] = true // Mark as found
			}
		}

		t.Log(expectedKeys)
		t.Log(keys)

		if diff := cmp.Diff(expectedKeys, keys); diff != "" {
			t.Fatalf("incorrect sources parse: diff %v", diff)
		}

	})
}

func TestGetPrebuiltTool(t *testing.T) {
	alloydb_admin_config, _ := Get("alloydb-postgres-admin")
	alloydb_config, _ := Get("alloydb-postgres")
	bigquery_config, _ := Get("bigquery")
	clickhouse_config, _ := Get("clickhouse")
	cloudsqlpg_config, _ := Get("cloud-sql-postgres")
	cloudsqlmysql_config, _ := Get("cloud-sql-mysql")
	cloudsqlmssql_config, _ := Get("cloud-sql-mssql")
	dataplex_config, _ := Get("dataplex")
	firestoreconfig, _ := Get("firestore")
	mysql_config, _ := Get("mysql")
	mssql_config, _ := Get("mssql")
	oceanbase_config, _ := Get("oceanbase")
	postgresconfig, _ := Get("postgres")
	spanner_config, _ := Get("spanner")
	spannerpg_config, _ := Get("spanner-postgres")
<<<<<<< HEAD
	sqlite_config, _ := Get("sqlite")
=======
	neo4jconfig, _ := Get("neo4j")
>>>>>>> 794ad918
	if len(alloydb_admin_config) <= 0 {
		t.Fatalf("unexpected error: could not fetch alloydb prebuilt tools yaml")
	}
	if len(alloydb_config) <= 0 {
		t.Fatalf("unexpected error: could not fetch alloydb prebuilt tools yaml")
	}
	if len(bigquery_config) <= 0 {
		t.Fatalf("unexpected error: could not fetch bigquery prebuilt tools yaml")
	}
	if len(clickhouse_config) <= 0 {
		t.Fatalf("unexpected error: could not fetch clickhouse prebuilt tools yaml")
	}
	if len(cloudsqlpg_config) <= 0 {
		t.Fatalf("unexpected error: could not fetch cloud sql pg prebuilt tools yaml")
	}
	if len(cloudsqlmysql_config) <= 0 {
		t.Fatalf("unexpected error: could not fetch cloud sql mysql prebuilt tools yaml")
	}
	if len(cloudsqlmssql_config) <= 0 {
		t.Fatalf("unexpected error: could not fetch cloud sql mssql prebuilt tools yaml")
	}
	if len(dataplex_config) <= 0 {
		t.Fatalf("unexpected error: could not fetch dataplex prebuilt tools yaml")
	}
	if len(firestoreconfig) <= 0 {
		t.Fatalf("unexpected error: could not fetch firestore prebuilt tools yaml")
	}
	if len(mysql_config) <= 0 {
		t.Fatalf("unexpected error: could not fetch mysql prebuilt tools yaml")
	}
	if len(mssql_config) <= 0 {
		t.Fatalf("unexpected error: could not fetch mssql prebuilt tools yaml")
	}
	if len(oceanbase_config) <= 0 {
		t.Fatalf("unexpected error: could not fetch oceanbase prebuilt tools yaml")
	}
	if len(postgresconfig) <= 0 {
		t.Fatalf("unexpected error: could not fetch postgres prebuilt tools yaml")
	}
	if len(spanner_config) <= 0 {
		t.Fatalf("unexpected error: could not fetch spanner prebuilt tools yaml")
	}
	if len(spannerpg_config) <= 0 {
		t.Fatalf("unexpected error: could not fetch spanner pg prebuilt tools yaml")
	}
<<<<<<< HEAD
	if len(sqlite_config) <= 0 {
		t.Fatalf("unexpected error: could not fetch sqlite prebuilt tools yaml")
=======
	if len(neo4jconfig) <= 0 {
		t.Fatalf("unexpected error: could not fetch neo4j prebuilt tools yaml")
>>>>>>> 794ad918
	}
}

func TestFailGetPrebuiltTool(t *testing.T) {
	_, err := Get("sql")
	if err == nil {
		t.Fatalf("unexpected an error but got nil.")
	}
}<|MERGE_RESOLUTION|>--- conflicted
+++ resolved
@@ -100,11 +100,8 @@
 	postgresconfig, _ := Get("postgres")
 	spanner_config, _ := Get("spanner")
 	spannerpg_config, _ := Get("spanner-postgres")
-<<<<<<< HEAD
 	sqlite_config, _ := Get("sqlite")
-=======
 	neo4jconfig, _ := Get("neo4j")
->>>>>>> 794ad918
 	if len(alloydb_admin_config) <= 0 {
 		t.Fatalf("unexpected error: could not fetch alloydb prebuilt tools yaml")
 	}
@@ -150,13 +147,11 @@
 	if len(spannerpg_config) <= 0 {
 		t.Fatalf("unexpected error: could not fetch spanner pg prebuilt tools yaml")
 	}
-<<<<<<< HEAD
 	if len(sqlite_config) <= 0 {
 		t.Fatalf("unexpected error: could not fetch sqlite prebuilt tools yaml")
-=======
+	}
 	if len(neo4jconfig) <= 0 {
 		t.Fatalf("unexpected error: could not fetch neo4j prebuilt tools yaml")
->>>>>>> 794ad918
 	}
 }
 
