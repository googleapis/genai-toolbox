// Copyright 2025 Google LLC
//
// Licensed under the Apache License, Version 2.0 (the "License");
// you may not use this file except in compliance with the License.
// You may obtain a copy of the License at
//
//     http://www.apache.org/licenses/LICENSE-2.0
//
// Unless required by applicable law or agreed to in writing, software
// distributed under the License is distributed on an "AS IS" BASIS,
// WITHOUT WARRANTIES OR CONDITIONS OF ANY KIND, either express or implied.
// See the License for the specific language governing permissions and
// limitations under the License.

package server

import (
	"bufio"
	"bytes"
	"context"
	"encoding/json"
	"fmt"
	"io"
	"net/http"
	"sync"

	"github.com/go-chi/chi/v5"
	"github.com/go-chi/chi/v5/middleware"
	"github.com/go-chi/render"
	"github.com/google/uuid"
	"github.com/googleapis/genai-toolbox/internal/server/mcp"
	"github.com/googleapis/genai-toolbox/internal/server/mcp/jsonrpc"
	mcputil "github.com/googleapis/genai-toolbox/internal/server/mcp/util"
	v20241105 "github.com/googleapis/genai-toolbox/internal/server/mcp/v20241105"
	v20250326 "github.com/googleapis/genai-toolbox/internal/server/mcp/v20250326"
	"github.com/googleapis/genai-toolbox/internal/util"
	"go.opentelemetry.io/otel/attribute"
	"go.opentelemetry.io/otel/codes"
	"go.opentelemetry.io/otel/metric"
)

type sseSession struct {
	writer     http.ResponseWriter
	flusher    http.Flusher
	done       chan struct{}
	eventQueue chan string
}

// sseManager manages and control access to sse sessions
type sseManager struct {
	mu          sync.RWMutex
	sseSessions map[string]*sseSession
}

func (m *sseManager) get(id string) (*sseSession, bool) {
	m.mu.RLock()
	defer m.mu.RUnlock()
	session, ok := m.sseSessions[id]
	return session, ok
}

func (m *sseManager) add(id string, session *sseSession) {
	m.mu.Lock()
	m.sseSessions[id] = session
	m.mu.Unlock()
}

func (m *sseManager) remove(id string) {
	m.mu.Lock()
	delete(m.sseSessions, id)
	m.mu.Unlock()
}

type stdioSession struct {
	protocol string
	server   *Server
	reader   *bufio.Reader
	writer   io.Writer
}

func NewStdioSession(s *Server, stdin io.Reader, stdout io.Writer) *stdioSession {
	stdioSession := &stdioSession{
		server: s,
		reader: bufio.NewReader(stdin),
		writer: stdout,
	}
	return stdioSession
}

func (s *stdioSession) Start(ctx context.Context) error {
	return s.readInputStream(ctx)
}

// readInputStream reads requests/notifications from MCP clients through stdin
func (s *stdioSession) readInputStream(ctx context.Context) error {
	for {
		if err := ctx.Err(); err != nil {
			return err
		}
		line, err := s.readLine(ctx)
		if err != nil {
			if err == io.EOF {
				return nil
			}
			return err
		}
		v, res, err := processMcpMessage(ctx, []byte(line), s.server, s.protocol, "")
		if err != nil {
			// errors during the processing of message will generate a valid MCP Error response.
			// server can continue to run.
			s.server.logger.ErrorContext(ctx, err.Error())
		}
		if v != "" {
			s.protocol = v
		}
		// no responses for notifications
		if res != nil {
			if err = s.write(ctx, res); err != nil {
				return err
			}
		}
	}
}

// readLine process each line within the input stream.
func (s *stdioSession) readLine(ctx context.Context) (string, error) {
	readChan := make(chan string, 1)
	errChan := make(chan error, 1)
	done := make(chan struct{})
	defer close(done)
	defer close(readChan)
	defer close(errChan)

	go func() {
		select {
		case <-done:
			return
		default:
			line, err := s.reader.ReadString('\n')
			if err != nil {
				select {
				case errChan <- err:
				case <-done:
				}
				return
			}
			select {
			case readChan <- line:
			case <-done:
			}
			return
		}
	}()

	select {
	// if context is cancelled, return an empty string
	case <-ctx.Done():
		return "", ctx.Err()
	// return error if error is found
	case err := <-errChan:
		return "", err
	// return line if successful
	case line := <-readChan:
		return line, nil
	}
}

// write writes to stdout with response to client
func (s *stdioSession) write(ctx context.Context, response any) error {
	res, _ := json.Marshal(response)

	_, err := fmt.Fprintf(s.writer, "%s\n", res)
	return err
}

// mcpRouter creates a router that represents the routes under /mcp
func mcpRouter(s *Server) (chi.Router, error) {
	r := chi.NewRouter()

	r.Use(middleware.AllowContentType("application/json"))
	r.Use(middleware.StripSlashes)
	r.Use(render.SetContentType(render.ContentTypeJSON))

	r.Get("/sse", func(w http.ResponseWriter, r *http.Request) { sseHandler(s, w, r) })
	r.Post("/", func(w http.ResponseWriter, r *http.Request) { httpHandler(s, w, r) })
	r.Delete("/", func(w http.ResponseWriter, r *http.Request) {})

	r.Route("/{toolsetName}", func(r chi.Router) {
		r.Get("/sse", func(w http.ResponseWriter, r *http.Request) { sseHandler(s, w, r) })
		r.Post("/", func(w http.ResponseWriter, r *http.Request) { httpHandler(s, w, r) })
		r.Delete("/", func(w http.ResponseWriter, r *http.Request) {})
	})

	return r, nil
}

// sseHandler handles sse initialization and message.
func sseHandler(s *Server, w http.ResponseWriter, r *http.Request) {
	ctx, span := s.instrumentation.Tracer.Start(r.Context(), "toolbox/server/mcp/sse")
	r = r.WithContext(ctx)

	sessionId := uuid.New().String()
	toolsetName := chi.URLParam(r, "toolsetName")
	s.logger.DebugContext(ctx, fmt.Sprintf("toolset name: %s", toolsetName))
	span.SetAttributes(attribute.String("session_id", sessionId))
	span.SetAttributes(attribute.String("toolset_name", toolsetName))

	w.Header().Set("Content-Type", "text/event-stream")
	w.Header().Set("Cache-Control", "no-cache")
	w.Header().Set("Connection", "keep-alive")
	w.Header().Set("Access-Control-Allow-Origin", "*")

	var err error
	defer func() {
		if err != nil {
			span.SetStatus(codes.Error, err.Error())
		}
		span.End()
		status := "success"
		if err != nil {
			status = "error"
		}
		s.instrumentation.McpSse.Add(
			r.Context(),
			1,
			metric.WithAttributes(attribute.String("toolbox.toolset.name", toolsetName)),
			metric.WithAttributes(attribute.String("toolbox.sse.sessionId", sessionId)),
			metric.WithAttributes(attribute.String("toolbox.operation.status", status)),
		)
	}()

	flusher, ok := w.(http.Flusher)
	if !ok {
		err = fmt.Errorf("unable to retrieve flusher for sse")
		s.logger.DebugContext(ctx, err.Error())
		_ = render.Render(w, r, newErrResponse(err, http.StatusInternalServerError))
	}
	session := &sseSession{
		writer:     w,
		flusher:    flusher,
		done:       make(chan struct{}),
		eventQueue: make(chan string, 100),
	}
	s.sseManager.add(sessionId, session)
	defer s.sseManager.remove(sessionId)

	// https scheme formatting if (forwarded) request is a TLS request
	proto := r.Header.Get("X-Forwarded-Proto")
	if proto == "" {
		if r.TLS == nil {
			proto = "http"
		} else {
			proto = "https"
		}
	}

	// send initial endpoint event
	toolsetURL := ""
	if toolsetName != "" {
		toolsetURL = fmt.Sprintf("/%s", toolsetName)
	}
	messageEndpoint := fmt.Sprintf("%s://%s/mcp%s?sessionId=%s", proto, r.Host, toolsetURL, sessionId)
	s.logger.DebugContext(ctx, fmt.Sprintf("sending endpoint event: %s", messageEndpoint))
	fmt.Fprintf(w, "event: endpoint\ndata: %s\n\n", messageEndpoint)
	flusher.Flush()

	clientClose := r.Context().Done()
	for {
		select {
		// Ensure that only a single responses are written at once
		case event := <-session.eventQueue:
			fmt.Fprint(w, event)
			s.logger.DebugContext(ctx, fmt.Sprintf("sending event: %s", event))
			flusher.Flush()
			// channel for client disconnection
		case <-clientClose:
			close(session.done)
			s.logger.DebugContext(ctx, "client disconnected")
			return
		}
	}
}

// httpHandler handles all mcp messages.
func httpHandler(s *Server, w http.ResponseWriter, r *http.Request) {
	ctx, span := s.instrumentation.Tracer.Start(r.Context(), "toolbox/server/mcp")
	r = r.WithContext(ctx)
	ctx = util.WithLogger(r.Context(), s.logger)

	var sessionId, protocolVersion string
	var session *sseSession

	// check if client connects via sse
<<<<<<< HEAD
=======
	// v2024-11-05 supports http with sse
>>>>>>> d379bc8e
	paramSessionId := r.URL.Query().Get("sessionId")
	if paramSessionId != "" {
		sessionId = paramSessionId
		protocolVersion = v20241105.PROTOCOL_VERSION
		var ok bool
		session, ok = s.sseManager.get(sessionId)
		if !ok {
			s.logger.DebugContext(ctx, "sse session not available")
		}
	}

	// check if client have `Mcp-Session-Id` header
<<<<<<< HEAD
=======
	// if `Mcp-Session-Id` header is set, we are using v2025-03-26 since 
	// previous version doesn't use this header.
>>>>>>> d379bc8e
	headerSessionId := r.Header.Get("Mcp-Session-Id")
	if headerSessionId != "" {
		protocolVersion = v20250326.PROTOCOL_VERSION
	}

	toolsetName := chi.URLParam(r, "toolsetName")
	s.logger.DebugContext(ctx, fmt.Sprintf("toolset name: %s", toolsetName))
	span.SetAttributes(attribute.String("toolset_name", toolsetName))

	var err error
	defer func() {
		if err != nil {
			span.SetStatus(codes.Error, err.Error())
		}
		span.End()

		status := "success"
		if err != nil {
			status = "error"
		}
		s.instrumentation.McpPost.Add(
			r.Context(),
			1,
			metric.WithAttributes(attribute.String("toolbox.sse.sessionId", sessionId)),
			metric.WithAttributes(attribute.String("toolbox.operation.status", status)),
		)
	}()

	// Read and returns a body from io.Reader
	body, err := io.ReadAll(r.Body)
	if err != nil {
		// Generate a new uuid if unable to decode
		id := uuid.New().String()
		s.logger.DebugContext(ctx, err.Error())
		render.JSON(w, r, jsonrpc.NewError(id, jsonrpc.PARSE_ERROR, err.Error(), nil))
	}

	v, res, err := processMcpMessage(ctx, body, s, protocolVersion, toolsetName)
	// notifications will return empty string
	if res == nil {
		// Notifications do not expect a response
		// Toolbox doesn't do anything with notifications yet
		w.WriteHeader(http.StatusAccepted)
		return
	}
	if err != nil {
		s.logger.DebugContext(ctx, err.Error())
	}

<<<<<<< HEAD
	// for v20240326, add the `Mcp-Session-Id` header
=======
	// for v20250326, add the `Mcp-Session-Id` header
>>>>>>> d379bc8e
	if v == v20250326.PROTOCOL_VERSION {
		sessionId = uuid.New().String()
		w.Header().Set("Mcp-Session-Id", sessionId)
	}

	if session != nil {
		// queue sse event
		eventData, _ := json.Marshal(res)
		select {
		case session.eventQueue <- fmt.Sprintf("event: message\ndata: %s\n\n", eventData):
			s.logger.DebugContext(ctx, "event queue successful")
		case <-session.done:
			s.logger.DebugContext(ctx, "session is close")
		default:
			s.logger.DebugContext(ctx, "unable to add to event queue")
		}
	}

	// send HTTP response
	render.JSON(w, r, res)
}

// processMcpMessage process the messages received from clients
func processMcpMessage(ctx context.Context, body []byte, s *Server, protocolVersion string, toolsetName string) (string, any, error) {
	logger, err := util.LoggerFromContext(ctx)
	if err != nil {
		return "", jsonrpc.NewError("", jsonrpc.INTERNAL_ERROR, err.Error(), nil), err
	}

	if protocolVersion == "" {
		protocolVersion = v20241105.PROTOCOL_VERSION
	}

	// Generic baseMessage could either be a JSONRPCNotification or JSONRPCRequest
	var baseMessage jsonrpc.BaseMessage
	if err = util.DecodeJSON(bytes.NewBuffer(body), &baseMessage); err != nil {
		// Generate a new uuid if unable to decode
		id := uuid.New().String()
		return "", jsonrpc.NewError(id, jsonrpc.PARSE_ERROR, err.Error(), nil), err
	}

	// Check if method is present
	if baseMessage.Method == "" {
		err = fmt.Errorf("method not found")
		return "", jsonrpc.NewError(baseMessage.Id, jsonrpc.METHOD_NOT_FOUND, err.Error(), nil), err
	}
	logger.DebugContext(ctx, fmt.Sprintf("method is: %s", baseMessage.Method))

	// Check for JSON-RPC 2.0
	if baseMessage.Jsonrpc != jsonrpc.JSONRPC_VERSION {
		err = fmt.Errorf("invalid json-rpc version")
		return "", jsonrpc.NewError(baseMessage.Id, jsonrpc.INVALID_REQUEST, err.Error(), nil), err
	}

	// Check if message is a notification
	if baseMessage.Id == nil {
		err := mcp.NotificationHandler(ctx, body)
		return "", nil, err
	}

	switch baseMessage.Method {
	case mcputil.INITIALIZE:
		res, v, err := mcp.InitializeResponse(ctx, baseMessage.Id, body, s.version)
		if err != nil {
			return "", res, err
		}
		return v, res, err
	default:
		toolset, ok := s.toolsets[toolsetName]
		if !ok {
			err = fmt.Errorf("toolset does not exist")
			return "", jsonrpc.NewError(baseMessage.Id, jsonrpc.INVALID_REQUEST, err.Error(), nil), err
		}
		res, err := mcp.ProcessMethod(ctx, protocolVersion, baseMessage.Id, baseMessage.Method, toolset, s.tools, body)
		return "", res, err
	}
}<|MERGE_RESOLUTION|>--- conflicted
+++ resolved
@@ -291,10 +291,7 @@
 	var session *sseSession
 
 	// check if client connects via sse
-<<<<<<< HEAD
-=======
 	// v2024-11-05 supports http with sse
->>>>>>> d379bc8e
 	paramSessionId := r.URL.Query().Get("sessionId")
 	if paramSessionId != "" {
 		sessionId = paramSessionId
@@ -307,11 +304,8 @@
 	}
 
 	// check if client have `Mcp-Session-Id` header
-<<<<<<< HEAD
-=======
 	// if `Mcp-Session-Id` header is set, we are using v2025-03-26 since 
 	// previous version doesn't use this header.
->>>>>>> d379bc8e
 	headerSessionId := r.Header.Get("Mcp-Session-Id")
 	if headerSessionId != "" {
 		protocolVersion = v20250326.PROTOCOL_VERSION
@@ -361,11 +355,7 @@
 		s.logger.DebugContext(ctx, err.Error())
 	}
 
-<<<<<<< HEAD
-	// for v20240326, add the `Mcp-Session-Id` header
-=======
 	// for v20250326, add the `Mcp-Session-Id` header
->>>>>>> d379bc8e
 	if v == v20250326.PROTOCOL_VERSION {
 		sessionId = uuid.New().String()
 		w.Header().Set("Mcp-Session-Id", sessionId)
