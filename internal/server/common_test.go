--- conflicted
+++ resolved
@@ -121,13 +121,7 @@
 }
 
 func (p MockPrompt) SubstituteParams(vals tools.ParamValues) (any, error) {
-<<<<<<< HEAD
-	return []prompts.Message{
-		{Role: "user", Content: fmt.Sprintf("substituted %s", p.Name)},
-	}, nil
-=======
 	return fmt.Sprintf("substituted %s", p.Name), nil
->>>>>>> 94782138
 }
 
 func (p MockPrompt) ParseArgs(data map[string]any, claimsMap map[string]map[string]any) (tools.ParamValues, error) {
@@ -230,14 +224,6 @@
 	}
 
 	promptsets := make(map[string]prompts.Promptset)
-<<<<<<< HEAD
-	psc := prompts.PromptsetConfig{Name: "", PromptNames: allPrompts}
-	ps, err := psc.Initialize(fakeVersionString, promptsMap)
-	if err != nil {
-		t.Fatalf("unable to initialize default promptset: %s", err)
-	}
-	promptsets[""] = ps
-=======
 	if len(allPrompts) > 0 {
 		psc := prompts.PromptsetConfig{Name: "", PromptNames: allPrompts}
 		ps, err := psc.Initialize(fakeVersionString, promptsMap)
@@ -246,7 +232,6 @@
 		}
 		promptsets[""] = ps
 	}
->>>>>>> 94782138
 
 	return toolsMap, toolsets, promptsMap, promptsets
 }
