--- conflicted
+++ resolved
@@ -250,13 +250,14 @@
 				return fmt.Errorf("unable to parse as %q: %w", kind, err)
 			}
 			(*c)[name] = actual
-<<<<<<< HEAD
 		case mongodbsrc.SourceKind:
 			actual := mongodbsrc.Config{Name: name}
-=======
+			if err := dec.DecodeContext(ctx, &actual); err != nil {
+				return fmt.Errorf("unable to parse as %q: %w", kind, err)
+			}
+			(*c)[name] = actual
 		case couchbasesrc.SourceKind:
 			actual := couchbasesrc.Config{Name: name}
->>>>>>> 91cc3e36
 			if err := dec.DecodeContext(ctx, &actual); err != nil {
 				return fmt.Errorf("unable to parse as %q: %w", kind, err)
 			}
@@ -419,21 +420,18 @@
 				return fmt.Errorf("unable to parse as %q: %w", kind, err)
 			}
 			(*c)[name] = actual
-<<<<<<< HEAD
 		case mongodb.ToolKind:
 			actual := mongodb.Config{Name: name}
-=======
+			if err := dec.DecodeContext(ctx, &actual); err != nil {
+				return fmt.Errorf("unable to parse as %q: %w", kind, err)
+			}
+			(*c)[name] = actual
 		case couchbasetool.ToolKind:
 			actual := couchbasetool.Config{Name: name}
->>>>>>> 91cc3e36
-			if err := dec.DecodeContext(ctx, &actual); err != nil {
-				return fmt.Errorf("unable to parse as %q: %w", kind, err)
-			}
-			(*c)[name] = actual
-<<<<<<< HEAD
-
-=======
->>>>>>> 91cc3e36
+			if err := dec.DecodeContext(ctx, &actual); err != nil {
+				return fmt.Errorf("unable to parse as %q: %w", kind, err)
+			}
+			(*c)[name] = actual
 		default:
 			return fmt.Errorf("%q is not a valid kind of tool", kind)
 		}
