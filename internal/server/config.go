--- conflicted
+++ resolved
@@ -276,29 +276,6 @@
 	return nil
 }
 
-<<<<<<< HEAD
-// ToolConfigs is a type used to allow unmarshal of the toolset configs
-type PromptsetConfigs map[string]prompts.PromptsetConfig
-
-// validate interface
-var _ yaml.InterfaceUnmarshalerContext = &PromptsetConfigs{}
-
-func (c *PromptsetConfigs) UnmarshalYAML(ctx context.Context, unmarshal func(interface{}) error) error {
-	*c = make(PromptsetConfigs)
-
-	var raw map[string][]string
-	if err := unmarshal(&raw); err != nil {
-		return err
-	}
-
-	for name, promptList := range raw {
-		(*c)[name] = prompts.PromptsetConfig{Name: name, PromptNames: promptList}
-	}
-	return nil
-}
-
-=======
->>>>>>> 94782138
 // PromptConfigs is a type used to allow unmarshal of the prompt configs
 type PromptConfigs map[string]prompts.PromptConfig
 
@@ -343,8 +320,6 @@
 		(*c)[name] = promptCfg
 	}
 	return nil
-<<<<<<< HEAD
-=======
 }
 
 // PromptsetConfigs is a type used to allow unmarshal of the PromptsetConfigs configs
@@ -365,5 +340,4 @@
 		(*c)[name] = prompts.PromptsetConfig{Name: name, PromptNames: promptList}
 	}
 	return nil
->>>>>>> 94782138
 }