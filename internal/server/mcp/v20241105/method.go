// Copyright 2025 Google LLC
//
// Licensed under the Apache License, Version 2.0 (the "License");
// you may not use this file except in compliance with the License.
// You may obtain a copy of the License at
//
//     http://www.apache.org/licenses/LICENSE-2.0
//
// Unless required by applicable law or agreed to in writing, software
// distributed under the License is distributed on an "AS IS" BASIS,
// WITHOUT WARRANTIES OR CONDITIONS OF ANY KIND, either express or implied.
// See the License for the specific language governing permissions and
// limitations under the License.

package v20241105

import (
	"bytes"
	"context"
	"encoding/json"
	"errors"
	"fmt"
	"net/http"
	"strings"

	"github.com/googleapis/genai-toolbox/internal/auth"
	"github.com/googleapis/genai-toolbox/internal/prompts"
	"github.com/googleapis/genai-toolbox/internal/server/mcp/jsonrpc"
	"github.com/googleapis/genai-toolbox/internal/tools"
	"github.com/googleapis/genai-toolbox/internal/util"
)

// ProcessMethod returns a response for the request.
func ProcessMethod(ctx context.Context, id jsonrpc.RequestId, method string, toolset tools.Toolset, tools map[string]tools.Tool, promptset prompts.Promptset, prompts map[string]prompts.Prompt, authServices map[string]auth.AuthService, body []byte, header http.Header) (any, error) {
	switch method {
	case PING:
		return pingHandler(id)
	case TOOLS_LIST:
		return toolsListHandler(id, toolset, body)
	case TOOLS_CALL:
		return toolsCallHandler(ctx, id, tools, authServices, body, header)
	case PROMPTS_LIST:
<<<<<<< HEAD
		return promptsListHandler(id, promptset, body)
	case PROMPTS_GET:
		return promptsGetHandler(id, prompts, body)
=======
		return promptsListHandler(ctx, id, promptset, body)
	case PROMPTS_GET:
		return promptsGetHandler(ctx, id, prompts, body)
>>>>>>> ddeab07c
	default:
		err := fmt.Errorf("invalid method %s", method)
		return jsonrpc.NewError(id, jsonrpc.METHOD_NOT_FOUND, err.Error(), nil), err
	}
}

// pingHandler handles the "ping" method by returning an empty response.
func pingHandler(id jsonrpc.RequestId) (any, error) {
	return jsonrpc.JSONRPCResponse{
		Jsonrpc: jsonrpc.JSONRPC_VERSION,
		Id:      id,
		Result:  struct{}{},
	}, nil
}

func toolsListHandler(id jsonrpc.RequestId, toolset tools.Toolset, body []byte) (any, error) {
	var req ListToolsRequest
	if err := json.Unmarshal(body, &req); err != nil {
		err = fmt.Errorf("invalid mcp tools list request: %w", err)
		return jsonrpc.NewError(id, jsonrpc.INVALID_REQUEST, err.Error(), nil), err
	}

	result := ListToolsResult{
		Tools: toolset.McpManifest,
	}
	return jsonrpc.JSONRPCResponse{
		Jsonrpc: jsonrpc.JSONRPC_VERSION,
		Id:      id,
		Result:  result,
	}, nil
}

// toolsCallHandler generate a response for tools call.
func toolsCallHandler(ctx context.Context, id jsonrpc.RequestId, toolsMap map[string]tools.Tool, authServices map[string]auth.AuthService, body []byte, header http.Header) (any, error) {
	// retrieve logger from context
	logger, err := util.LoggerFromContext(ctx)
	if err != nil {
		return jsonrpc.NewError(id, jsonrpc.INTERNAL_ERROR, err.Error(), nil), err
	}

	var req CallToolRequest
	if err = json.Unmarshal(body, &req); err != nil {
		err = fmt.Errorf("invalid mcp tools call request: %w", err)
		return jsonrpc.NewError(id, jsonrpc.INVALID_REQUEST, err.Error(), nil), err
	}

	toolName := req.Params.Name
	toolArgument := req.Params.Arguments
	logger.DebugContext(ctx, fmt.Sprintf("tool name: %s", toolName))
	tool, ok := toolsMap[toolName]
	if !ok {
		err = fmt.Errorf("invalid tool name: tool with name %q does not exist", toolName)
		return jsonrpc.NewError(id, jsonrpc.INVALID_PARAMS, err.Error(), nil), err
	}

	// Get access token
	accessToken := tools.AccessToken(header.Get("Authorization"))

	// Check if this specific tool requires the standard authorization header
	if tool.RequiresClientAuthorization() {
		if accessToken == "" {
			return jsonrpc.NewError(id, jsonrpc.INVALID_REQUEST, "missing access token in the 'Authorization' header", nil), tools.ErrUnauthorized
		}
	}

	// marshal arguments and decode it using decodeJSON instead to prevent loss between floats/int.
	aMarshal, err := json.Marshal(toolArgument)
	if err != nil {
		err = fmt.Errorf("unable to marshal tools argument: %w", err)
		return jsonrpc.NewError(id, jsonrpc.INTERNAL_ERROR, err.Error(), nil), err
	}

	var data map[string]any
	if err = util.DecodeJSON(bytes.NewBuffer(aMarshal), &data); err != nil {
		err = fmt.Errorf("unable to decode tools argument: %w", err)
		return jsonrpc.NewError(id, jsonrpc.INTERNAL_ERROR, err.Error(), nil), err
	}

	// Tool authentication
	// claimsFromAuth maps the name of the authservice to the claims retrieved from it.
	claimsFromAuth := make(map[string]map[string]any)

	// if using stdio, header will be nil and auth will not be supported
	if header != nil {
		for _, aS := range authServices {
			claims, err := aS.GetClaimsFromHeader(ctx, header)
			if err != nil {
				logger.DebugContext(ctx, err.Error())
				continue
			}
			if claims == nil {
				// authService not present in header
				continue
			}
			claimsFromAuth[aS.GetName()] = claims
		}
	}

	// Tool authorization check
	verifiedAuthServices := make([]string, len(claimsFromAuth))
	i := 0
	for k := range claimsFromAuth {
		verifiedAuthServices[i] = k
		i++
	}

	// Check if any of the specified auth services is verified
	isAuthorized := tool.Authorized(verifiedAuthServices)
	if !isAuthorized {
		err = fmt.Errorf("unauthorized Tool call: Please make sure your specify correct auth headers: %w", tools.ErrUnauthorized)
		return jsonrpc.NewError(id, jsonrpc.INVALID_REQUEST, err.Error(), nil), err
	}
	logger.DebugContext(ctx, "tool invocation authorized")

	params, err := tool.ParseParams(data, claimsFromAuth)
	if err != nil {
		err = fmt.Errorf("provided parameters were invalid: %w", err)
		return jsonrpc.NewError(id, jsonrpc.INVALID_PARAMS, err.Error(), nil), err
	}
	logger.DebugContext(ctx, fmt.Sprintf("invocation params: %s", params))

	// run tool invocation and generate response.
	results, err := tool.Invoke(ctx, params, accessToken)
	if err != nil {
		errStr := err.Error()
		// Missing authService tokens.
		if errors.Is(err, tools.ErrUnauthorized) {
			return jsonrpc.NewError(id, jsonrpc.INVALID_REQUEST, err.Error(), nil), err
		}
		// Upstream auth error
		if strings.Contains(errStr, "Error 401") || strings.Contains(errStr, "Error 403") {
			if tool.RequiresClientAuthorization() {
				// Error with client credentials should pass down to the client
				return jsonrpc.NewError(id, jsonrpc.INVALID_REQUEST, err.Error(), nil), err
			}
			// Auth error with ADC should raise internal 500 error
			return jsonrpc.NewError(id, jsonrpc.INTERNAL_ERROR, err.Error(), nil), err
		}

		text := TextContent{
			Type: "text",
			Text: err.Error(),
		}
		return jsonrpc.JSONRPCResponse{
			Jsonrpc: jsonrpc.JSONRPC_VERSION,
			Id:      id,
			Result:  CallToolResult{Content: []TextContent{text}, IsError: true},
		}, nil
	}

	content := make([]TextContent, 0)

	sliceRes, ok := results.([]any)
	if !ok {
		sliceRes = []any{results}
	}

	for _, d := range sliceRes {
		text := TextContent{Type: "text"}
		dM, err := json.Marshal(d)
		if err != nil {
			text.Text = fmt.Sprintf("fail to marshal: %s, result: %s", err, d)
		} else {
			text.Text = string(dM)
		}
		content = append(content, text)
	}

	return jsonrpc.JSONRPCResponse{
		Jsonrpc: jsonrpc.JSONRPC_VERSION,
		Id:      id,
		Result:  CallToolResult{Content: content},
	}, nil
}

// promptsListHandler handles the "prompts/list" method.
<<<<<<< HEAD
func promptsListHandler(id jsonrpc.RequestId, promptset prompts.Promptset, body []byte) (any, error) {
=======
func promptsListHandler(ctx context.Context, id jsonrpc.RequestId, promptset prompts.Promptset, body []byte) (any, error) {
	// retrieve logger from context
	logger, err := util.LoggerFromContext(ctx)
	if err != nil {
		return jsonrpc.NewError(id, jsonrpc.INTERNAL_ERROR, err.Error(), nil), err
	}
	logger.DebugContext(ctx, "handling prompts/list request")

>>>>>>> ddeab07c
	var req ListPromptsRequest
	if err := json.Unmarshal(body, &req); err != nil {
		err = fmt.Errorf("invalid mcp prompts list request: %w", err)
		return jsonrpc.NewError(id, jsonrpc.INVALID_REQUEST, err.Error(), nil), err
	}

	result := ListPromptsResult{
		Prompts: promptset.McpManifest,
	}
<<<<<<< HEAD
=======
	logger.DebugContext(ctx, fmt.Sprintf("returning %d prompts", len(promptset.McpManifest)))
>>>>>>> ddeab07c
	return jsonrpc.JSONRPCResponse{
		Jsonrpc: jsonrpc.JSONRPC_VERSION,
		Id:      id,
		Result:  result,
	}, nil
}

// promptsGetHandler handles the "prompts/get" method.
<<<<<<< HEAD
func promptsGetHandler(id jsonrpc.RequestId, promptsMap map[string]prompts.Prompt, body []byte) (any, error) {
=======
func promptsGetHandler(ctx context.Context, id jsonrpc.RequestId, promptsMap map[string]prompts.Prompt, body []byte) (any, error) {
	// retrieve logger from context
	logger, err := util.LoggerFromContext(ctx)
	if err != nil {
		return jsonrpc.NewError(id, jsonrpc.INTERNAL_ERROR, err.Error(), nil), err
	}
	logger.DebugContext(ctx, "handling prompts/get request")

>>>>>>> ddeab07c
	var req GetPromptRequest
	if err := json.Unmarshal(body, &req); err != nil {
		err = fmt.Errorf("invalid mcp prompts/get request: %w", err)
		return jsonrpc.NewError(id, jsonrpc.INVALID_REQUEST, err.Error(), nil), err
	}

	promptName := req.Params.Name
<<<<<<< HEAD
=======
	logger.DebugContext(ctx, fmt.Sprintf("prompt name: %s", promptName))
>>>>>>> ddeab07c
	prompt, ok := promptsMap[promptName]
	if !ok {
		err := fmt.Errorf("prompt with name %q does not exist", promptName)
		return jsonrpc.NewError(id, jsonrpc.INVALID_PARAMS, err.Error(), nil), err
	}

	// Parse the arguments provided in the request.
	argValues, err := prompt.ParseArgs(req.Params.Arguments, nil)
	if err != nil {
		err = fmt.Errorf("invalid arguments for prompt %q: %w", promptName, err)
		return jsonrpc.NewError(id, jsonrpc.INVALID_PARAMS, err.Error(), nil), err
	}
<<<<<<< HEAD
=======
	logger.DebugContext(ctx, fmt.Sprintf("parsed args: %v", argValues))
>>>>>>> ddeab07c

	// Substitute the argument values into the prompt's messages.
	substituted, err := prompt.SubstituteParams(argValues)
	if err != nil {
		err = fmt.Errorf("error substituting params for prompt %q: %w", promptName, err)
		return jsonrpc.NewError(id, jsonrpc.INTERNAL_ERROR, err.Error(), nil), err
	}
<<<<<<< HEAD
=======
	logger.DebugContext(ctx, "substituted params successfully")
>>>>>>> ddeab07c

	// Cast the result to the expected []prompts.Message type.
	substitutedMessages, ok := substituted.([]prompts.Message)
	if !ok {
		err = fmt.Errorf("internal error: SubstituteParams returned unexpected type")
		return jsonrpc.NewError(id, jsonrpc.INTERNAL_ERROR, err.Error(), nil), err
	}

	// Format the response messages into the required structure.
<<<<<<< HEAD
	responseMessages := make([]ResponseMessage, len(substitutedMessages))
	for i, msg := range substitutedMessages {
		responseMessages[i] = ResponseMessage{
=======
	promptMessages := make([]PromptMessage, len(substitutedMessages))
	for i, msg := range substitutedMessages {
		promptMessages[i] = PromptMessage{
>>>>>>> ddeab07c
			Role: msg.Role,
			Content: TextContent{
				Type: "text",
				Text: msg.Content,
			},
		}
	}

	result := GetPromptResult{
		Description: prompt.Manifest().Description,
<<<<<<< HEAD
		Messages:    responseMessages,
=======
		Messages:    promptMessages,
>>>>>>> ddeab07c
	}

	return jsonrpc.JSONRPCResponse{
		Jsonrpc: jsonrpc.JSONRPC_VERSION,
		Id:      id,
		Result:  result,
	}, nil
}<|MERGE_RESOLUTION|>--- conflicted
+++ resolved
@@ -40,15 +40,9 @@
 	case TOOLS_CALL:
 		return toolsCallHandler(ctx, id, tools, authServices, body, header)
 	case PROMPTS_LIST:
-<<<<<<< HEAD
-		return promptsListHandler(id, promptset, body)
-	case PROMPTS_GET:
-		return promptsGetHandler(id, prompts, body)
-=======
 		return promptsListHandler(ctx, id, promptset, body)
 	case PROMPTS_GET:
 		return promptsGetHandler(ctx, id, prompts, body)
->>>>>>> ddeab07c
 	default:
 		err := fmt.Errorf("invalid method %s", method)
 		return jsonrpc.NewError(id, jsonrpc.METHOD_NOT_FOUND, err.Error(), nil), err
@@ -225,9 +219,6 @@
 }
 
 // promptsListHandler handles the "prompts/list" method.
-<<<<<<< HEAD
-func promptsListHandler(id jsonrpc.RequestId, promptset prompts.Promptset, body []byte) (any, error) {
-=======
 func promptsListHandler(ctx context.Context, id jsonrpc.RequestId, promptset prompts.Promptset, body []byte) (any, error) {
 	// retrieve logger from context
 	logger, err := util.LoggerFromContext(ctx)
@@ -236,7 +227,6 @@
 	}
 	logger.DebugContext(ctx, "handling prompts/list request")
 
->>>>>>> ddeab07c
 	var req ListPromptsRequest
 	if err := json.Unmarshal(body, &req); err != nil {
 		err = fmt.Errorf("invalid mcp prompts list request: %w", err)
@@ -246,10 +236,7 @@
 	result := ListPromptsResult{
 		Prompts: promptset.McpManifest,
 	}
-<<<<<<< HEAD
-=======
 	logger.DebugContext(ctx, fmt.Sprintf("returning %d prompts", len(promptset.McpManifest)))
->>>>>>> ddeab07c
 	return jsonrpc.JSONRPCResponse{
 		Jsonrpc: jsonrpc.JSONRPC_VERSION,
 		Id:      id,
@@ -258,9 +245,6 @@
 }
 
 // promptsGetHandler handles the "prompts/get" method.
-<<<<<<< HEAD
-func promptsGetHandler(id jsonrpc.RequestId, promptsMap map[string]prompts.Prompt, body []byte) (any, error) {
-=======
 func promptsGetHandler(ctx context.Context, id jsonrpc.RequestId, promptsMap map[string]prompts.Prompt, body []byte) (any, error) {
 	// retrieve logger from context
 	logger, err := util.LoggerFromContext(ctx)
@@ -269,7 +253,6 @@
 	}
 	logger.DebugContext(ctx, "handling prompts/get request")
 
->>>>>>> ddeab07c
 	var req GetPromptRequest
 	if err := json.Unmarshal(body, &req); err != nil {
 		err = fmt.Errorf("invalid mcp prompts/get request: %w", err)
@@ -277,10 +260,7 @@
 	}
 
 	promptName := req.Params.Name
-<<<<<<< HEAD
-=======
 	logger.DebugContext(ctx, fmt.Sprintf("prompt name: %s", promptName))
->>>>>>> ddeab07c
 	prompt, ok := promptsMap[promptName]
 	if !ok {
 		err := fmt.Errorf("prompt with name %q does not exist", promptName)
@@ -293,10 +273,7 @@
 		err = fmt.Errorf("invalid arguments for prompt %q: %w", promptName, err)
 		return jsonrpc.NewError(id, jsonrpc.INVALID_PARAMS, err.Error(), nil), err
 	}
-<<<<<<< HEAD
-=======
 	logger.DebugContext(ctx, fmt.Sprintf("parsed args: %v", argValues))
->>>>>>> ddeab07c
 
 	// Substitute the argument values into the prompt's messages.
 	substituted, err := prompt.SubstituteParams(argValues)
@@ -304,10 +281,7 @@
 		err = fmt.Errorf("error substituting params for prompt %q: %w", promptName, err)
 		return jsonrpc.NewError(id, jsonrpc.INTERNAL_ERROR, err.Error(), nil), err
 	}
-<<<<<<< HEAD
-=======
 	logger.DebugContext(ctx, "substituted params successfully")
->>>>>>> ddeab07c
 
 	// Cast the result to the expected []prompts.Message type.
 	substitutedMessages, ok := substituted.([]prompts.Message)
@@ -317,15 +291,9 @@
 	}
 
 	// Format the response messages into the required structure.
-<<<<<<< HEAD
-	responseMessages := make([]ResponseMessage, len(substitutedMessages))
-	for i, msg := range substitutedMessages {
-		responseMessages[i] = ResponseMessage{
-=======
 	promptMessages := make([]PromptMessage, len(substitutedMessages))
 	for i, msg := range substitutedMessages {
 		promptMessages[i] = PromptMessage{
->>>>>>> ddeab07c
 			Role: msg.Role,
 			Content: TextContent{
 				Type: "text",
@@ -336,11 +304,7 @@
 
 	result := GetPromptResult{
 		Description: prompt.Manifest().Description,
-<<<<<<< HEAD
-		Messages:    responseMessages,
-=======
 		Messages:    promptMessages,
->>>>>>> ddeab07c
 	}
 
 	return jsonrpc.JSONRPCResponse{
