// Copyright 2024 Google LLC
//
// Licensed under the Apache License, Version 2.0 (the "License");
// you may not use this file except in compliance with the License.
// You may obtain a copy of the License at
//
//     http://www.apache.org/licenses/LICENSE-2.0
//
// Unless required by applicable law or agreed to in writing, software
// distributed under the License is distributed on an "AS IS" BASIS,
// WITHOUT WARRANTIES OR CONDITIONS OF ANY KIND, either express or implied.
// See the License for the specific language governing permissions and
// limitations under the License.

package server

import (
	"context"
	"fmt"
	"net"
	"net/http"
	"strconv"
	"time"

	"github.com/go-chi/chi/v5"
	"github.com/go-chi/chi/v5/middleware"
	"github.com/go-chi/httplog/v2"
	"github.com/googleapis/genai-toolbox/internal/auth"
	"github.com/googleapis/genai-toolbox/internal/log"
	"github.com/googleapis/genai-toolbox/internal/sources"
	"github.com/googleapis/genai-toolbox/internal/tools"
	"github.com/googleapis/genai-toolbox/internal/util"
	"go.opentelemetry.io/otel/attribute"
	"go.opentelemetry.io/otel/trace"
)

// Server contains info for running an instance of Toolbox. Should be instantiated with NewServer().
type Server struct {
	version         string
	srv             *http.Server
	listener        net.Listener
	root            chi.Router
	logger          log.Logger
	instrumentation *Instrumentation

	sources      map[string]sources.Source
	authServices map[string]auth.AuthService
	tools        map[string]tools.Tool
	toolsets     map[string]tools.Toolset
}

// NewServer returns a Server object based on provided Config.
func NewServer(ctx context.Context, cfg ServerConfig, l log.Logger) (*Server, error) {
	instrumentation, err := CreateTelemetryInstrumentation(cfg.Version)
	if err != nil {
		return nil, fmt.Errorf("unable to create telemetry instrumentation: %w", err)
	}

	ctx, span := instrumentation.Tracer.Start(ctx, "toolbox/server/init")
	defer span.End()

<<<<<<< HEAD
	parentCtx = util.WithUserAgent(parentCtx, cfg.Version)
=======
	userAgent := fmt.Sprintf("genai-toolbox/%s", cfg.Version)
	ctx = context.WithValue(ctx, util.UserAgentKey, userAgent)
>>>>>>> ce12a344

	// set up http serving
	r := chi.NewRouter()
	r.Use(middleware.Recoverer)
	// logging
	logLevel, err := log.SeverityToLevel(cfg.LogLevel.String())
	if err != nil {
		return nil, fmt.Errorf("unable to initialize http log: %w", err)
	}
	var httpOpts httplog.Options
	switch cfg.LoggingFormat.String() {
	case "json":
		httpOpts = httplog.Options{
			JSON:             true,
			LogLevel:         logLevel,
			Concise:          true,
			RequestHeaders:   true,
			MessageFieldName: "message",
			SourceFieldName:  "logging.googleapis.com/sourceLocation",
			TimeFieldName:    "timestamp",
			LevelFieldName:   "severity",
		}
	case "standard":
		httpOpts = httplog.Options{
			LogLevel:         logLevel,
			Concise:          true,
			RequestHeaders:   true,
			MessageFieldName: "message",
		}
	default:
		return nil, fmt.Errorf("invalid Logging format: %q", cfg.LoggingFormat.String())
	}
	httpLogger := httplog.NewLogger("httplog", httpOpts)
	r.Use(httplog.RequestLogger(httpLogger))

	// initialize and validate the sources from configs
	sourcesMap := make(map[string]sources.Source)
	for name, sc := range cfg.SourceConfigs {
		s, err := func() (sources.Source, error) {
			childCtx, span := instrumentation.Tracer.Start(
				ctx,
				"toolbox/server/source/init",
				trace.WithAttributes(attribute.String("source_kind", sc.SourceConfigKind())),
				trace.WithAttributes(attribute.String("source_name", name)),
			)
			defer span.End()
			s, err := sc.Initialize(childCtx, instrumentation.Tracer)
			if err != nil {
				return nil, fmt.Errorf("unable to initialize source %q: %w", name, err)
			}
			return s, nil
		}()
		if err != nil {
			return nil, err
		}
		sourcesMap[name] = s
	}
	l.InfoContext(ctx, fmt.Sprintf("Initialized %d sources.", len(sourcesMap)))

	// initialize and validate the auth services from configs
	authServicesMap := make(map[string]auth.AuthService)
	for name, sc := range cfg.AuthServiceConfigs {
		a, err := func() (auth.AuthService, error) {
			_, span := instrumentation.Tracer.Start(
				ctx,
				"toolbox/server/auth/init",
				trace.WithAttributes(attribute.String("auth_kind", sc.AuthServiceConfigKind())),
				trace.WithAttributes(attribute.String("auth_name", name)),
			)
			defer span.End()
			a, err := sc.Initialize()
			if err != nil {
				return nil, fmt.Errorf("unable to initialize auth service %q: %w", name, err)
			}
			return a, nil
		}()
		if err != nil {
			return nil, err
		}
		authServicesMap[name] = a
	}
	l.InfoContext(ctx, fmt.Sprintf("Initialized %d authServices.", len(authServicesMap)))

	// initialize and validate the tools from configs
	toolsMap := make(map[string]tools.Tool)
	for name, tc := range cfg.ToolConfigs {
		t, err := func() (tools.Tool, error) {
			_, span := instrumentation.Tracer.Start(
				ctx,
				"toolbox/server/tool/init",
				trace.WithAttributes(attribute.String("tool_kind", tc.ToolConfigKind())),
				trace.WithAttributes(attribute.String("tool_name", name)),
			)
			defer span.End()
			t, err := tc.Initialize(sourcesMap)
			if err != nil {
				return nil, fmt.Errorf("unable to initialize tool %q: %w", name, err)
			}
			return t, nil
		}()
		if err != nil {
			return nil, err
		}
		toolsMap[name] = t
	}
	l.InfoContext(ctx, fmt.Sprintf("Initialized %d tools.", len(toolsMap)))

	// create a default toolset that contains all tools
	allToolNames := make([]string, 0, len(toolsMap))
	for name := range toolsMap {
		allToolNames = append(allToolNames, name)
	}
	if cfg.ToolsetConfigs == nil {
		cfg.ToolsetConfigs = make(ToolsetConfigs)
	}
	cfg.ToolsetConfigs[""] = tools.ToolsetConfig{Name: "", ToolNames: allToolNames}

	// initialize and validate the toolsets from configs
	toolsetsMap := make(map[string]tools.Toolset)
	for name, tc := range cfg.ToolsetConfigs {
		t, err := func() (tools.Toolset, error) {
			_, span := instrumentation.Tracer.Start(
				ctx,
				"toolbox/server/toolset/init",
				trace.WithAttributes(attribute.String("toolset_name", name)),
			)
			defer span.End()
			t, err := tc.Initialize(cfg.Version, toolsMap)
			if err != nil {
				return tools.Toolset{}, fmt.Errorf("unable to initialize toolset %q: %w", name, err)
			}
			return t, err
		}()
		if err != nil {
			return nil, err
		}
		toolsetsMap[name] = t
	}
	l.InfoContext(ctx, fmt.Sprintf("Initialized %d toolsets.", len(toolsetsMap)))

	addr := net.JoinHostPort(cfg.Address, strconv.Itoa(cfg.Port))
	srv := &http.Server{Addr: addr, Handler: r}

	s := &Server{
		version:         cfg.Version,
		srv:             srv,
		root:            r,
		logger:          l,
		instrumentation: instrumentation,

		sources:      sourcesMap,
		authServices: authServicesMap,
		tools:        toolsMap,
		toolsets:     toolsetsMap,
	}
	// control plane
	apiR, err := apiRouter(s)
	if err != nil {
		return nil, err
	}
	r.Mount("/api", apiR)
	// default endpoint for validating server is running
	r.Get("/", func(w http.ResponseWriter, r *http.Request) {
		_, _ = w.Write([]byte("🧰 Hello, World! 🧰"))
	})

	return s, nil
}

// Listen starts a listener for the given Server instance.
func (s *Server) Listen(ctx context.Context) error {
	ctx, cancel := context.WithCancel(ctx)
	defer cancel()

	if s.listener != nil {
		return fmt.Errorf("server is already listening: %s", s.listener.Addr().String())
	}
	lc := net.ListenConfig{KeepAlive: 30 * time.Second}
	var err error
	if s.listener, err = lc.Listen(ctx, "tcp", s.srv.Addr); err != nil {
		return fmt.Errorf("failed to open listener for %q: %w", s.srv.Addr, err)
	}
	s.logger.DebugContext(ctx, fmt.Sprintf("server listening on %s", s.srv.Addr))
	return nil
}

// Serve starts an HTTP server for the given Server instance.
func (s *Server) Serve() error {
	s.logger.DebugContext(context.Background(), "Starting a HTTP server.")
	return s.srv.Serve(s.listener)
}

// Shutdown gracefully shuts down the server without interrupting any active
// connections. It uses http.Server.Shutdown() and has the same functionality.
func (s *Server) Shutdown(ctx context.Context) error {
	s.logger.DebugContext(context.Background(), "shutting down the server.")
	return s.srv.Shutdown(ctx)
}<|MERGE_RESOLUTION|>--- conflicted
+++ resolved
@@ -59,12 +59,7 @@
 	ctx, span := instrumentation.Tracer.Start(ctx, "toolbox/server/init")
 	defer span.End()
 
-<<<<<<< HEAD
-	parentCtx = util.WithUserAgent(parentCtx, cfg.Version)
-=======
-	userAgent := fmt.Sprintf("genai-toolbox/%s", cfg.Version)
-	ctx = context.WithValue(ctx, util.UserAgentKey, userAgent)
->>>>>>> ce12a344
+	ctx = util.WithUserAgent(ctx, cfg.Version)
 
 	// set up http serving
 	r := chi.NewRouter()
