--- conflicted
+++ resolved
@@ -5,244 +5,9 @@
 description: >
   Connect your IDE to BigQuery using Toolbox.
 ---
-<<<<<<< HEAD
 <html>
   <head>
     <link rel="canonical" href="https://cloud.google.com/bigquery/docs/pre-built-tools-with-mcp-toolbox"/>
     <meta http-equiv="refresh" content="0;url=https://cloud.google.com/bigquery/docs/pre-built-tools-with-mcp-toolbox"/>
   </head>
-</html>
-=======
-
-[Model Context Protocol (MCP)](https://modelcontextprotocol.io/introduction) is an open protocol for connecting Large Language Models (LLMs) to data sources like BigQuery. This guide covers how to use [MCP Toolbox for Databases][toolbox] to expose your developer assistant tools to a BigQuery instance:
-
-* [Cursor][cursor]
-* [Windsurf][windsurf] (Codium)
-* [Visual Studio Code ][vscode] (Copilot)
-* [Cline][cline]  (VS Code extension)
-* [Claude desktop][claudedesktop]
-* [Claude code][claudecode]
-
-[toolbox]: https://github.com/googleapis/genai-toolbox
-[cursor]: #configure-your-mcp-client
-[windsurf]: #configure-your-mcp-client
-[vscode]: #configure-your-mcp-client
-[cline]: #configure-your-mcp-client
-[claudedesktop]: #configure-your-mcp-client
-[claudecode]: #configure-your-mcp-client
-
-## Before you begin
-
-1. In the Google Cloud console, on the [project selector page](https://console.cloud.google.com/projectselector2/home/dashboard), select or create a Google Cloud project.
-
-1. [Make sure that billing is enabled for your Google Cloud project](https://cloud.google.com/billing/docs/how-to/verify-billing-enabled#confirm_billing_is_enabled_on_a_project).
-
-
-## Set up the database
-
-1. [Enable the BigQuery API in the Google Cloud project](https://console.cloud.google.com/flows/enableapi?apiid=bigquery.googleapis.com&redirect=https://console.cloud.google.com).
-
-1. Configure the required roles and permissions to complete this task. You will need [BigQuery User](https://cloud.google.com/bigquery/docs/access-control) role (`roles/bigquery.user`), BigQuery Data Viewer role(`roles/bigquery.dataViewer`), or equivalent IAM permissions to connect to the instance.
-
-1. Configured [Application Default Credentials (ADC)](https://cloud.google.com/docs/authentication/set-up-adc-local-dev-environment) for your environment.
-
-## Install MCP Toolbox
-
-1. Download the latest version of Toolbox as a binary. Select the [correct binary](https://github.com/googleapis/genai-toolbox/releases) corresponding to your OS and CPU architecture. You are required to use Toolbox version V0.6.0+:
-
-   <!-- {x-release-please-start-version} -->
-   {{< tabpane persist=header >}}
-{{< tab header="linux/amd64" lang="bash" >}}
-curl -O https://storage.googleapis.com/genai-toolbox/v0.7.0/linux/amd64/toolbox
-{{< /tab >}}
-
-{{< tab header="darwin/arm64" lang="bash" >}}
-curl -O https://storage.googleapis.com/genai-toolbox/v0.7.0/darwin/arm64/toolbox
-{{< /tab >}}
-
-{{< tab header="darwin/amd64" lang="bash" >}}
-curl -O https://storage.googleapis.com/genai-toolbox/v0.7.0/darwin/amd64/toolbox
-{{< /tab >}}
-
-{{< tab header="windows/amd64" lang="bash" >}}
-curl -O https://storage.googleapis.com/genai-toolbox/v0.7.0/windows/amd64/toolbox
-{{< /tab >}}
-{{< /tabpane >}}
-    <!-- {x-release-please-end} -->
-
-
-1. Make the binary executable:
-
-    ```bash
-    chmod +x toolbox
-    ```
-
-1. Verify the installation:
-
-    ```bash
-    ./toolbox --version
-    ```
-
-## Configure your MCP Client
-
-{{< tabpane text=true >}}
-{{% tab header="Claude code" lang="en" %}}
-
-1. Install [Claude Code](https://docs.anthropic.com/en/docs/agents-and-tools/claude-code/overview).
-1. Create a `.mcp.json` file in your project root if it doesn't exist.
-1. Add the following configuration, replace the environment variables with your values, and save:
-
-    ```json
-    {
-      "mcpServers": {
-        "bigquery": {
-          "command": "./PATH/TO/toolbox",
-          "args": ["--prebuilt","bigquery","--stdio"],
-          "env": {
-            "BIGQUERY_PROJECT": ""
-          }
-        }
-      }
-    }
-    ```
-
-
-1. Restart Claude code to apply the new configuration.
-{{% /tab %}}
-
-{{% tab header="Claude desktop" lang="en" %}}
-
-1. Open [Claude desktop](https://claude.ai/download) and navigate to Settings.
-1. Under the Developer tab, tap Edit Config to open the configuration file.
-1. Add the following configuration, replace the environment variables with your values, and save:
-
-    ```json
-    {
-      "mcpServers": {
-        "bigquery": {
-          "command": "./PATH/TO/toolbox",
-          "args": ["--prebuilt","bigquery","--stdio"],
-          "env": {
-            "BIGQUERY_PROJECT": ""
-          }
-        }
-      }
-    }
-    ```
-
-
-1. Restart Claude desktop.
-1. From the new chat screen, you should see a hammer (MCP) icon appear with the new MCP server available.
-{{% /tab %}}
-
-{{% tab header="Cline" lang="en" %}}
-
-1. Open the [Cline](https://github.com/cline/cline) extension in VS Code and tap the **MCP Servers** icon.
-1. Tap Configure MCP Servers to open the configuration file.
-1. Add the following configuration, replace the environment variables with your values, and save:
-
-    ```json
-    {
-      "mcpServers": {
-        "bigquery": {
-          "command": "./PATH/TO/toolbox",
-          "args": ["--prebuilt","bigquery","--stdio"],
-          "env": {
-            "BIGQUERY_PROJECT": ""
-          }
-        }
-      }
-    }
-    ```
-
-
-1. You should see a green active status after the server is successfully connected.
-{{% /tab %}}
-
-{{% tab header="Cursor" lang="en" %}}
-
-1. Create a `.cursor` directory in your project root if it doesn't exist.
-1. Create a `.cursor/mcp.json` file if it doesn't exist and open it.
-1. Add the following configuration, replace the environment variables with your values, and save:
-
-    ```json
-    {
-      "mcpServers": {
-        "bigquery": {
-          "command": "./PATH/TO/toolbox",
-          "args": ["--prebuilt","bigquery","--stdio"],
-          "env": {
-            "BIGQUERY_PROJECT": ""
-          }
-        }
-      }
-    }
-    ```
-
-
-1. [Cursor](https://www.cursor.com/) and navigate to **Settings > Cursor Settings > MCP**. You should see a green active status after the server is successfully connected.
-{{% /tab %}}
-
-{{% tab header="Visual Studio Code (Copilot)" lang="en" %}}
-
-1. Open [VS Code](https://code.visualstudio.com/docs/copilot/overview) and create a `.vscode` directory in your project root if it doesn't exist.
-1. Create a `.vscode/mcp.json` file if it doesn't exist and open it.
-1. Add the following configuration, replace the environment variables with your values, and save:
-
-    ```json
-    {
-      "mcpServers": {
-        "bigquery": {
-          "command": "./PATH/TO/toolbox",
-          "args": ["--prebuilt","bigquery","--stdio"],
-          "env": {
-            "BIGQUERY_PROJECT": ""
-          }
-        }
-      }
-    }
-    ```
-
-
-{{% /tab %}}
-
-{{% tab header="Windsurf" lang="en" %}}
-
-1. Open [Windsurf](https://docs.codeium.com/windsurf) and navigate to the Cascade assistant.
-1. Tap on the hammer (MCP) icon, then Configure to open the configuration file.
-1. Add the following configuration, replace the environment variables with your values, and save:
-
-    ```json
-    {
-      "mcpServers": {
-        "bigquery": {
-          "command": "./PATH/TO/toolbox",
-          "args": ["--prebuilt","bigquery","--stdio"],
-          "env": {
-            "BIGQUERY_PROJECT": ""
-          }
-        }
-      }
-    }
-    ```
-
-
-{{% /tab %}}
-{{< /tabpane >}}
-
-## Use Tools
-
-Your AI tool is now connected to BigQuery using MCP. Try asking your AI assistant to list tables, create a table, or define and execute other SQL statements.
-
-The following tools are available to the LLM:
-
-1. **execute_sql**: execute SQL statement
-1. **get_dataset_info**: get dataset metadata
-1. **get_table_info**: get table metadata
-1. **list_dataset_ids**: list datasets
-1. **list_table_ids**: list tables
-
-{{< notice note >}}
-Prebuilt tools are pre-1.0, so expect some tool changes between versions. LLMs will adapt to the tools available, so this shouldn't affect most users.
-{{< /notice >}}
->>>>>>> 054ec198
+</html>