--- conflicted
+++ resolved
@@ -17,15 +17,6 @@
 [install-postgres]: https://www.postgresql.org/download/
 
 ### Cloud Setup (Optional)
-<<<<<<< HEAD
-{{< snippet "quickstart/shared/cloud_setup.md" "cloud_setup" >}}
-
-## Step 1: Set up your database
-{{< snippet "quickstart/shared/database_setup.md" "database_setup" >}}
-
-## Step 2: Install and configure Toolbox
-{{< snippet "quickstart/shared/configure_toolbox.md" "configure_toolbox" >}}
-=======
 {{< regionInclude "quickstart/shared/cloud_setup.md" "cloud_setup" >}}
 
 ## Step 1: Set up your database
@@ -33,7 +24,6 @@
 
 ## Step 2: Install and configure Toolbox
 {{< regionInclude "quickstart/shared/configure_toolbox.md" "configure_toolbox" >}}
->>>>>>> 00101232
 
 ## Step 3: Connect your agent to Toolbox
 
