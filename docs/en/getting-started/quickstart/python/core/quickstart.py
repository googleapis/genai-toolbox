--- conflicted
+++ resolved
@@ -12,11 +12,7 @@
 
 from toolbox_core import ToolboxClient
 
-<<<<<<< HEAD
-project = os.environ.get("GCP_PROJECT", "project-id")
-=======
 project = os.environ.get("GCP_PROJECT") or "project-id"
->>>>>>> 6c35298b
 
 prompt = """
   You're a helpful hotel assistant. You handle hotel searching, booking and
