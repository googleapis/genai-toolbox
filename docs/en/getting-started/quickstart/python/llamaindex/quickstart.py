import asyncio
import os

from llama_index.core.agent.workflow import AgentWorkflow

from llama_index.core.workflow import Context

# TODO(developer): replace this with another import if needed

from llama_index.llms.google_genai import GoogleGenAI

# from llama_index.llms.anthropic import Anthropic

from toolbox_llamaindex import ToolboxClient

<<<<<<< HEAD
project = os.environ.get("GCP_PROJECT", "project-id")
=======
project = os.environ.get("GCP_PROJECT") or "project-id"
>>>>>>> 6c35298b

prompt = """
  You're a helpful hotel assistant. You handle hotel searching, booking and
  cancellations. When the user searches for a hotel, mention it's name, id,
  location and price tier. Always mention hotel ids while performing any
  searches. This is very important for any operations. For any bookings or
  cancellations, please provide the appropriate confirmation. Be sure to
  update checkin or checkout dates if mentioned by the user.
  Don't ask for confirmations from the user.
"""

queries = [
    "Find hotels in Basel with Basel in its name.",
    "Can you book the Hilton Basel for me?",
    "Oh wait, this is too expensive. Please cancel it and book the Hyatt Regency instead.",
    "My check in dates would be from April 10, 2024 to April 19, 2024.",
]

async def main():
    # TODO(developer): replace this with another model if needed
    llm = GoogleGenAI(
        model="gemini-2.0-flash-001",
        vertexai_config={"project": project, "location": "us-central1"},
    )
    # llm = GoogleGenAI(
    #     api_key=os.getenv("GOOGLE_API_KEY"),
    #     model="gemini-2.0-flash-001",
    # )
    # llm = Anthropic(
    #   model="claude-3-7-sonnet-latest",
    #   api_key=os.getenv("ANTHROPIC_API_KEY")
    # )

    # Load the tools from the Toolbox server
    async with ToolboxClient("http://127.0.0.1:5000") as client:
        tools = await client.aload_toolset()

        agent = AgentWorkflow.from_tools_or_functions(
            tools,
            llm=llm,
            system_prompt=prompt,
        )
        ctx = Context(agent)
        for query in queries:
            response = await agent.run(user_msg=query, ctx=ctx)
            print(f"---- {query} ----")
            print(str(response))

asyncio.run(main())<|MERGE_RESOLUTION|>--- conflicted
+++ resolved
@@ -13,11 +13,7 @@
 
 from toolbox_llamaindex import ToolboxClient
 
-<<<<<<< HEAD
-project = os.environ.get("GCP_PROJECT", "project-id")
-=======
 project = os.environ.get("GCP_PROJECT") or "project-id"
->>>>>>> 6c35298b
 
 prompt = """
   You're a helpful hotel assistant. You handle hotel searching, booking and
