from google.adk.agents import Agent
from google.adk.runners import Runner
from google.adk.sessions import InMemorySessionService
from google.adk.artifacts.in_memory_artifact_service import InMemoryArtifactService
from google.genai import types
from toolbox_core import ToolboxSyncClient

import asyncio
import os

# TODO(developer): replace this with your Google API key

<<<<<<< HEAD
os.environ['GOOGLE_API_KEY']
=======
api_key = os.environ.get("GOOGLE_API_KEY") or "your-api-key" # Set your API key here
>>>>>>> 6c35298b

async def main():
  with ToolboxSyncClient("http://127.0.0.1:5000") as toolbox_client:

      prompt = """
        You're a helpful hotel assistant. You handle hotel searching, booking and
        cancellations. When the user searches for a hotel, mention it's name, id,
        location and price tier. Always mention hotel ids while performing any
        searches. This is very important for any operations. For any bookings or
        cancellations, please provide the appropriate confirmation. Be sure to
        update checkin or checkout dates if mentioned by the user.
        Don't ask for confirmations from the user.
      """

      root_agent = Agent(
          model='gemini-2.0-flash-001',
          name='hotel_agent',
          description='A helpful AI assistant.',
          instruction=prompt,
          tools=toolbox_client.load_toolset("my-toolset"),
      )

      session_service = InMemorySessionService()
      artifacts_service = InMemoryArtifactService()
      session = await session_service.create_session(
          state={}, app_name='hotel_agent', user_id='123'
      )
      runner = Runner(
          app_name='hotel_agent',
          agent=root_agent,
          artifact_service=artifacts_service,
          session_service=session_service,
      )

      queries = [
          "Find hotels in Basel with Basel in its name.",
          "Can you book the Hilton Basel for me?",
          "Oh wait, this is too expensive. Please cancel it and book the Hyatt Regency instead.",
          "My check in dates would be from April 10, 2024 to April 19, 2024.",
      ]

      for query in queries:
          content = types.Content(role='user', parts=[types.Part(text=query)])
          events = runner.run(session_id=session.id,
                              user_id='123', new_message=content)

          responses = (
            part.text
            for event in events
            for part in event.content.parts
            if part.text is not None
          )

          for text in responses:
            print(text)

asyncio.run(main())<|MERGE_RESOLUTION|>--- conflicted
+++ resolved
@@ -10,11 +10,7 @@
 
 # TODO(developer): replace this with your Google API key
 
-<<<<<<< HEAD
-os.environ['GOOGLE_API_KEY']
-=======
 api_key = os.environ.get("GOOGLE_API_KEY") or "your-api-key" # Set your API key here
->>>>>>> 6c35298b
 
 async def main():
   with ToolboxSyncClient("http://127.0.0.1:5000") as toolbox_client:
