{
  "name": "langchain",
  "version": "1.0.0",
  "description": "",
  "main": "quickstart.js",
  "type": "module",
  "scripts": {
    "test": "node --test"
  },
  "keywords": [],
  "author": "",
  "license": "ISC",
  "dependencies": {
    "@langchain/google-genai": "^1.0.0",
<<<<<<< HEAD
    "@langchain/langgraph": "^0.4.9",
=======
    "@langchain/langgraph": "^1.0.0",
>>>>>>> 76d626e4
    "@toolbox-sdk/core": "^0.1.2",
    "langchain": "^1.0.0"
  }
}<|MERGE_RESOLUTION|>--- conflicted
+++ resolved
@@ -12,11 +12,7 @@
   "license": "ISC",
   "dependencies": {
     "@langchain/google-genai": "^1.0.0",
-<<<<<<< HEAD
-    "@langchain/langgraph": "^0.4.9",
-=======
     "@langchain/langgraph": "^1.0.0",
->>>>>>> 76d626e4
     "@toolbox-sdk/core": "^0.1.2",
     "langchain": "^1.0.0"
   }
