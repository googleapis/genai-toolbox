---
title: "Python Quickstart (Local)"
type: docs
weight: 2
description: >
  How to get started running Toolbox locally with [Python](https://github.com/googleapis/mcp-toolbox-sdk-python), PostgreSQL, and  [Agent Development Kit](https://google.github.io/adk-docs/),
  [LangGraph](https://www.langchain.com/langgraph), [LlamaIndex](https://www.llamaindex.ai/) or [GoogleGenAI](https://pypi.org/project/google-genai/).
---

[![Open In Colab](https://colab.research.google.com/assets/colab-badge.svg)](https://colab.research.google.com/github/googleapis/genai-toolbox/blob/main/docs/en/getting-started/colab_quickstart.ipynb)

## Before you begin

This guide assumes you have already done the following:

1. Installed [Python 3.9+][install-python] (including [pip][install-pip] and
   your preferred virtual environment tool for managing dependencies e.g. [venv][install-venv]).
1. Installed [PostgreSQL 16+ and the `psql` client][install-postgres].

### Cloud Setup (Optional)
<<<<<<< HEAD
{{< snippet "quickstart/shared/cloud_setup.md" "cloud_setup" >}}

## Step 1: Set up your database
{{< snippet "quickstart/shared/database_setup.md" "database_setup" >}}

## Step 2: Install and configure Toolbox
{{< snippet "quickstart/shared/configure_toolbox.md" "configure_toolbox" >}}
=======
{{< regionInclude "quickstart/shared/cloud_setup.md" "cloud_setup" >}}

## Step 1: Set up your database
{{< regionInclude "quickstart/shared/database_setup.md" "database_setup" >}}

## Step 2: Install and configure Toolbox
{{< regionInclude "quickstart/shared/configure_toolbox.md" "configure_toolbox" >}}
>>>>>>> f544e676

## Step 3: Connect your agent to Toolbox

In this section, we will write and run an agent that will load the Tools
from Toolbox.

{{< notice tip>}} If you prefer to experiment within a Google Colab environment,
you can connect to a
[local runtime](https://research.google.com/colaboratory/local-runtimes.html).
{{< /notice >}}

1. In a new terminal, install the SDK package.

    {{< tabpane persist=header >}}
{{< tab header="ADK" lang="bash" >}}

pip install toolbox-core
{{< /tab >}}
{{< tab header="Langchain" lang="bash" >}}

pip install toolbox-langchain
{{< /tab >}}
{{< tab header="LlamaIndex" lang="bash" >}}

pip install toolbox-llamaindex
{{< /tab >}}
{{< tab header="Core" lang="bash" >}}

pip install toolbox-core
{{< /tab >}}
{{< /tabpane >}}

1. Install other required dependencies:

    {{< tabpane persist=header >}}
{{< tab header="ADK" lang="bash" >}}

pip install google-adk
{{< /tab >}}
{{< tab header="Langchain" lang="bash" >}}

# TODO(developer): replace with correct package if needed

pip install langgraph langchain-google-vertexai

# pip install langchain-google-genai

# pip install langchain-anthropic

{{< /tab >}}
{{< tab header="LlamaIndex" lang="bash" >}}

# TODO(developer): replace with correct package if needed

pip install llama-index-llms-google-genai

# pip install llama-index-llms-anthropic

{{< /tab >}}
{{< tab header="Core" lang="bash" >}}

pip install google-genai
{{< /tab >}}
{{< /tabpane >}}

1. Create a new file named `hotel_agent.py` and copy the following
   code to create an agent:
    {{< tabpane persist=header >}}
{{< tab header="ADK" lang="python" >}}

{{< include "quickstart/python/adk/quickstart.py" >}}

{{< /tab >}}
{{< tab header="LangChain" lang="python" >}}

{{< include "quickstart/python/langchain/quickstart.py" >}}

{{< /tab >}}
{{< tab header="LlamaIndex" lang="python" >}}

{{< include "quickstart/python/llamaindex/quickstart.py" >}}

{{< /tab >}}
{{< tab header="Core" lang="python" >}}

{{< include "quickstart/python/core/quickstart.py" >}}

{{< /tab >}}
{{< /tabpane >}}

    {{< tabpane text=true persist=header >}}
{{% tab header="ADK" lang="en" %}}
To learn more about Agent Development Kit, check out the [ADK
documentation.](https://google.github.io/adk-docs/)
{{% /tab %}}
{{% tab header="Langchain" lang="en" %}}
To learn more about Agents in LangChain, check out the [LangGraph Agent
documentation.](https://langchain-ai.github.io/langgraph/reference/prebuilt/#langgraph.prebuilt.chat_agent_executor.create_react_agent)
{{% /tab %}}
{{% tab header="LlamaIndex" lang="en" %}}
To learn more about Agents in LlamaIndex, check out the [LlamaIndex
AgentWorkflow
documentation.](https://docs.llamaindex.ai/en/stable/examples/agent/agent_workflow_basic/)
{{% /tab %}}
{{% tab header="Core" lang="en" %}}
To learn more about tool calling with Google GenAI, check out the
[Google GenAI
Documentation](https://github.com/googleapis/python-genai?tab=readme-ov-file#manually-declare-and-invoke-a-function-for-function-calling).
{{% /tab %}}
{{< /tabpane >}}

1. Run your agent, and observe the results:

    ```sh
    python hotel_agent.py
    ```

{{< notice info >}}
For more information, visit the [Python SDK repo](https://github.com/googleapis/mcp-toolbox-sdk-python).
{{</ notice >}}<|MERGE_RESOLUTION|>--- conflicted
+++ resolved
@@ -18,15 +18,6 @@
 1. Installed [PostgreSQL 16+ and the `psql` client][install-postgres].
 
 ### Cloud Setup (Optional)
-<<<<<<< HEAD
-{{< snippet "quickstart/shared/cloud_setup.md" "cloud_setup" >}}
-
-## Step 1: Set up your database
-{{< snippet "quickstart/shared/database_setup.md" "database_setup" >}}
-
-## Step 2: Install and configure Toolbox
-{{< snippet "quickstart/shared/configure_toolbox.md" "configure_toolbox" >}}
-=======
 {{< regionInclude "quickstart/shared/cloud_setup.md" "cloud_setup" >}}
 
 ## Step 1: Set up your database
@@ -34,7 +25,7 @@
 
 ## Step 2: Install and configure Toolbox
 {{< regionInclude "quickstart/shared/configure_toolbox.md" "configure_toolbox" >}}
->>>>>>> f544e676
+
 
 ## Step 3: Connect your agent to Toolbox
 
