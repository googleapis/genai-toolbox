--- conflicted
+++ resolved
@@ -15,17 +15,6 @@
 
 - [bigquery](../../sources/bigquery.md)
 
-<<<<<<< HEAD
-`bigquery-list-dataset-ids` lists available dataset IDs. Its behavior changes
-based on the source configuration:
-
-- **Without `datasets` restriction:** The tool lists all available datasets in
-  the specified Google Cloud project. It accepts an optional `project`
-  parameter; if not provided, it defaults to the project in the source
-  configuration.
-- **With `datasets` restriction:** The tool directly returns the pre-configured
-  list of dataset IDs from the source. The `project` parameter is ignored.
-=======
 `bigquery-list-dataset-ids` accepts the following parameter:
 - **`project`** (optional): Defines the Google Cloud project ID. If not provided,
   the tool defaults to the project from the source configuration.
@@ -37,7 +26,6 @@
 - **With `allowedDatasets` restriction:** The tool directly returns the
   pre-configured list of dataset IDs from the source, and the `project`
   parameter is ignored.
->>>>>>> 1a44c671
 
 ## Example
 
