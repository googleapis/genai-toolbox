---
title: "bigquery-execute-sql"
type: docs
weight: 1
description: >
  A "bigquery-execute-sql" tool executes a SQL statement against BigQuery.
aliases:
- /resources/tools/bigquery-execute-sql
---

## About

A `bigquery-execute-sql` tool executes a SQL statement against BigQuery.
It's compatible with the following sources:

- [bigquery](../../sources/bigquery.md)

<<<<<<< HEAD
`bigquery-execute-sql` takes one input parameter `sql` and runs the sql
statement against the `source`. If the associated `bigquery` source has a
`datasets` list configured, this tool will parse the SQL statement to identify
accessed datasets and return an error if any of them are not in the allowed
list. Note that the toolbox cannot determine which datasets are accessed within
an `EXECUTE IMMEDIATE` statement. Therefore, when `datasets` restrictions are
active, any SQL from this tool containing `EXECUTE IMMEDIATE` will be rejected.
=======
`bigquery-execute-sql` takes a required `sql` input parameter and runs the SQL
statement against the configured `source`. It also supports an optional `dry_run`
parameter to validate a query without executing it.
>>>>>>> 9c045253

## Example

```yaml
tools:
 execute_sql_tool:
    kind: bigquery-execute-sql
    source: my-bigquery-source
    description: Use this tool to execute sql statement.
```

## Reference

| **field**   |                  **type**                  | **required** | **description**                                                                                  |
|-------------|:------------------------------------------:|:------------:|--------------------------------------------------------------------------------------------------|
| kind        |                   string                   |     true     | Must be "bigquery-execute-sql".                                                                  |
| source      |                   string                   |     true     | Name of the source the SQL should execute on.                                                    |
| description |                   string                   |     true     | Description of the tool that is passed to the LLM.                                               |<|MERGE_RESOLUTION|>--- conflicted
+++ resolved
@@ -15,19 +15,15 @@
 
 - [bigquery](../../sources/bigquery.md)
 
-<<<<<<< HEAD
-`bigquery-execute-sql` takes one input parameter `sql` and runs the sql
+`bigquery-execute-sql` takes one input parameter `sql` and runs the SQL
 statement against the `source`. If the associated `bigquery` source has a
 `datasets` list configured, this tool will parse the SQL statement to identify
 accessed datasets and return an error if any of them are not in the allowed
 list. Note that the toolbox cannot determine which datasets are accessed within
 an `EXECUTE IMMEDIATE` statement. Therefore, when `datasets` restrictions are
 active, any SQL from this tool containing `EXECUTE IMMEDIATE` will be rejected.
-=======
-`bigquery-execute-sql` takes a required `sql` input parameter and runs the SQL
-statement against the configured `source`. It also supports an optional `dry_run`
-parameter to validate a query without executing it.
->>>>>>> 9c045253
+It also supports an optional `dry_run` parameter to validate a query without 
+executing it.
 
 ## Example
 
