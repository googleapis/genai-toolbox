---
title: "bigquery-forecast"
type: docs
weight: 1
description: >
  A "bigquery-forecast" tool forecasts time series data in BigQuery.
aliases:
- /resources/tools/bigquery-forecast
---

## About

A `bigquery-forecast` tool forecasts time series data in BigQuery.
It's compatible with the following sources:

- [bigquery](../../sources/bigquery.md)

<<<<<<< HEAD
`bigquery-forecast` constructs and executes a `SELECT * FROM AI.FORECAST(...)` query. Its behavior changes based on the source configuration:

- **Without `allowed_datasets` restriction:** The tool can use any table or query for the `history_data` parameter.
- **With `allowed_datasets` restriction:** The tool verifies that the `history_data` parameter only accesses tables within the allowed datasets.
  - If `history_data` is a table ID, the tool checks if the table's dataset is in the allowed list.
  - If `history_data` is a query, the tool performs a dry run to analyze the query and rejects it if it accesses any table outside the allowed list.

The tool uses the following parameters:
=======
`bigquery-forecast` constructs and executes a `SELECT * FROM AI.FORECAST(...)`
query based on the provided parameters:
>>>>>>> 9501ebbd

- **history_data** (string, required): This specifies the source of the
  historical time series data. It can be either a fully qualified BigQuery table
  ID (e.g., my-project.my_dataset.my_table) or a SQL query that returns the
  data.
- **timestamp_col** (string, required): The name of the column in your
  history_data that contains the timestamps.
- **data_col** (string, required): The name of the column in your history_data
  that contains the numeric values to be forecasted.
- **id_cols** (array of strings, optional): If you are forecasting multiple time
  series at once (e.g., sales for different products), this parameter takes an
  array of column names that uniquely identify each series. It defaults to an
  empty array if not provided.
- **horizon** (integer, optional): The number of future time steps you want to
  predict. It defaults to 10 if not specified.

The tool's behavior regarding these parameters is influenced by the `allowedDatasets` restriction on the `bigquery` source:
- **Without `allowedDatasets` restriction:** The tool can use any table or query for the `history_data` parameter.
- **With `allowedDatasets` restriction:** The tool verifies that the `history_data` parameter only accesses tables 
within the allowed datasets. If `history_data` is a table ID, the tool checks if the table's dataset is in the 
allowed list. If `history_data` is a query, the tool performs a dry run to analyze the query and rejects it 
if it accesses any table outside the allowed list.

## Example

```yaml
tools:
 forecast_tool:
    kind: bigquery-forecast
    source: my-bigquery-source
    description: Use this tool to forecast time series data in BigQuery.
```

## Sample Prompt
You can use the following sample prompts to call this tool:

- Can you forecast the history time series data in bigquery table `bqml_tutorial.google_analytic`? Use project_id `myproject`.
- What are the future `total_visits` in bigquery table `bqml_tutorial.google_analytic`?


## Reference

| **field**   | **type** | **required** | **description**                                         |
|-------------|:--------:|:------------:|---------------------------------------------------------|
| kind        |  string  |     true     | Must be "bigquery-forecast".                            |
| source      |  string  |     true     | Name of the source the forecast tool should execute on. |
| description |  string  |     true     | Description of the tool that is passed to the LLM.      |<|MERGE_RESOLUTION|>--- conflicted
+++ resolved
@@ -15,19 +15,8 @@
 
 - [bigquery](../../sources/bigquery.md)
 
-<<<<<<< HEAD
-`bigquery-forecast` constructs and executes a `SELECT * FROM AI.FORECAST(...)` query. Its behavior changes based on the source configuration:
-
-- **Without `allowed_datasets` restriction:** The tool can use any table or query for the `history_data` parameter.
-- **With `allowed_datasets` restriction:** The tool verifies that the `history_data` parameter only accesses tables within the allowed datasets.
-  - If `history_data` is a table ID, the tool checks if the table's dataset is in the allowed list.
-  - If `history_data` is a query, the tool performs a dry run to analyze the query and rejects it if it accesses any table outside the allowed list.
-
-The tool uses the following parameters:
-=======
 `bigquery-forecast` constructs and executes a `SELECT * FROM AI.FORECAST(...)`
 query based on the provided parameters:
->>>>>>> 9501ebbd
 
 - **history_data** (string, required): This specifies the source of the
   historical time series data. It can be either a fully qualified BigQuery table
