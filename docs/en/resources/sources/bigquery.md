---
title: "BigQuery"
type: docs
weight: 1
description: >
  BigQuery is Google Cloud's fully managed, petabyte-scale, and cost-effective
  analytics data warehouse that lets you run analytics over vast amounts of 
  data in near real time. With BigQuery, there's no infrastructure to set 
  up or manage, letting you focus on finding meaningful insights using 
  GoogleSQL and taking advantage of flexible pricing models across on-demand 
  and flat-rate options.
---

# BigQuery Source

[BigQuery][bigquery-docs] is Google Cloud's fully managed, petabyte-scale,
and cost-effective analytics data warehouse that lets you run analytics
over vast amounts of data in near real time. With BigQuery, there's no
infrastructure to set up or manage, letting you focus on finding meaningful
insights using GoogleSQL and taking advantage of flexible pricing models
across on-demand and flat-rate options.

If you are new to BigQuery, you can try to
[load and query data with the bq tool][bigquery-quickstart-cli].

BigQuery uses [GoogleSQL][bigquery-googlesql] for querying data. GoogleSQL
is an ANSI-compliant structured query language (SQL) that is also implemented
for other Google Cloud services. SQL queries are handled by cluster nodes
in the same way as NoSQL data requests. Therefore, the same best practices
apply when creating SQL queries to run against your BigQuery data, such as
avoiding full table scans or complex filters.

[bigquery-docs]: https://cloud.google.com/bigquery/docs
[bigquery-quickstart-cli]:
    https://cloud.google.com/bigquery/docs/quickstarts/quickstart-command-line
[bigquery-googlesql]:
    https://cloud.google.com/bigquery/docs/reference/standard-sql/

## Available Tools

- [`bigquery-analyze-contribution`](../tools/bigquery/bigquery-analyze-contribution.md)
  Performs contribution analysis, also called key driver analysis in BigQuery.

- [`bigquery-conversational-analytics`](../tools/bigquery/bigquery-conversational-analytics.md)
  Allows conversational interaction with a BigQuery source.

- [`bigquery-execute-sql`](../tools/bigquery/bigquery-execute-sql.md)  
  Execute structured queries using parameters.

- [`bigquery-forecast`](../tools/bigquery/bigquery-forecast.md)
  Forecasts time series data in BigQuery.

- [`bigquery-get-dataset-info`](../tools/bigquery/bigquery-get-dataset-info.md)  
  Retrieve metadata for a specific dataset.

- [`bigquery-get-table-info`](../tools/bigquery/bigquery-get-table-info.md)  
  Retrieve metadata for a specific table.

- [`bigquery-list-dataset-ids`](../tools/bigquery/bigquery-list-dataset-ids.md)  
  List available dataset IDs.

- [`bigquery-list-table-ids`](../tools/bigquery/bigquery-list-table-ids.md)  
  List tables in a given dataset.

- [`bigquery-sql`](../tools/bigquery/bigquery-sql.md)  
  Run SQL queries directly against BigQuery datasets.

- [`bigquery-search-catalog`](../tools/bigquery/bigquery-search_catalog.md)
  List all entries in Dataplex Catalog (e.g. tables, views, models) that matches
  given user query.

### Pre-built Configurations

- [BigQuery using
  MCP](https://googleapis.github.io/genai-toolbox/how-to/connect-ide/bigquery_mcp/)
  Connect your IDE to BigQuery using Toolbox.

## Requirements

### IAM Permissions

BigQuery uses [Identity and Access Management (IAM)][iam-overview] to control
user and group access to BigQuery resources like projects, datasets, and tables.

### Authentication via Application Default Credentials (ADC)

By **default**, Toolbox will use your [Application Default Credentials
(ADC)][adc] to authorize and authenticate when interacting with
[BigQuery][bigquery-docs].

When using this method, you need to ensure the IAM identity associated with your
ADC (such as a service account) has the correct permissions for the queries you
intend to run. Common roles include `roles/bigquery.user` (which includes
permissions to run jobs and read data) or `roles/bigbigquery.dataViewer`.
Follow this [guide][set-adc] to set up your ADC.

### Authentication via User's OAuth Access Token

If the `useClientOAuth` parameter is set to `true`, Toolbox will instead use the
OAuth access token for authentication. This token is parsed from the
`Authorization` header passed in with the tool invocation request. This method
allows Toolbox to make queries to [BigQuery][bigquery-docs] on behalf of the
client or the end-user.

When using this on-behalf-of authentication, you must ensure that the
identity used has been granted the correct IAM permissions.

[iam-overview]: <https://cloud.google.com/bigquery/docs/access-control>
[adc]: <https://cloud.google.com/docs/authentication#adc>
[set-adc]: <https://cloud.google.com/docs/authentication/provide-credentials-adc>

## Example

Initialize a BigQuery source that uses ADC:

```yaml
sources:
  my-bigquery-source:
    kind: "bigquery"
    project: "my-project-id"
<<<<<<< HEAD
    # write_mode: "allowed" # One of: allowed, blocked, protected. Defaults to "allowed".
=======
    # location: "US" # Optional: Specifies the location for query jobs.
    # allowedDatasets: # Optional: Restricts tool access to a specific list of datasets.
    #   - "my_dataset_1"
    #   - "other_project.my_dataset_2"
```

Initialize a BigQuery source that uses the client's access token:

```yaml
sources:
  my-bigquery-client-auth-source:
    kind: "bigquery"
    project: "my-project-id"
    useClientOAuth: true
    # location: "US" # Optional: Specifies the location for query jobs.
    # allowedDatasets: # Optional: Restricts tool access to a specific list of datasets.
    #   - "my_dataset_1"
    #   - "other_project.my_dataset_2"
>>>>>>> 0f6d52a2
```

## Reference

<<<<<<< HEAD
| **field** | **type** | **required** | **description**                                                               |
|-----------|:--------:|:------------:|-------------------------------------------------------------------------------|
| kind      |  string  |     true     | Must be "bigquery".                                                           |
| project   |  string  |     true     | Id of the GCP project that the cluster was created in (e.g. "my-project-id"). |
| location  |  string  |    false     | Specifies the location (e.g., 'us', 'asia-northeast1') in which to run the query job. This location must match the location of any tables referenced in the query. The default behavior is for it to be executed in the US multi-region |
| write_mode |  string  |    false     | Controls the write behavior for `bigquery-execute-sql`. `allowed` (default): All queries are permitted. `blocked`: Only `SELECT` statements are allowed. `protected`: Enables session-based execution. `SELECT` statements can be used on all tabels, while write operations are allowed only for the session's temporary dataset. For `bigquery-sql`, the `writemode` restrictions do not apply; however, they will operate within the same session when the mode is `protected`. |
=======
| **field**       | **type** | **required** | **description**                                                                                                                                                                                                                                                                                                                                                                                                                                                                                                     |
|-----------------|:--------:|:------------:|---------------------------------------------------------------------------------------------------------------------------------------------------------------------------------------------------------------------------------------------------------------------------------------------------------------------------------------------------------------------------------------------------------------------------------------------------------------------------------------------------------------------|
| kind            |  string  |     true     | Must be "bigquery".                                                                                                                                                                                                                                                                                                                                                                                                                                                                                                 |
| project         |  string  |     true     | Id of the Google Cloud project to use for billing and as the default project for BigQuery resources.                                                                                                                                                                                                                                                                                                                                                                                                                |
| location        |  string  |    false     | Specifies the location (e.g., 'us', 'asia-northeast1') in which to run the query job. This location must match the location of any tables referenced in the query. Defaults to the table's location or 'US' if the location cannot be determined. [Learn More](https://cloud.google.com/bigquery/docs/locations)                                                                                                                                                                                                    |
| allowedDatasets | []string |    false     | An optional list of dataset IDs that tools using this source are allowed to access. If provided, any tool operation attempting to access a dataset not in this list will be rejected. To enforce this, two types of operations are also disallowed: 1) Dataset-level operations (e.g., `CREATE SCHEMA`), and 2) operations where table access cannot be statically analyzed (e.g., `EXECUTE IMMEDIATE`, `CREATE PROCEDURE`). If a single dataset is provided, it will be treated as the default for prebuilt tools. |
| useClientOAuth  |   bool   |    false     | If true, forwards the client's OAuth access token from the "Authorization" header to downstream queries.                                                                                                                                                                                                                                                                                                                                                                                                            |
>>>>>>> 0f6d52a2
<|MERGE_RESOLUTION|>--- conflicted
+++ resolved
@@ -118,10 +118,8 @@
   my-bigquery-source:
     kind: "bigquery"
     project: "my-project-id"
-<<<<<<< HEAD
+    # location: "US" # Optional: Specifies the location for query jobs.
     # write_mode: "allowed" # One of: allowed, blocked, protected. Defaults to "allowed".
-=======
-    # location: "US" # Optional: Specifies the location for query jobs.
     # allowedDatasets: # Optional: Restricts tool access to a specific list of datasets.
     #   - "my_dataset_1"
     #   - "other_project.my_dataset_2"
@@ -136,27 +134,19 @@
     project: "my-project-id"
     useClientOAuth: true
     # location: "US" # Optional: Specifies the location for query jobs.
+    # write_mode: "allowed" # One of: allowed, blocked, protected. Defaults to "allowed".
     # allowedDatasets: # Optional: Restricts tool access to a specific list of datasets.
     #   - "my_dataset_1"
     #   - "other_project.my_dataset_2"
->>>>>>> 0f6d52a2
 ```
 
 ## Reference
 
-<<<<<<< HEAD
-| **field** | **type** | **required** | **description**                                                               |
-|-----------|:--------:|:------------:|-------------------------------------------------------------------------------|
-| kind      |  string  |     true     | Must be "bigquery".                                                           |
-| project   |  string  |     true     | Id of the GCP project that the cluster was created in (e.g. "my-project-id"). |
-| location  |  string  |    false     | Specifies the location (e.g., 'us', 'asia-northeast1') in which to run the query job. This location must match the location of any tables referenced in the query. The default behavior is for it to be executed in the US multi-region |
-| write_mode |  string  |    false     | Controls the write behavior for `bigquery-execute-sql`. `allowed` (default): All queries are permitted. `blocked`: Only `SELECT` statements are allowed. `protected`: Enables session-based execution. `SELECT` statements can be used on all tabels, while write operations are allowed only for the session's temporary dataset. For `bigquery-sql`, the `writemode` restrictions do not apply; however, they will operate within the same session when the mode is `protected`. |
-=======
 | **field**       | **type** | **required** | **description**                                                                                                                                                                                                                                                                                                                                                                                                                                                                                                     |
 |-----------------|:--------:|:------------:|---------------------------------------------------------------------------------------------------------------------------------------------------------------------------------------------------------------------------------------------------------------------------------------------------------------------------------------------------------------------------------------------------------------------------------------------------------------------------------------------------------------------|
 | kind            |  string  |     true     | Must be "bigquery".                                                                                                                                                                                                                                                                                                                                                                                                                                                                                                 |
 | project         |  string  |     true     | Id of the Google Cloud project to use for billing and as the default project for BigQuery resources.                                                                                                                                                                                                                                                                                                                                                                                                                |
 | location        |  string  |    false     | Specifies the location (e.g., 'us', 'asia-northeast1') in which to run the query job. This location must match the location of any tables referenced in the query. Defaults to the table's location or 'US' if the location cannot be determined. [Learn More](https://cloud.google.com/bigquery/docs/locations)                                                                                                                                                                                                    |
+| write_mode |  string  |    false     | Controls the write behavior for `bigquery-execute-sql`. `allowed` (default): All queries are permitted. `blocked`: Only `SELECT` statements are allowed. `protected`: Enables session-based execution. `SELECT` statements can be used on all tabels, while write operations are allowed only for the session's temporary dataset. For `bigquery-sql`, the `writemode` restrictions do not apply; however, they will operate within the same session when the mode is `protected`. |
 | allowedDatasets | []string |    false     | An optional list of dataset IDs that tools using this source are allowed to access. If provided, any tool operation attempting to access a dataset not in this list will be rejected. To enforce this, two types of operations are also disallowed: 1) Dataset-level operations (e.g., `CREATE SCHEMA`), and 2) operations where table access cannot be statically analyzed (e.g., `EXECUTE IMMEDIATE`, `CREATE PROCEDURE`). If a single dataset is provided, it will be treated as the default for prebuilt tools. |
-| useClientOAuth  |   bool   |    false     | If true, forwards the client's OAuth access token from the "Authorization" header to downstream queries.                                                                                                                                                                                                                                                                                                                                                                                                            |
->>>>>>> 0f6d52a2
+| useClientOAuth  |   bool   |    false     | If true, forwards the client's OAuth access token from the "Authorization" header to downstream queries.                                                                                                                                                                                                                                                                                                                                                                                                            |