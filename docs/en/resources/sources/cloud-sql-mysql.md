---
title: "Cloud SQL for MySQL"
linkTitle: "Cloud SQL (MySQL)"
type: docs
weight: 1
description: >
  Cloud SQL for MySQL is a fully-managed database service for MySQL.

---

## About

[Cloud SQL for MySQL][csql-mysql-docs] is a fully-managed database service
that helps you set up, maintain, manage, and administer your MySQL
relational databases on Google Cloud Platform.

If you are new to Cloud SQL for MySQL, you can try [creating and connecting
to a database by following these instructions][csql-mysql-quickstart].

[csql-mysql-docs]: https://cloud.google.com/sql/docs/mysql
[csql-mysql-quickstart]: https://cloud.google.com/sql/docs/mysql/connect-instance-local-computer

## Available Tools

- [`mysql-sql`](../tools/mysql/mysql-sql.md)
  Execute pre-defined prepared SQL queries in MySQL.

- [`mysql-execute-sql`](../tools/mysql/mysql-execute-sql.md)
  Run parameterized SQL queries in Cloud SQL for MySQL.

- [`mysql-list-active-queries`](../tools/mysql/mysql-list-active-queries.md)
  List active queries in MySQL.

- [`mysql-list-tables`](../tools/mysql/mysql-list-tables.md)
  List tables in a Cloud SQL for MySQL database.

<<<<<<< HEAD
- [`mysql-list-tables-missing-unique-indexes`](../tools/mysql/mysql-list-tables-missing-unique-indexes.md)
  List tables in a Cloud SQL for MySQL database that do not have primary or unique indices.
=======
- [`mysql-list-table-fragmentation`](../tools/mysql/mysql-list-table-fragmentation.md)
  List table fragmentation in MySQL tables.
>>>>>>> fe651d82

### Pre-built Configurations

- [Cloud SQL for MySQL using MCP](https://googleapis.github.io/genai-toolbox/how-to/connect-ide/cloud_sql_mysql_mcp/)
Connect your IDE to Cloud SQL for MySQL using Toolbox.

## Requirements

### IAM Permissions

By default, this source uses the [Cloud SQL Go Connector][csql-go-conn] to
authorize and establish mTLS connections to your Cloud SQL instance. The Go
connector uses your [Application Default Credentials (ADC)][adc] to authorize
your connection to Cloud SQL.

In addition to [setting the ADC for your server][set-adc], you need to ensure
the IAM identity has been given the following IAM roles (or corresponding
permissions):

- `roles/cloudsql.client`

{{< notice tip >}}
If you are connecting from Compute Engine, make sure your VM
also has the [proper
scope](https://cloud.google.com/compute/docs/access/service-accounts#accesscopesiam)
to connect using the Cloud SQL Admin API.
{{< /notice >}}

[csql-go-conn]: https://github.com/GoogleCloudPlatform/cloud-sql-go-connector
[adc]: https://cloud.google.com/docs/authentication#adc
[set-adc]: https://cloud.google.com/docs/authentication/provide-credentials-adc

### Networking

Cloud SQL supports connecting over both from external networks via the internet
([public IP][public-ip]), and internal networks ([private IP][private-ip]).
For more information on choosing between the two options, see the Cloud SQL page
[Connection overview][conn-overview].

You can configure the `ipType` parameter in your source configuration to
`public` or `private` to match your cluster's configuration. Regardless of which
you choose, all connections use IAM-based authorization and are encrypted with
mTLS.

[private-ip]: https://cloud.google.com/sql/docs/mysql/configure-private-ip
[public-ip]: https://cloud.google.com/sql/docs/mysql/configure-ip
[conn-overview]: https://cloud.google.com/sql/docs/mysql/connect-overview

### Database User

Currently, this source only uses standard authentication. You will need to [create
a MySQL user][cloud-sql-users] to login to the database with.

[cloud-sql-users]: https://cloud.google.com/sql/docs/mysql/create-manage-users

## Example

```yaml
sources:
    my-cloud-sql-mysql-source:
        kind: cloud-sql-mysql
        project: my-project-id
        region: us-central1
        instance: my-instance
        database: my_db
        user: ${USER_NAME}
        password: ${PASSWORD}
        # ipType: "private"
```

{{< notice tip >}}
Use environment variable replacement with the format ${ENV_NAME}
instead of hardcoding your secrets into the configuration file.
{{< /notice >}}

## Reference

| **field** | **type** | **required** | **description**                                                                             |
|-----------|:--------:|:------------:|---------------------------------------------------------------------------------------------|
| kind      |  string  |     true     | Must be "cloud-sql-mysql".                                                                  |
| project   |  string  |     true     | Id of the GCP project that the cluster was created in (e.g. "my-project-id").               |
| region    |  string  |     true     | Name of the GCP region that the cluster was created in (e.g. "us-central1").                |
| instance  |  string  |     true     | Name of the Cloud SQL instance within the cluster (e.g. "my-instance").                     |
| database  |  string  |     true     | Name of the MySQL database to connect to (e.g. "my_db").                                    |
| user      |  string  |     true     | Name of the MySQL user to connect as (e.g. "my-pg-user").                                   |
| password  |  string  |     true     | Password of the MySQL user (e.g. "my-password").                                            |
| ipType    |  string  |    false     | IP Type of the Cloud SQL instance; must be one of `public` or `private`. Default: `public`. |<|MERGE_RESOLUTION|>--- conflicted
+++ resolved
@@ -23,24 +23,22 @@
 ## Available Tools
 
 - [`mysql-sql`](../tools/mysql/mysql-sql.md)
-  Execute pre-defined prepared SQL queries in MySQL.
+  Execute pre-defined prepared SQL queries in Cloud SQL for MySQL.
 
 - [`mysql-execute-sql`](../tools/mysql/mysql-execute-sql.md)
   Run parameterized SQL queries in Cloud SQL for MySQL.
 
 - [`mysql-list-active-queries`](../tools/mysql/mysql-list-active-queries.md)
-  List active queries in MySQL.
+  List active queries in Cloud SQL for MySQL.
 
 - [`mysql-list-tables`](../tools/mysql/mysql-list-tables.md)
   List tables in a Cloud SQL for MySQL database.
 
-<<<<<<< HEAD
 - [`mysql-list-tables-missing-unique-indexes`](../tools/mysql/mysql-list-tables-missing-unique-indexes.md)
   List tables in a Cloud SQL for MySQL database that do not have primary or unique indices.
-=======
+
 - [`mysql-list-table-fragmentation`](../tools/mysql/mysql-list-table-fragmentation.md)
-  List table fragmentation in MySQL tables.
->>>>>>> fe651d82
+  List table fragmentation in Cloud SQL for MySQL tables.
 
 ### Pre-built Configurations
 
