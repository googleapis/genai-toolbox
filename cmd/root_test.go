// Copyright 2024 Google LLC
//
// Licensed under the Apache License, Version 2.0 (the "License");
// you may not use this file except in compliance with the License.
// You may obtain a copy of the License at
//
//     http://www.apache.org/licenses/LICENSE-2.0
//
// Unless required by applicable law or agreed to in writing, software
// distributed under the License is distributed on an "AS IS" BASIS,
// WITHOUT WARRANTIES OR CONDITIONS OF ANY KIND, either express or implied.
// See the License for the specific language governing permissions and
// limitations under the License.

package cmd

import (
	"bytes"
	"context"
	_ "embed"
	"fmt"
	"io"
	"os"
	"path"
	"path/filepath"
	"regexp"
	"runtime"
	"strings"
	"testing"
	"time"

	"github.com/google/go-cmp/cmp"

	"github.com/googleapis/genai-toolbox/internal/auth/google"
	"github.com/googleapis/genai-toolbox/internal/log"
	"github.com/googleapis/genai-toolbox/internal/prebuiltconfigs"
	"github.com/googleapis/genai-toolbox/internal/server"
	cloudsqlpgsrc "github.com/googleapis/genai-toolbox/internal/sources/cloudsqlpg"
	httpsrc "github.com/googleapis/genai-toolbox/internal/sources/http"
	"github.com/googleapis/genai-toolbox/internal/telemetry"
	"github.com/googleapis/genai-toolbox/internal/testutils"
	"github.com/googleapis/genai-toolbox/internal/tools"
	"github.com/googleapis/genai-toolbox/internal/tools/http"
	"github.com/googleapis/genai-toolbox/internal/tools/postgres/postgressql"
	"github.com/googleapis/genai-toolbox/internal/util"
	"github.com/spf13/cobra"
)

func withDefaults(c server.ServerConfig) server.ServerConfig {
	data, _ := os.ReadFile("version.txt")
	version := strings.TrimSpace(string(data)) // Preserving 'data', new var for clarity
	c.Version = version + "+" + strings.Join([]string{"dev", runtime.GOOS, runtime.GOARCH}, ".")

	if c.Address == "" {
		c.Address = "127.0.0.1"
	}
	if c.Port == 0 {
		c.Port = 5000
	}
	if c.TelemetryServiceName == "" {
		c.TelemetryServiceName = "toolbox"
	}
	return c
}

func invokeCommand(args []string) (*Command, string, error) {
	c := NewCommand()

	// Keep the test output quiet
	c.SilenceUsage = true
	c.SilenceErrors = true

	// Capture output
	buf := new(bytes.Buffer)
	c.SetOut(buf)
	c.SetErr(buf)
	c.SetArgs(args)

	// Disable execute behavior
	c.RunE = func(*cobra.Command, []string) error {
		return nil
	}

	err := c.Execute()

	return c, buf.String(), err
}

func TestVersion(t *testing.T) {
	data, err := os.ReadFile("version.txt")
	if err != nil {
		t.Fatalf("failed to read version.txt: %v", err)
	}
	want := strings.TrimSpace(string(data))

	_, got, err := invokeCommand([]string{"--version"})
	if err != nil {
		t.Fatalf("error invoking command: %s", err)
	}

	if !strings.Contains(got, want) {
		t.Errorf("cli did not return correct version: want %q, got %q", want, got)
	}
}

func TestServerConfigFlags(t *testing.T) {
	tcs := []struct {
		desc string
		args []string
		want server.ServerConfig
	}{
		{
			desc: "default values",
			args: []string{},
			want: withDefaults(server.ServerConfig{}),
		},
		{
			desc: "address short",
			args: []string{"-a", "127.0.1.1"},
			want: withDefaults(server.ServerConfig{
				Address: "127.0.1.1",
			}),
		},
		{
			desc: "address long",
			args: []string{"--address", "0.0.0.0"},
			want: withDefaults(server.ServerConfig{
				Address: "0.0.0.0",
			}),
		},
		{
			desc: "port short",
			args: []string{"-p", "5052"},
			want: withDefaults(server.ServerConfig{
				Port: 5052,
			}),
		},
		{
			desc: "port long",
			args: []string{"--port", "5050"},
			want: withDefaults(server.ServerConfig{
				Port: 5050,
			}),
		},
		{
			desc: "logging format",
			args: []string{"--logging-format", "JSON"},
			want: withDefaults(server.ServerConfig{
				LoggingFormat: "JSON",
			}),
		},
		{
			desc: "debug logs",
			args: []string{"--log-level", "WARN"},
			want: withDefaults(server.ServerConfig{
				LogLevel: "WARN",
			}),
		},
		{
			desc: "telemetry gcp",
			args: []string{"--telemetry-gcp"},
			want: withDefaults(server.ServerConfig{
				TelemetryGCP: true,
			}),
		},
		{
			desc: "telemetry otlp",
			args: []string{"--telemetry-otlp", "http://127.0.0.1:4553"},
			want: withDefaults(server.ServerConfig{
				TelemetryOTLP: "http://127.0.0.1:4553",
			}),
		},
		{
			desc: "telemetry service name",
			args: []string{"--telemetry-service-name", "toolbox-custom"},
			want: withDefaults(server.ServerConfig{
				TelemetryServiceName: "toolbox-custom",
			}),
		},
		{
			desc: "stdio",
			args: []string{"--stdio"},
			want: withDefaults(server.ServerConfig{
				Stdio: true,
			}),
		},
		{
			desc: "disable reload",
			args: []string{"--disable-reload"},
			want: withDefaults(server.ServerConfig{
				DisableReload: true,
			}),
		},
	}
	for _, tc := range tcs {
		t.Run(tc.desc, func(t *testing.T) {
			c, _, err := invokeCommand(tc.args)
			if err != nil {
				t.Fatalf("unexpected error invoking command: %s", err)
			}

			if !cmp.Equal(c.cfg, tc.want) {
				t.Fatalf("got %v, want %v", c.cfg, tc.want)
			}
		})
	}
}

func TestParseEnv(t *testing.T) {
	tcs := []struct {
		desc      string
		env       map[string]string
		in        string
		want      string
		err       bool
		errString string
	}{
		{
			desc:      "without default without env",
			in:        "${FOO}",
			want:      "",
			err:       true,
			errString: `environment variable not found: "FOO"`,
		},
		{
			desc: "without default with env",
			env: map[string]string{
				"FOO": "bar",
			},
			in:   "${FOO}",
			want: "bar",
		},
		{
			desc: "with empty default",
			in:   "${FOO:}",
			want: "",
		},
		{
			desc: "with default",
			in:   "${FOO:bar}",
			want: "bar",
		},
		{
			desc: "with default with env",
			env: map[string]string{
				"FOO": "hello",
			},
			in:   "${FOO:bar}",
			want: "hello",
		},
	}
	for _, tc := range tcs {
		t.Run(tc.desc, func(t *testing.T) {
			if tc.env != nil {
				for k, v := range tc.env {
					t.Setenv(k, v)
				}
			}
			got, err := parseEnv(tc.in)
			if tc.err {
				if err == nil {
					t.Fatalf("expected error not found")
				}
				if tc.errString != err.Error() {
					t.Fatalf("incorrect error string: got %s, want %s", err, tc.errString)
				}
			}
			if tc.want != got {
				t.Fatalf("unexpected want: got %s, want %s", got, tc.want)
			}
		})
	}
}

func TestToolFileFlag(t *testing.T) {
	tcs := []struct {
		desc string
		args []string
		want string
	}{
		{
			desc: "default value",
			args: []string{},
			want: "",
		},
		{
			desc: "foo file",
			args: []string{"--tools-file", "foo.yaml"},
			want: "foo.yaml",
		},
		{
			desc: "address long",
			args: []string{"--tools-file", "bar.yaml"},
			want: "bar.yaml",
		},
		{
			desc: "deprecated flag",
			args: []string{"--tools_file", "foo.yaml"},
			want: "foo.yaml",
		},
	}
	for _, tc := range tcs {
		t.Run(tc.desc, func(t *testing.T) {
			c, _, err := invokeCommand(tc.args)
			if err != nil {
				t.Fatalf("unexpected error invoking command: %s", err)
			}
			if c.tools_file != tc.want {
				t.Fatalf("got %v, want %v", c.cfg, tc.want)
			}
		})
	}
}

func TestToolsFilesFlag(t *testing.T) {
	tcs := []struct {
		desc string
		args []string
		want []string
	}{
		{
			desc: "no value",
			args: []string{},
			want: []string{},
		},
		{
			desc: "single file",
			args: []string{"--tools-files", "foo.yaml"},
			want: []string{"foo.yaml"},
		},
		{
			desc: "multiple files",
			args: []string{"--tools-files", "foo.yaml,bar.yaml"},
			want: []string{"foo.yaml", "bar.yaml"},
		},
	}
	for _, tc := range tcs {
		t.Run(tc.desc, func(t *testing.T) {
			c, _, err := invokeCommand(tc.args)
			if err != nil {
				t.Fatalf("unexpected error invoking command: %s", err)
			}
			if diff := cmp.Diff(c.tools_files, tc.want); diff != "" {
				t.Fatalf("got %v, want %v", c.tools_files, tc.want)
			}
		})
	}
}

func TestToolsFolderFlag(t *testing.T) {
	tcs := []struct {
		desc string
		args []string
		want string
	}{
		{
			desc: "no value",
			args: []string{},
			want: "",
		},
		{
			desc: "folder set",
			args: []string{"--tools-folder", "test-folder"},
			want: "test-folder",
		},
	}
	for _, tc := range tcs {
		t.Run(tc.desc, func(t *testing.T) {
			c, _, err := invokeCommand(tc.args)
			if err != nil {
				t.Fatalf("unexpected error invoking command: %s", err)
			}
			if c.tools_folder != tc.want {
				t.Fatalf("got %v, want %v", c.tools_folder, tc.want)
			}
		})
	}
}

func TestPrebuiltFlag(t *testing.T) {
	tcs := []struct {
		desc string
		args []string
		want string
	}{
		{
			desc: "default value",
			args: []string{},
			want: "",
		},
		{
			desc: "custom pre built flag",
			args: []string{"--tools-file", "alloydb"},
			want: "alloydb",
		},
	}
	for _, tc := range tcs {
		t.Run(tc.desc, func(t *testing.T) {
			c, _, err := invokeCommand(tc.args)
			if err != nil {
				t.Fatalf("unexpected error invoking command: %s", err)
			}
			if c.tools_file != tc.want {
				t.Fatalf("got %v, want %v", c.cfg, tc.want)
			}
		})
	}
}

func TestFailServerConfigFlags(t *testing.T) {
	tcs := []struct {
		desc string
		args []string
	}{
		{
			desc: "logging format",
			args: []string{"--logging-format", "fail"},
		},
		{
			desc: "debug logs",
			args: []string{"--log-level", "fail"},
		},
	}
	for _, tc := range tcs {
		t.Run(tc.desc, func(t *testing.T) {
			_, _, err := invokeCommand(tc.args)
			if err == nil {
				t.Fatalf("expected an error, but got nil")
			}
		})
	}
}

func TestDefaultLoggingFormat(t *testing.T) {
	c, _, err := invokeCommand([]string{})
	if err != nil {
		t.Fatalf("unexpected error invoking command: %s", err)
	}
	got := c.cfg.LoggingFormat.String()
	want := "standard"
	if got != want {
		t.Fatalf("unexpected default logging format flag: got %v, want %v", got, want)
	}
}

func TestDefaultLogLevel(t *testing.T) {
	c, _, err := invokeCommand([]string{})
	if err != nil {
		t.Fatalf("unexpected error invoking command: %s", err)
	}
	got := c.cfg.LogLevel.String()
	want := "info"
	if got != want {
		t.Fatalf("unexpected default log level flag: got %v, want %v", got, want)
	}
}

func TestParseToolFile(t *testing.T) {
	ctx, err := testutils.ContextWithNewLogger()
	if err != nil {
		t.Fatalf("unexpected error: %s", err)
	}
	tcs := []struct {
		description   string
		in            string
		wantToolsFile ToolsFile
	}{
		{
			description: "basic example",
			in: `
			sources:
				my-pg-instance:
					kind: cloud-sql-postgres
					project: my-project
					region: my-region
					instance: my-instance
					database: my_db
					user: my_user
					password: my_pass
			tools:
				example_tool:
					kind: postgres-sql
					source: my-pg-instance
					description: some description
					statement: |
						SELECT * FROM SQL_STATEMENT;
					parameters:
						- name: country
							type: string
							description: some description
			toolsets:
				example_toolset:
					- example_tool
			`,
			wantToolsFile: ToolsFile{
				Sources: server.SourceConfigs{
					"my-pg-instance": cloudsqlpgsrc.Config{
						Name:     "my-pg-instance",
						Kind:     cloudsqlpgsrc.SourceKind,
						Project:  "my-project",
						Region:   "my-region",
						Instance: "my-instance",
						IPType:   "public",
						Database: "my_db",
						User:     "my_user",
						Password: "my_pass",
					},
				},
				Tools: server.ToolConfigs{
					"example_tool": postgressql.Config{
						Name:        "example_tool",
						Kind:        "postgres-sql",
						Source:      "my-pg-instance",
						Description: "some description",
						Statement:   "SELECT * FROM SQL_STATEMENT;\n",
						Parameters: []tools.Parameter{
							tools.NewStringParameter("country", "some description"),
						},
						AuthRequired: []string{},
					},
				},
				Toolsets: server.ToolsetConfigs{
					"example_toolset": tools.ToolsetConfig{
						Name:      "example_toolset",
						ToolNames: []string{"example_tool"},
					},
				},
			},
		},
	}
	for _, tc := range tcs {
		t.Run(tc.description, func(t *testing.T) {
			toolsFile, err := parseToolsFile(ctx, testutils.FormatYaml(tc.in))
			if err != nil {
				t.Fatalf("failed to parse input: %v", err)
			}
			if diff := cmp.Diff(tc.wantToolsFile.Sources, toolsFile.Sources); diff != "" {
				t.Fatalf("incorrect sources parse: diff %v", diff)
			}
			if diff := cmp.Diff(tc.wantToolsFile.AuthServices, toolsFile.AuthServices); diff != "" {
				t.Fatalf("incorrect authServices parse: diff %v", diff)
			}
			if diff := cmp.Diff(tc.wantToolsFile.Tools, toolsFile.Tools); diff != "" {
				t.Fatalf("incorrect tools parse: diff %v", diff)
			}
			if diff := cmp.Diff(tc.wantToolsFile.Toolsets, toolsFile.Toolsets); diff != "" {
				t.Fatalf("incorrect tools parse: diff %v", diff)
			}
		})
	}

}

func TestParseToolFileWithAuth(t *testing.T) {
	ctx, err := testutils.ContextWithNewLogger()
	if err != nil {
		t.Fatalf("unexpected error: %s", err)
	}
	tcs := []struct {
		description   string
		in            string
		wantToolsFile ToolsFile
	}{
		{
			description: "basic example",
			in: `
			sources:
				my-pg-instance:
					kind: cloud-sql-postgres
					project: my-project
					region: my-region
					instance: my-instance
					database: my_db
					user: my_user
					password: my_pass
			authServices:
				my-google-service:
					kind: google
					clientId: my-client-id
				other-google-service:
					kind: google
					clientId: other-client-id

			tools:
				example_tool:
					kind: postgres-sql
					source: my-pg-instance
					description: some description
					statement: |
						SELECT * FROM SQL_STATEMENT;
					parameters:
						- name: country
						  type: string
						  description: some description
						- name: id
						  type: integer
						  description: user id
						  authServices:
							- name: my-google-service
								field: user_id
						- name: email
							type: string
							description: user email
							authServices:
							- name: my-google-service
							  field: email
							- name: other-google-service
							  field: other_email

			toolsets:
				example_toolset:
					- example_tool
			`,
			wantToolsFile: ToolsFile{
				Sources: server.SourceConfigs{
					"my-pg-instance": cloudsqlpgsrc.Config{
						Name:     "my-pg-instance",
						Kind:     cloudsqlpgsrc.SourceKind,
						Project:  "my-project",
						Region:   "my-region",
						Instance: "my-instance",
						IPType:   "public",
						Database: "my_db",
						User:     "my_user",
						Password: "my_pass",
					},
				},
				AuthServices: server.AuthServiceConfigs{
					"my-google-service": google.Config{
						Name:     "my-google-service",
						Kind:     google.AuthServiceKind,
						ClientID: "my-client-id",
					},
					"other-google-service": google.Config{
						Name:     "other-google-service",
						Kind:     google.AuthServiceKind,
						ClientID: "other-client-id",
					},
				},
				Tools: server.ToolConfigs{
					"example_tool": postgressql.Config{
						Name:         "example_tool",
						Kind:         "postgres-sql",
						Source:       "my-pg-instance",
						Description:  "some description",
						Statement:    "SELECT * FROM SQL_STATEMENT;\n",
						AuthRequired: []string{},
						Parameters: []tools.Parameter{
							tools.NewStringParameter("country", "some description"),
							tools.NewIntParameterWithAuth("id", "user id", []tools.ParamAuthService{{Name: "my-google-service", Field: "user_id"}}),
							tools.NewStringParameterWithAuth("email", "user email", []tools.ParamAuthService{{Name: "my-google-service", Field: "email"}, {Name: "other-google-service", Field: "other_email"}}),
						},
					},
				},
				Toolsets: server.ToolsetConfigs{
					"example_toolset": tools.ToolsetConfig{
						Name:      "example_toolset",
						ToolNames: []string{"example_tool"},
					},
				},
			},
		},
		{
			description: "basic example with authSources",
			in: `
			sources:
				my-pg-instance:
					kind: cloud-sql-postgres
					project: my-project
					region: my-region
					instance: my-instance
					database: my_db
					user: my_user
					password: my_pass
			authSources:
				my-google-service:
					kind: google
					clientId: my-client-id
				other-google-service:
					kind: google
					clientId: other-client-id

			tools:
				example_tool:
					kind: postgres-sql
					source: my-pg-instance
					description: some description
					statement: |
						SELECT * FROM SQL_STATEMENT;
					parameters:
						- name: country
						  type: string
						  description: some description
						- name: id
						  type: integer
						  description: user id
						  authSources:
							- name: my-google-service
								field: user_id
						- name: email
							type: string
							description: user email
							authSources:
							- name: my-google-service
							  field: email
							- name: other-google-service
							  field: other_email

			toolsets:
				example_toolset:
					- example_tool
			`,
			wantToolsFile: ToolsFile{
				Sources: server.SourceConfigs{
					"my-pg-instance": cloudsqlpgsrc.Config{
						Name:     "my-pg-instance",
						Kind:     cloudsqlpgsrc.SourceKind,
						Project:  "my-project",
						Region:   "my-region",
						Instance: "my-instance",
						IPType:   "public",
						Database: "my_db",
						User:     "my_user",
						Password: "my_pass",
					},
				},
				AuthSources: server.AuthServiceConfigs{
					"my-google-service": google.Config{
						Name:     "my-google-service",
						Kind:     google.AuthServiceKind,
						ClientID: "my-client-id",
					},
					"other-google-service": google.Config{
						Name:     "other-google-service",
						Kind:     google.AuthServiceKind,
						ClientID: "other-client-id",
					},
				},
				Tools: server.ToolConfigs{
					"example_tool": postgressql.Config{
						Name:         "example_tool",
						Kind:         "postgres-sql",
						Source:       "my-pg-instance",
						Description:  "some description",
						Statement:    "SELECT * FROM SQL_STATEMENT;\n",
						AuthRequired: []string{},
						Parameters: []tools.Parameter{
							tools.NewStringParameter("country", "some description"),
							tools.NewIntParameterWithAuth("id", "user id", []tools.ParamAuthService{{Name: "my-google-service", Field: "user_id"}}),
							tools.NewStringParameterWithAuth("email", "user email", []tools.ParamAuthService{{Name: "my-google-service", Field: "email"}, {Name: "other-google-service", Field: "other_email"}}),
						},
					},
				},
				Toolsets: server.ToolsetConfigs{
					"example_toolset": tools.ToolsetConfig{
						Name:      "example_toolset",
						ToolNames: []string{"example_tool"},
					},
				},
			},
		},
		{
			description: "basic example with authRequired",
			in: `
			sources:
				my-pg-instance:
					kind: cloud-sql-postgres
					project: my-project
					region: my-region
					instance: my-instance
					database: my_db
					user: my_user
					password: my_pass
			authServices:
				my-google-service:
					kind: google
					clientId: my-client-id
				other-google-service:
					kind: google
					clientId: other-client-id

			tools:
				example_tool:
					kind: postgres-sql
					source: my-pg-instance
					description: some description
					statement: |
						SELECT * FROM SQL_STATEMENT;
					authRequired:
						- my-google-service
					parameters:
						- name: country
						  type: string
						  description: some description
						- name: id
						  type: integer
						  description: user id
						  authServices:
							- name: my-google-service
								field: user_id
						- name: email
							type: string
							description: user email
							authServices:
							- name: my-google-service
							  field: email
							- name: other-google-service
							  field: other_email

			toolsets:
				example_toolset:
					- example_tool
			`,
			wantToolsFile: ToolsFile{
				Sources: server.SourceConfigs{
					"my-pg-instance": cloudsqlpgsrc.Config{
						Name:     "my-pg-instance",
						Kind:     cloudsqlpgsrc.SourceKind,
						Project:  "my-project",
						Region:   "my-region",
						Instance: "my-instance",
						IPType:   "public",
						Database: "my_db",
						User:     "my_user",
						Password: "my_pass",
					},
				},
				AuthServices: server.AuthServiceConfigs{
					"my-google-service": google.Config{
						Name:     "my-google-service",
						Kind:     google.AuthServiceKind,
						ClientID: "my-client-id",
					},
					"other-google-service": google.Config{
						Name:     "other-google-service",
						Kind:     google.AuthServiceKind,
						ClientID: "other-client-id",
					},
				},
				Tools: server.ToolConfigs{
					"example_tool": postgressql.Config{
						Name:         "example_tool",
						Kind:         "postgres-sql",
						Source:       "my-pg-instance",
						Description:  "some description",
						Statement:    "SELECT * FROM SQL_STATEMENT;\n",
						AuthRequired: []string{"my-google-service"},
						Parameters: []tools.Parameter{
							tools.NewStringParameter("country", "some description"),
							tools.NewIntParameterWithAuth("id", "user id", []tools.ParamAuthService{{Name: "my-google-service", Field: "user_id"}}),
							tools.NewStringParameterWithAuth("email", "user email", []tools.ParamAuthService{{Name: "my-google-service", Field: "email"}, {Name: "other-google-service", Field: "other_email"}}),
						},
					},
				},
				Toolsets: server.ToolsetConfigs{
					"example_toolset": tools.ToolsetConfig{
						Name:      "example_toolset",
						ToolNames: []string{"example_tool"},
					},
				},
			},
		},
	}
	for _, tc := range tcs {
		t.Run(tc.description, func(t *testing.T) {
			toolsFile, err := parseToolsFile(ctx, testutils.FormatYaml(tc.in))
			if err != nil {
				t.Fatalf("failed to parse input: %v", err)
			}
			if diff := cmp.Diff(tc.wantToolsFile.Sources, toolsFile.Sources); diff != "" {
				t.Fatalf("incorrect sources parse: diff %v", diff)
			}
			if diff := cmp.Diff(tc.wantToolsFile.AuthServices, toolsFile.AuthServices); diff != "" {
				t.Fatalf("incorrect authServices parse: diff %v", diff)
			}
			if diff := cmp.Diff(tc.wantToolsFile.Tools, toolsFile.Tools); diff != "" {
				t.Fatalf("incorrect tools parse: diff %v", diff)
			}
			if diff := cmp.Diff(tc.wantToolsFile.Toolsets, toolsFile.Toolsets); diff != "" {
				t.Fatalf("incorrect tools parse: diff %v", diff)
			}
		})
	}

}

func TestEnvVarReplacement(t *testing.T) {
	ctx, err := testutils.ContextWithNewLogger()
	t.Setenv("TestHeader", "ACTUAL_HEADER")
	t.Setenv("API_KEY", "ACTUAL_API_KEY")
	t.Setenv("clientId", "ACTUAL_CLIENT_ID")
	t.Setenv("clientId2", "ACTUAL_CLIENT_ID_2")
	t.Setenv("toolset_name", "ACTUAL_TOOLSET_NAME")
	t.Setenv("cat_string", "cat")
	t.Setenv("food_string", "food")
	t.Setenv("TestHeader", "ACTUAL_HEADER")

	if err != nil {
		t.Fatalf("unexpected error: %s", err)
	}
	tcs := []struct {
		description   string
		in            string
		wantToolsFile ToolsFile
	}{
		{
			description: "file with env var example",
			in: `
			sources:
				my-http-instance:
					kind: http
					baseUrl: http://test_server/
					timeout: 10s
					headers:
						Authorization: ${TestHeader}
					queryParams:
						api-key: ${API_KEY}
			authServices:
				my-google-service:
					kind: google
					clientId: ${clientId}
				other-google-service:
					kind: google
					clientId: ${clientId2}

			tools:
				example_tool:
					kind: http
					source: my-instance
					method: GET
					path: "search?name=alice&pet=${cat_string}"
					description: some description
					authRequired:
						- my-google-auth-service
						- other-auth-service
					queryParams:
						- name: country
						  type: string
						  description: some description
						  authServices:
							- name: my-google-auth-service
							  field: user_id
							- name: other-auth-service
							  field: user_id
					requestBody: |
							{
								"age": {{.age}},
								"city": "{{.city}}",
								"food": "${food_string}",
								"other": "$OTHER"
							}
					bodyParams:
						- name: age
						  type: integer
						  description: age num
						- name: city
						  type: string
						  description: city string
					headers:
						Authorization: API_KEY
						Content-Type: application/json
					headerParams:
						- name: Language
						  type: string
						  description: language string

			toolsets:
				${toolset_name}:
					- example_tool
			`,
			wantToolsFile: ToolsFile{
				Sources: server.SourceConfigs{
					"my-http-instance": httpsrc.Config{
						Name:           "my-http-instance",
						Kind:           httpsrc.SourceKind,
						BaseURL:        "http://test_server/",
						Timeout:        "10s",
						DefaultHeaders: map[string]string{"Authorization": "ACTUAL_HEADER"},
						QueryParams:    map[string]string{"api-key": "ACTUAL_API_KEY"},
					},
				},
				AuthServices: server.AuthServiceConfigs{
					"my-google-service": google.Config{
						Name:     "my-google-service",
						Kind:     google.AuthServiceKind,
						ClientID: "ACTUAL_CLIENT_ID",
					},
					"other-google-service": google.Config{
						Name:     "other-google-service",
						Kind:     google.AuthServiceKind,
						ClientID: "ACTUAL_CLIENT_ID_2",
					},
				},
				Tools: server.ToolConfigs{
					"example_tool": http.Config{
						Name:         "example_tool",
						Kind:         "http",
						Source:       "my-instance",
						Method:       "GET",
						Path:         "search?name=alice&pet=cat",
						Description:  "some description",
						AuthRequired: []string{"my-google-auth-service", "other-auth-service"},
						QueryParams: []tools.Parameter{
							tools.NewStringParameterWithAuth("country", "some description",
								[]tools.ParamAuthService{{Name: "my-google-auth-service", Field: "user_id"},
									{Name: "other-auth-service", Field: "user_id"}}),
						},
						RequestBody: `{
  "age": {{.age}},
  "city": "{{.city}}",
  "food": "food",
  "other": "$OTHER"
}
`,
						BodyParams:   []tools.Parameter{tools.NewIntParameter("age", "age num"), tools.NewStringParameter("city", "city string")},
						Headers:      map[string]string{"Authorization": "API_KEY", "Content-Type": "application/json"},
						HeaderParams: []tools.Parameter{tools.NewStringParameter("Language", "language string")},
					},
				},
				Toolsets: server.ToolsetConfigs{
					"ACTUAL_TOOLSET_NAME": tools.ToolsetConfig{
						Name:      "ACTUAL_TOOLSET_NAME",
						ToolNames: []string{"example_tool"},
					},
				},
			},
		},
	}
	for _, tc := range tcs {
		t.Run(tc.description, func(t *testing.T) {
			toolsFile, err := parseToolsFile(ctx, testutils.FormatYaml(tc.in))
			if err != nil {
				t.Fatalf("failed to parse input: %v", err)
			}
			if diff := cmp.Diff(tc.wantToolsFile.Sources, toolsFile.Sources); diff != "" {
				t.Fatalf("incorrect sources parse: diff %v", diff)
			}
			if diff := cmp.Diff(tc.wantToolsFile.AuthServices, toolsFile.AuthServices); diff != "" {
				t.Fatalf("incorrect authServices parse: diff %v", diff)
			}
			if diff := cmp.Diff(tc.wantToolsFile.Tools, toolsFile.Tools); diff != "" {
				t.Fatalf("incorrect tools parse: diff %v", diff)
			}
			if diff := cmp.Diff(tc.wantToolsFile.Toolsets, toolsFile.Toolsets); diff != "" {
				t.Fatalf("incorrect tools parse: diff %v", diff)
			}
		})
	}

}

// normalizeFilepaths is a helper function to allow same filepath formats for Mac and Windows.
// this prevents needing multiple "want" cases for TestResolveWatcherInputs
func normalizeFilepaths(m map[string]bool) map[string]bool {
	newMap := make(map[string]bool)
	for k, v := range m {
		newMap[filepath.ToSlash(k)] = v
	}
	return newMap
}

func TestResolveWatcherInputs(t *testing.T) {
	tcs := []struct {
		description      string
		toolsFile        string
		toolsFiles       []string
		toolsFolder      string
		wantWatchDirs    map[string]bool
		wantWatchedFiles map[string]bool
	}{
		{
			description:      "single tools file",
			toolsFile:        "tools_folder/example_tools.yaml",
			toolsFiles:       []string{},
			toolsFolder:      "",
			wantWatchDirs:    map[string]bool{"tools_folder": true},
			wantWatchedFiles: map[string]bool{"tools_folder/example_tools.yaml": true},
		},
		{
			description:      "default tools file (root dir)",
			toolsFile:        "tools.yaml",
			toolsFiles:       []string{},
			toolsFolder:      "",
			wantWatchDirs:    map[string]bool{".": true},
			wantWatchedFiles: map[string]bool{"tools.yaml": true},
		},
		{
			description:   "multiple files in different folders",
			toolsFile:     "",
			toolsFiles:    []string{"tools_folder/example_tools.yaml", "tools_folder2/example_tools.yaml"},
			toolsFolder:   "",
			wantWatchDirs: map[string]bool{"tools_folder": true, "tools_folder2": true},
			wantWatchedFiles: map[string]bool{
				"tools_folder/example_tools.yaml":  true,
				"tools_folder2/example_tools.yaml": true,
			},
		},
		{
			description:   "multiple files in same folder",
			toolsFile:     "",
			toolsFiles:    []string{"tools_folder/example_tools.yaml", "tools_folder/example_tools2.yaml"},
			toolsFolder:   "",
			wantWatchDirs: map[string]bool{"tools_folder": true},
			wantWatchedFiles: map[string]bool{
				"tools_folder/example_tools.yaml":  true,
				"tools_folder/example_tools2.yaml": true,
			},
		},
		{
			description: "multiple files in different levels",
			toolsFile:   "",
			toolsFiles: []string{
				"tools_folder/example_tools.yaml",
				"tools_folder/special_tools/example_tools2.yaml"},
			toolsFolder:   "",
			wantWatchDirs: map[string]bool{"tools_folder": true, "tools_folder/special_tools": true},
			wantWatchedFiles: map[string]bool{
				"tools_folder/example_tools.yaml":                true,
				"tools_folder/special_tools/example_tools2.yaml": true,
			},
		},
		{
			description:      "tools folder",
			toolsFile:        "",
			toolsFiles:       []string{},
			toolsFolder:      "tools_folder",
			wantWatchDirs:    map[string]bool{"tools_folder": true},
			wantWatchedFiles: map[string]bool{},
		},
	}
	for _, tc := range tcs {
		t.Run(tc.description, func(t *testing.T) {
			gotWatchDirs, gotWatchedFiles := resolveWatcherInputs(tc.toolsFile, tc.toolsFiles, tc.toolsFolder)

			normalizedGotWatchDirs := normalizeFilepaths(gotWatchDirs)
			normalizedGotWatchedFiles := normalizeFilepaths(gotWatchedFiles)

			if diff := cmp.Diff(tc.wantWatchDirs, normalizedGotWatchDirs); diff != "" {
				t.Errorf("incorrect watchDirs: diff %v", diff)
			}
			if diff := cmp.Diff(tc.wantWatchedFiles, normalizedGotWatchedFiles); diff != "" {
				t.Errorf("incorrect watchedFiles: diff %v", diff)
			}

		})
	}
}

// helper function for testing file detection in dynamic reloading
func tmpFileWithCleanup(content []byte) (string, func(), error) {
	f, err := os.CreateTemp("", "*")
	if err != nil {
		return "", nil, err
	}
	cleanup := func() { os.Remove(f.Name()) }

	if _, err := f.Write(content); err != nil {
		cleanup()
		return "", nil, err
	}
	if err := f.Close(); err != nil {
		cleanup()
		return "", nil, err
	}
	return f.Name(), cleanup, err
}

func TestSingleEdit(t *testing.T) {
	ctx, cancelCtx := context.WithTimeout(context.Background(), time.Minute)
	defer cancelCtx()

	pr, pw := io.Pipe()
	defer pw.Close()
	defer pr.Close()

	fileToWatch, cleanup, err := tmpFileWithCleanup([]byte("initial content"))
	if err != nil {
		t.Fatalf("error editing tools file %s", err)
	}
	defer cleanup()

	logger, err := log.NewStdLogger(pw, pw, "DEBUG")
	if err != nil {
		t.Fatalf("failed to setup logger %s", err)
	}
	ctx = util.WithLogger(ctx, logger)

	instrumentation, err := telemetry.CreateTelemetryInstrumentation(versionString)
	if err != nil {
		t.Fatalf("failed to setup instrumentation %s", err)
	}
	ctx = util.WithInstrumentation(ctx, instrumentation)

	mockServer := &server.Server{}

	cleanFileToWatch := filepath.Clean(fileToWatch)
	watchDir := filepath.Dir(cleanFileToWatch)

	watchedFiles := map[string]bool{cleanFileToWatch: true}
	watchDirs := map[string]bool{watchDir: true}

	go watchChanges(ctx, watchDirs, watchedFiles, mockServer)

	// escape backslash so regex doesn't fail on windows filepaths
	regexEscapedPathFile := strings.ReplaceAll(cleanFileToWatch, `\`, `\\\\*\\`)
	regexEscapedPathFile = path.Clean(regexEscapedPathFile)

	regexEscapedPathDir := strings.ReplaceAll(watchDir, `\`, `\\\\*\\`)
	regexEscapedPathDir = path.Clean(regexEscapedPathDir)

	begunWatchingDir := regexp.MustCompile(fmt.Sprintf(`DEBUG "Added directory %s to watcher."`, regexEscapedPathDir))
	_, err = testutils.WaitForString(ctx, begunWatchingDir, pr)
	if err != nil {
		t.Fatalf("timeout or error waiting for watcher to start: %s", err)
	}

	err = os.WriteFile(fileToWatch, []byte("modification"), 0777)
	if err != nil {
		t.Fatalf("error writing to file: %v", err)
	}

	// only check substring of DEBUG message due to some OS/editors firing different operations
	detectedFileChange := regexp.MustCompile(fmt.Sprintf(`event detected in %s"`, regexEscapedPathFile))
	_, err = testutils.WaitForString(ctx, detectedFileChange, pr)
	if err != nil {
		t.Fatalf("timeout or error waiting for file to detect write: %s", err)
	}
}

func TestPrebuiltTools(t *testing.T) {
	// Get prebuilt configs
	alloydb_admin_config, _ := prebuiltconfigs.Get("alloydb-postgres-admin")
	alloydb_config, _ := prebuiltconfigs.Get("alloydb-postgres")
	bigquery_config, _ := prebuiltconfigs.Get("bigquery")
	clickhouse_config, _ := prebuiltconfigs.Get("clickhouse")
	cloudsqlpg_config, _ := prebuiltconfigs.Get("cloud-sql-postgres")
	cloudsqlmysql_config, _ := prebuiltconfigs.Get("cloud-sql-mysql")
	cloudsqlmssql_config, _ := prebuiltconfigs.Get("cloud-sql-mssql")
	dataplex_config, _ := prebuiltconfigs.Get("dataplex")
	firestoreconfig, _ := prebuiltconfigs.Get("firestore")
	mysql_config, _ := prebuiltconfigs.Get("mysql")
	mssql_config, _ := prebuiltconfigs.Get("mssql")
	looker_config, _ := prebuiltconfigs.Get("looker")
	postgresconfig, _ := prebuiltconfigs.Get("postgres")
	spanner_config, _ := prebuiltconfigs.Get("spanner")
	spannerpg_config, _ := prebuiltconfigs.Get("spanner-postgres")
	neo4jconfig, _ := prebuiltconfigs.Get("neo4j")

	// Set environment variables
	t.Setenv("API_KEY", "your_api_key")

	t.Setenv("BIGQUERY_PROJECT", "your_gcp_project_id")
	t.Setenv("DATAPLEX_PROJECT", "your_gcp_project_id")
	t.Setenv("FIRESTORE_PROJECT", "your_gcp_project_id")
	t.Setenv("FIRESTORE_DATABASE", "your_firestore_db_name")

	t.Setenv("SPANNER_PROJECT", "your_gcp_project_id")
	t.Setenv("SPANNER_INSTANCE", "your_spanner_instance")
	t.Setenv("SPANNER_DATABASE", "your_spanner_db")

	t.Setenv("ALLOYDB_POSTGRES_PROJECT", "your_gcp_project_id")
	t.Setenv("ALLOYDB_POSTGRES_REGION", "your_gcp_region")
	t.Setenv("ALLOYDB_POSTGRES_CLUSTER", "your_alloydb_cluster")
	t.Setenv("ALLOYDB_POSTGRES_INSTANCE", "your_alloydb_instance")
	t.Setenv("ALLOYDB_POSTGRES_DATABASE", "your_alloydb_db")
	t.Setenv("ALLOYDB_POSTGRES_USER", "your_alloydb_user")
	t.Setenv("ALLOYDB_POSTGRES_PASSWORD", "your_alloydb_password")

	t.Setenv("CLICKHOUSE_PROTOCOL", "your_clickhouse_protocol")
	t.Setenv("CLICKHOUSE_DATABASE", "your_clickhouse_database")
	t.Setenv("CLICKHOUSE_PASSWORD", "your_clickhouse_password")
	t.Setenv("CLICKHOUSE_USER", "your_clickhouse_user")
	t.Setenv("CLICKHOUSE_HOST", "your_clickhosue_host")
	t.Setenv("CLICKHOUSE_PORT", "8123")

	t.Setenv("CLOUD_SQL_POSTGRES_PROJECT", "your_pg_project")
	t.Setenv("CLOUD_SQL_POSTGRES_INSTANCE", "your_pg_instance")
	t.Setenv("CLOUD_SQL_POSTGRES_DATABASE", "your_pg_db")
	t.Setenv("CLOUD_SQL_POSTGRES_REGION", "your_pg_region")
	t.Setenv("CLOUD_SQL_POSTGRES_USER", "your_pg_user")
	t.Setenv("CLOUD_SQL_POSTGRES_PASS", "your_pg_pass")

	t.Setenv("CLOUD_SQL_MYSQL_PROJECT", "your_gcp_project_id")
	t.Setenv("CLOUD_SQL_MYSQL_REGION", "your_gcp_region")
	t.Setenv("CLOUD_SQL_MYSQL_INSTANCE", "your_instance")
	t.Setenv("CLOUD_SQL_MYSQL_DATABASE", "your_cloudsql_mysql_db")
	t.Setenv("CLOUD_SQL_MYSQL_USER", "your_cloudsql_mysql_user")
	t.Setenv("CLOUD_SQL_MYSQL_PASSWORD", "your_cloudsql_mysql_password")

	t.Setenv("CLOUD_SQL_MSSQL_PROJECT", "your_gcp_project_id")
	t.Setenv("CLOUD_SQL_MSSQL_REGION", "your_gcp_region")
	t.Setenv("CLOUD_SQL_MSSQL_INSTANCE", "your_cloudsql_mssql_instance")
	t.Setenv("CLOUD_SQL_MSSQL_DATABASE", "your_cloudsql_mssql_db")
	t.Setenv("CLOUD_SQL_MSSQL_IP_ADDRESS", "127.0.0.1")
	t.Setenv("CLOUD_SQL_MSSQL_USER", "your_cloudsql_mssql_user")
	t.Setenv("CLOUD_SQL_MSSQL_PASSWORD", "your_cloudsql_mssql_password")
	t.Setenv("CLOUD_SQL_POSTGRES_PASSWORD", "your_cloudsql_pg_password")

	t.Setenv("POSTGRES_HOST", "localhost")
	t.Setenv("POSTGRES_PORT", "5432")
	t.Setenv("POSTGRES_DATABASE", "your_postgres_db")
	t.Setenv("POSTGRES_USER", "your_postgres_user")
	t.Setenv("POSTGRES_PASSWORD", "your_postgres_password")

	t.Setenv("MYSQL_HOST", "localhost")
	t.Setenv("MYSQL_PORT", "3306")
	t.Setenv("MYSQL_DATABASE", "your_mysql_db")
	t.Setenv("MYSQL_USER", "your_mysql_user")
	t.Setenv("MYSQL_PASSWORD", "your_mysql_password")

	t.Setenv("MSSQL_HOST", "localhost")
	t.Setenv("MSSQL_PORT", "1433")
	t.Setenv("MSSQL_DATABASE", "your_mssql_db")
	t.Setenv("MSSQL_USER", "your_mssql_user")
	t.Setenv("MSSQL_PASSWORD", "your_mssql_password")

	t.Setenv("LOOKER_BASE_URL", "https://your_company.looker.com")
	t.Setenv("LOOKER_CLIENT_ID", "your_looker_client_id")
	t.Setenv("LOOKER_CLIENT_SECRET", "your_looker_client_secret")
	t.Setenv("LOOKER_VERIFY_SSL", "true")

	t.Setenv("NEO4J_URI", "bolt://localhost:7687")
	t.Setenv("NEO4J_DATABASE", "neo4j")
	t.Setenv("NEO4J_USERNAME", "your_neo4j_user")
	t.Setenv("NEO4J_PASSWORD", "your_neo4j_password")

	ctx, err := testutils.ContextWithNewLogger()
	if err != nil {
		t.Fatalf("unexpected error: %s", err)
	}
	tcs := []struct {
		name        string
		in          []byte
		wantToolset server.ToolsetConfigs
	}{
		{
			name: "alloydb postgres admin prebuilt tools",
			in:   alloydb_admin_config,
			wantToolset: server.ToolsetConfigs{
				"alloydb-postgres-admin-tools": tools.ToolsetConfig{
					Name:      "alloydb-postgres-admin-tools",
<<<<<<< HEAD
					ToolNames: []string{"alloydb-create-cluster", "alloydb-operations-get", "alloydb-create-instance", "alloydb-list-clusters", "alloydb-list-instances", "list_users", "alloydb-create-user"},
=======
					ToolNames: []string{"alloydb-create-cluster", "alloydb-operations-get", "alloydb-create-instance", "list_clusters", "alloydb-list-instances", "alloydb-list-users", "alloydb-create-user"},
>>>>>>> ce736def
				},
			},
		},
		{
			name: "alloydb prebuilt tools",
			in:   alloydb_config,
			wantToolset: server.ToolsetConfigs{
				"alloydb-postgres-database-tools": tools.ToolsetConfig{
					Name:      "alloydb-postgres-database-tools",
					ToolNames: []string{"execute_sql", "list_tables"},
				},
			},
		},
		{
			name: "bigquery prebuilt tools",
			in:   bigquery_config,
			wantToolset: server.ToolsetConfigs{
				"bigquery-database-tools": tools.ToolsetConfig{
					Name:      "bigquery-database-tools",
					ToolNames: []string{"analyze_contribution", "ask_data_insights", "execute_sql", "forecast", "get_dataset_info", "get_table_info", "list_dataset_ids", "list_table_ids"},
				},
			},
		},
		{
			name: "clickhouse prebuilt tools",
			in:   clickhouse_config,
			wantToolset: server.ToolsetConfigs{
				"clickhouse-database-tools": tools.ToolsetConfig{
					Name:      "clickhouse-database-tools",
					ToolNames: []string{"execute_sql", "list_databases"},
				},
			},
		},
		{
			name: "cloudsqlpg prebuilt tools",
			in:   cloudsqlpg_config,
			wantToolset: server.ToolsetConfigs{
				"cloud-sql-postgres-database-tools": tools.ToolsetConfig{
					Name:      "cloud-sql-postgres-database-tools",
					ToolNames: []string{"execute_sql", "list_tables"},
				},
			},
		},
		{
			name: "cloudsqlmysql prebuilt tools",
			in:   cloudsqlmysql_config,
			wantToolset: server.ToolsetConfigs{
				"cloud-sql-mysql-database-tools": tools.ToolsetConfig{
					Name:      "cloud-sql-mysql-database-tools",
					ToolNames: []string{"execute_sql", "list_tables"},
				},
			},
		},
		{
			name: "cloudsqlmssql prebuilt tools",
			in:   cloudsqlmssql_config,
			wantToolset: server.ToolsetConfigs{
				"cloud-sql-mssql-database-tools": tools.ToolsetConfig{
					Name:      "cloud-sql-mssql-database-tools",
					ToolNames: []string{"execute_sql", "list_tables"},
				},
			},
		},
		{
			name: "dataplex prebuilt tools",
			in:   dataplex_config,
			wantToolset: server.ToolsetConfigs{
				"dataplex-tools": tools.ToolsetConfig{
					Name:      "dataplex-tools",
					ToolNames: []string{"dataplex_search_entries", "dataplex_lookup_entry", "dataplex_search_aspect_types"},
				},
			},
		},
		{
			name: "firestore prebuilt tools",
			in:   firestoreconfig,
			wantToolset: server.ToolsetConfigs{
				"firestore-database-tools": tools.ToolsetConfig{
					Name:      "firestore-database-tools",
					ToolNames: []string{"firestore-get-documents", "firestore-add-documents", "firestore-update-document", "firestore-list-collections", "firestore-delete-documents", "firestore-query-collection", "firestore-get-rules", "firestore-validate-rules"},
				},
			},
		},
		{
			name: "mysql prebuilt tools",
			in:   mysql_config,
			wantToolset: server.ToolsetConfigs{
				"mysql-database-tools": tools.ToolsetConfig{
					Name:      "mysql-database-tools",
					ToolNames: []string{"execute_sql", "list_tables"},
				},
			},
		},
		{
			name: "mssql prebuilt tools",
			in:   mssql_config,
			wantToolset: server.ToolsetConfigs{
				"mssql-database-tools": tools.ToolsetConfig{
					Name:      "mssql-database-tools",
					ToolNames: []string{"execute_sql", "list_tables"},
				},
			},
		},
		{
			name: "looker prebuilt tools",
			in:   looker_config,
			wantToolset: server.ToolsetConfigs{
				"looker-tools": tools.ToolsetConfig{
					Name:      "looker-tools",
					ToolNames: []string{"get_models", "get_explores", "get_dimensions", "get_measures", "get_filters", "get_parameters", "query", "query_sql", "query_url", "get_looks", "run_look", "make_look", "get_dashboards", "make_dashboard", "add_dashboard_element"},
				},
			},
		},
		{
			name: "postgres prebuilt tools",
			in:   postgresconfig,
			wantToolset: server.ToolsetConfigs{
				"postgres-database-tools": tools.ToolsetConfig{
					Name:      "postgres-database-tools",
					ToolNames: []string{"execute_sql", "list_tables"},
				},
			},
		},
		{
			name: "spanner prebuilt tools",
			in:   spanner_config,
			wantToolset: server.ToolsetConfigs{
				"spanner-database-tools": tools.ToolsetConfig{
					Name:      "spanner-database-tools",
					ToolNames: []string{"execute_sql", "execute_sql_dql", "list_tables"},
				},
			},
		},
		{
			name: "spanner pg prebuilt tools",
			in:   spannerpg_config,
			wantToolset: server.ToolsetConfigs{
				"spanner-postgres-database-tools": tools.ToolsetConfig{
					Name:      "spanner-postgres-database-tools",
					ToolNames: []string{"execute_sql", "execute_sql_dql", "list_tables"},
				},
			},
		},
		{
			name: "neo4j prebuilt tools",
			in:   neo4jconfig,
			wantToolset: server.ToolsetConfigs{
				"neo4j-database-tools": tools.ToolsetConfig{
					Name:      "neo4j-database-tools",
					ToolNames: []string{"execute_cypher", "get_schema"},
				},
			},
		},
	}

	for _, tc := range tcs {
		t.Run(tc.name, func(t *testing.T) {
			toolsFile, err := parseToolsFile(ctx, tc.in)
			if err != nil {
				t.Fatalf("failed to parse input: %v", err)
			}
			if diff := cmp.Diff(tc.wantToolset, toolsFile.Toolsets); diff != "" {
				t.Fatalf("incorrect tools parse: diff %v", diff)
			}
		})
	}
}

func TestUpdateLogLevel(t *testing.T) {
	tcs := []struct {
		desc     string
		stdio    bool
		logLevel string
		want     bool
	}{
		{
			desc:     "no stdio",
			stdio:    false,
			logLevel: "info",
			want:     false,
		},
		{
			desc:     "stdio with info log",
			stdio:    true,
			logLevel: "info",
			want:     true,
		},
		{
			desc:     "stdio with debug log",
			stdio:    true,
			logLevel: "debug",
			want:     true,
		},
		{
			desc:     "stdio with warn log",
			stdio:    true,
			logLevel: "warn",
			want:     false,
		},
		{
			desc:     "stdio with error log",
			stdio:    true,
			logLevel: "error",
			want:     false,
		},
	}
	for _, tc := range tcs {
		t.Run(tc.desc, func(t *testing.T) {
			got := updateLogLevel(tc.stdio, tc.logLevel)
			if got != tc.want {
				t.Fatalf("incorrect indication to update log level: got %t, want %t", got, tc.want)
			}
		})
	}
}<|MERGE_RESOLUTION|>--- conflicted
+++ resolved
@@ -1339,11 +1339,7 @@
 			wantToolset: server.ToolsetConfigs{
 				"alloydb-postgres-admin-tools": tools.ToolsetConfig{
 					Name:      "alloydb-postgres-admin-tools",
-<<<<<<< HEAD
-					ToolNames: []string{"alloydb-create-cluster", "alloydb-operations-get", "alloydb-create-instance", "alloydb-list-clusters", "alloydb-list-instances", "list_users", "alloydb-create-user"},
-=======
-					ToolNames: []string{"alloydb-create-cluster", "alloydb-operations-get", "alloydb-create-instance", "list_clusters", "alloydb-list-instances", "alloydb-list-users", "alloydb-create-user"},
->>>>>>> ce736def
+					ToolNames: []string{"alloydb-create-cluster", "alloydb-operations-get", "alloydb-create-instance", "list_clusters", "alloydb-list-instances", "list_users", "alloydb-create-user"},
 				},
 			},
 		},
