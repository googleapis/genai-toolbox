--- conflicted
+++ resolved
@@ -1448,11 +1448,7 @@
 			wantToolset: server.ToolsetConfigs{
 				"cloud_sql_postgres_admin_tools": tools.ToolsetConfig{
 					Name:      "cloud_sql_postgres_admin_tools",
-<<<<<<< HEAD
-					ToolNames: []string{"create_instance", "get_instance", "list_instances", "clone_instance", "create_database", "list_databases", "create_user", "wait_for_operation"},
-=======
-					ToolNames: []string{"create_instance", "get_instance", "list_instances", "create_database", "list_databases", "create_user", "wait_for_operation", "postgres_upgrade_precheck"},
->>>>>>> 730ac6d2
+					ToolNames: []string{"create_instance", "get_instance", "list_instances", "clone_instance", "create_database", "list_databases", "create_user", "wait_for_operation", "postgres_upgrade_precheck"},
 				},
 			},
 		},
