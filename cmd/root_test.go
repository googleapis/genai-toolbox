--- conflicted
+++ resolved
@@ -1247,16 +1247,13 @@
 	postgresconfig, _ := prebuiltconfigs.Get("postgres")
 	spanner_config, _ := prebuiltconfigs.Get("spanner")
 	spannerpg_config, _ := prebuiltconfigs.Get("spanner-postgres")
-<<<<<<< HEAD
 	mindsdb_config, _ := prebuiltconfigs.Get("mindsdb")
-=======
 	sqlite_config, _ := prebuiltconfigs.Get("sqlite")
 	neo4jconfig, _ := prebuiltconfigs.Get("neo4j")
 	alloydbobsvconfig, _ := prebuiltconfigs.Get("alloydb-postgres-observability")
 	cloudsqlpgobsvconfig, _ := prebuiltconfigs.Get("cloud-sql-postgres-observability")
 	cloudsqlmysqlobsvconfig, _ := prebuiltconfigs.Get("cloud-sql-mysql-observability")
 	cloudsqlmssqlobsvconfig, _ := prebuiltconfigs.Get("cloud-sql-mssql-observability")
->>>>>>> 8ee3f381
 
 	// Set environment variables
 	t.Setenv("API_KEY", "your_api_key")
@@ -1336,8 +1333,6 @@
 	t.Setenv("LOOKER_CLIENT_ID", "your_looker_client_id")
 	t.Setenv("LOOKER_CLIENT_SECRET", "your_looker_client_secret")
 	t.Setenv("LOOKER_VERIFY_SSL", "true")
-<<<<<<< HEAD
-=======
 
 	t.Setenv("SQLITE_DATABASE", "test.db")
 
@@ -1346,7 +1341,7 @@
 	t.Setenv("NEO4J_USERNAME", "your_neo4j_user")
 	t.Setenv("NEO4J_PASSWORD", "your_neo4j_password")
 
->>>>>>> 8ee3f381
+
 	ctx, err := testutils.ContextWithNewLogger()
 	if err != nil {
 		t.Fatalf("unexpected error: %s", err)
@@ -1537,14 +1532,16 @@
 			},
 		},
 		{
-<<<<<<< HEAD
 			name: "mindsdb prebuilt tools",
 			in:   mindsdb_config,
 			wantToolset: server.ToolsetConfigs{
 				"mindsdb-tools": tools.ToolsetConfig{
 					Name:      "mindsdb-tools",
 					ToolNames: []string{"mindsdb-execute-sql", "mindsdb-sql"},
-=======
+        },
+			},
+		},
+    {
 			name: "sqlite prebuilt tools",
 			in:   sqlite_config,
 			wantToolset: server.ToolsetConfigs{
@@ -1601,7 +1598,6 @@
 				"cloud_sql_mssql_cloud_monitoring_tools": tools.ToolsetConfig{
 					Name:      "cloud_sql_mssql_cloud_monitoring_tools",
 					ToolNames: []string{"get_system_metrics"},
->>>>>>> 8ee3f381
 				},
 			},
 		},
