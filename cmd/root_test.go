// Copyright 2024 Google LLC
//
// Licensed under the Apache License, Version 2.0 (the "License");
// you may not use this file except in compliance with the License.
// You may obtain a copy of the License at
//
//     http://www.apache.org/licenses/LICENSE-2.0
//
// Unless required by applicable law or agreed to in writing, software
// distributed under the License is distributed on an "AS IS" BASIS,
// WITHOUT WARRANTIES OR CONDITIONS OF ANY KIND, either express or implied.
// See the License for the specific language governing permissions and
// limitations under the License.

package cmd

import (
	"bytes"
	_ "embed"
	"os"
	"strings"
	"testing"

	"github.com/google/go-cmp/cmp"

	"github.com/googleapis/genai-toolbox/internal/auth/google"
	"github.com/googleapis/genai-toolbox/internal/prebuiltconfigs"
	"github.com/googleapis/genai-toolbox/internal/server"
	cloudsqlpgsrc "github.com/googleapis/genai-toolbox/internal/sources/cloudsqlpg"
	httpsrc "github.com/googleapis/genai-toolbox/internal/sources/http"
	"github.com/googleapis/genai-toolbox/internal/testutils"
	"github.com/googleapis/genai-toolbox/internal/tools"
	"github.com/googleapis/genai-toolbox/internal/tools/http"
	"github.com/googleapis/genai-toolbox/internal/tools/postgressql"
	"github.com/spf13/cobra"
)

func withDefaults(c server.ServerConfig) server.ServerConfig {
	data, _ := os.ReadFile("version.txt")
	c.Version = strings.TrimSpace(string(data))
	if c.Address == "" {
		c.Address = "127.0.0.1"
	}
	if c.Port == 0 {
		c.Port = 5000
	}
	if c.TelemetryServiceName == "" {
		c.TelemetryServiceName = "toolbox"
	}
	return c
}

func invokeCommand(args []string) (*Command, string, error) {
	c := NewCommand()

	// Keep the test output quiet
	c.SilenceUsage = true
	c.SilenceErrors = true

	// Capture output
	buf := new(bytes.Buffer)
	c.SetOut(buf)
	c.SetErr(buf)
	c.SetArgs(args)

	// Disable execute behavior
	c.RunE = func(*cobra.Command, []string) error {
		return nil
	}

	err := c.Execute()

	return c, buf.String(), err
}

func TestVersion(t *testing.T) {
	data, err := os.ReadFile("version.txt")
	if err != nil {
		t.Fatalf("failed to read version.txt: %v", err)
	}
	want := strings.TrimSpace(string(data))

	_, got, err := invokeCommand([]string{"--version"})
	if err != nil {
		t.Fatalf("error invoking command: %s", err)
	}

	if !strings.Contains(got, want) {
		t.Errorf("cli did not return correct version: want %q, got %q", want, got)
	}
}

func TestServerConfigFlags(t *testing.T) {
	tcs := []struct {
		desc string
		args []string
		want server.ServerConfig
	}{
		{
			desc: "default values",
			args: []string{},
			want: withDefaults(server.ServerConfig{}),
		},
		{
			desc: "address short",
			args: []string{"-a", "127.0.1.1"},
			want: withDefaults(server.ServerConfig{
				Address: "127.0.1.1",
			}),
		},
		{
			desc: "address long",
			args: []string{"--address", "0.0.0.0"},
			want: withDefaults(server.ServerConfig{
				Address: "0.0.0.0",
			}),
		},
		{
			desc: "port short",
			args: []string{"-p", "5052"},
			want: withDefaults(server.ServerConfig{
				Port: 5052,
			}),
		},
		{
			desc: "port long",
			args: []string{"--port", "5050"},
			want: withDefaults(server.ServerConfig{
				Port: 5050,
			}),
		},
		{
			desc: "logging format",
			args: []string{"--logging-format", "JSON"},
			want: withDefaults(server.ServerConfig{
				LoggingFormat: "JSON",
			}),
		},
		{
			desc: "debug logs",
			args: []string{"--log-level", "WARN"},
			want: withDefaults(server.ServerConfig{
				LogLevel: "WARN",
			}),
		},
		{
			desc: "telemetry gcp",
			args: []string{"--telemetry-gcp"},
			want: withDefaults(server.ServerConfig{
				TelemetryGCP: true,
			}),
		},
		{
			desc: "telemetry otlp",
			args: []string{"--telemetry-otlp", "http://127.0.0.1:4553"},
			want: withDefaults(server.ServerConfig{
				TelemetryOTLP: "http://127.0.0.1:4553",
			}),
		},
		{
			desc: "telemetry service name",
			args: []string{"--telemetry-service-name", "toolbox-custom"},
			want: withDefaults(server.ServerConfig{
				TelemetryServiceName: "toolbox-custom",
			}),
		},
		{
			desc: "stdio",
			args: []string{"--stdio"},
			want: withDefaults(server.ServerConfig{
				Stdio: true,
			}),
		},
	}
	for _, tc := range tcs {
		t.Run(tc.desc, func(t *testing.T) {
			c, _, err := invokeCommand(tc.args)
			if err != nil {
				t.Fatalf("unexpected error invoking command: %s", err)
			}

			if !cmp.Equal(c.cfg, tc.want) {
				t.Fatalf("got %v, want %v", c.cfg, tc.want)
			}
		})
	}
}

func TestToolFileFlag(t *testing.T) {
	tcs := []struct {
		desc string
		args []string
		want string
	}{
		{
			desc: "default value",
			args: []string{},
			want: "",
		},
		{
			desc: "foo file",
			args: []string{"--tools-file", "foo.yaml"},
			want: "foo.yaml",
		},
		{
			desc: "address long",
			args: []string{"--tools-file", "bar.yaml"},
			want: "bar.yaml",
		},
		{
			desc: "deprecated flag",
			args: []string{"--tools_file", "foo.yaml"},
			want: "foo.yaml",
		},
	}
	for _, tc := range tcs {
		t.Run(tc.desc, func(t *testing.T) {
			c, _, err := invokeCommand(tc.args)
			if err != nil {
				t.Fatalf("unexpected error invoking command: %s", err)
			}
			if c.tools_file != tc.want {
				t.Fatalf("got %v, want %v", c.cfg, tc.want)
			}
		})
	}
}

func TestPrebuiltFlag(t *testing.T) {
	tcs := []struct {
		desc string
		args []string
		want string
	}{
		{
			desc: "default value",
			args: []string{},
			want: "",
		},
		{
			desc: "custom pre built flag",
			args: []string{"--tools-file", "alloydb"},
			want: "alloydb",
		},
	}
	for _, tc := range tcs {
		t.Run(tc.desc, func(t *testing.T) {
			c, _, err := invokeCommand(tc.args)
			if err != nil {
				t.Fatalf("unexpected error invoking command: %s", err)
			}
			if c.tools_file != tc.want {
				t.Fatalf("got %v, want %v", c.cfg, tc.want)
			}
		})
	}
}

func TestFailServerConfigFlags(t *testing.T) {
	tcs := []struct {
		desc string
		args []string
	}{
		{
			desc: "logging format",
			args: []string{"--logging-format", "fail"},
		},
		{
			desc: "debug logs",
			args: []string{"--log-level", "fail"},
		},
	}
	for _, tc := range tcs {
		t.Run(tc.desc, func(t *testing.T) {
			_, _, err := invokeCommand(tc.args)
			if err == nil {
				t.Fatalf("expected an error, but got nil")
			}
		})
	}
}

func TestDefaultLoggingFormat(t *testing.T) {
	c, _, err := invokeCommand([]string{})
	if err != nil {
		t.Fatalf("unexpected error invoking command: %s", err)
	}
	got := c.cfg.LoggingFormat.String()
	want := "standard"
	if got != want {
		t.Fatalf("unexpected default logging format flag: got %v, want %v", got, want)
	}
}

func TestDefaultLogLevel(t *testing.T) {
	c, _, err := invokeCommand([]string{})
	if err != nil {
		t.Fatalf("unexpected error invoking command: %s", err)
	}
	got := c.cfg.LogLevel.String()
	want := "info"
	if got != want {
		t.Fatalf("unexpected default log level flag: got %v, want %v", got, want)
	}
}

func TestParseToolFile(t *testing.T) {
	ctx, err := testutils.ContextWithNewLogger()
	if err != nil {
		t.Fatalf("unexpected error: %s", err)
	}
	tcs := []struct {
		description   string
		in            string
		wantToolsFile ToolsFile
	}{
		{
			description: "basic example",
			in: `
			sources:
				my-pg-instance:
					kind: cloud-sql-postgres
					project: my-project
					region: my-region
					instance: my-instance
					database: my_db
					user: my_user
					password: my_pass
			tools:
				example_tool:
					kind: postgres-sql
					source: my-pg-instance
					description: some description
					statement: |
						SELECT * FROM SQL_STATEMENT;
					parameters:
						- name: country
							type: string
							description: some description
			toolsets:
				example_toolset:
					- example_tool
			`,
			wantToolsFile: ToolsFile{
				Sources: server.SourceConfigs{
					"my-pg-instance": cloudsqlpgsrc.Config{
						Name:     "my-pg-instance",
						Kind:     cloudsqlpgsrc.SourceKind,
						Project:  "my-project",
						Region:   "my-region",
						Instance: "my-instance",
						IPType:   "public",
						Database: "my_db",
						User:     "my_user",
						Password: "my_pass",
					},
				},
				Tools: server.ToolConfigs{
					"example_tool": postgressql.Config{
						Name:        "example_tool",
						Kind:        postgressql.ToolKind,
						Source:      "my-pg-instance",
						Description: "some description",
						Statement:   "SELECT * FROM SQL_STATEMENT;\n",
						Parameters: []tools.Parameter{
							tools.NewStringParameter("country", "some description"),
						},
						AuthRequired: []string{},
					},
				},
				Toolsets: server.ToolsetConfigs{
					"example_toolset": tools.ToolsetConfig{
						Name:      "example_toolset",
						ToolNames: []string{"example_tool"},
					},
				},
			},
		},
	}
	for _, tc := range tcs {
		t.Run(tc.description, func(t *testing.T) {
			toolsFile, err := parseToolsFile(ctx, testutils.FormatYaml(tc.in))
			if err != nil {
				t.Fatalf("failed to parse input: %v", err)
			}
			if diff := cmp.Diff(tc.wantToolsFile.Sources, toolsFile.Sources); diff != "" {
				t.Fatalf("incorrect sources parse: diff %v", diff)
			}
			if diff := cmp.Diff(tc.wantToolsFile.AuthServices, toolsFile.AuthServices); diff != "" {
				t.Fatalf("incorrect authServices parse: diff %v", diff)
			}
			if diff := cmp.Diff(tc.wantToolsFile.Tools, toolsFile.Tools); diff != "" {
				t.Fatalf("incorrect tools parse: diff %v", diff)
			}
			if diff := cmp.Diff(tc.wantToolsFile.Toolsets, toolsFile.Toolsets); diff != "" {
				t.Fatalf("incorrect tools parse: diff %v", diff)
			}
		})
	}

}

func TestParseToolFileWithAuth(t *testing.T) {
	ctx, err := testutils.ContextWithNewLogger()
	if err != nil {
		t.Fatalf("unexpected error: %s", err)
	}
	tcs := []struct {
		description   string
		in            string
		wantToolsFile ToolsFile
	}{
		{
			description: "basic example",
			in: `
			sources:
				my-pg-instance:
					kind: cloud-sql-postgres
					project: my-project
					region: my-region
					instance: my-instance
					database: my_db
					user: my_user
					password: my_pass
			authServices:
				my-google-service:
					kind: google
					clientId: my-client-id
				other-google-service:
					kind: google
					clientId: other-client-id

			tools:
				example_tool:
					kind: postgres-sql
					source: my-pg-instance
					description: some description
					statement: |
						SELECT * FROM SQL_STATEMENT;
					parameters:
						- name: country
						  type: string
						  description: some description
						- name: id
						  type: integer
						  description: user id
						  authServices:
							- name: my-google-service
								field: user_id
						- name: email
							type: string
							description: user email
							authServices:
							- name: my-google-service
							  field: email
							- name: other-google-service
							  field: other_email

			toolsets:
				example_toolset:
					- example_tool
			`,
			wantToolsFile: ToolsFile{
				Sources: server.SourceConfigs{
					"my-pg-instance": cloudsqlpgsrc.Config{
						Name:     "my-pg-instance",
						Kind:     cloudsqlpgsrc.SourceKind,
						Project:  "my-project",
						Region:   "my-region",
						Instance: "my-instance",
						IPType:   "public",
						Database: "my_db",
						User:     "my_user",
						Password: "my_pass",
					},
				},
				AuthServices: server.AuthServiceConfigs{
					"my-google-service": google.Config{
						Name:     "my-google-service",
						Kind:     google.AuthServiceKind,
						ClientID: "my-client-id",
					},
					"other-google-service": google.Config{
						Name:     "other-google-service",
						Kind:     google.AuthServiceKind,
						ClientID: "other-client-id",
					},
				},
				Tools: server.ToolConfigs{
					"example_tool": postgressql.Config{
						Name:         "example_tool",
						Kind:         postgressql.ToolKind,
						Source:       "my-pg-instance",
						Description:  "some description",
						Statement:    "SELECT * FROM SQL_STATEMENT;\n",
						AuthRequired: []string{},
						Parameters: []tools.Parameter{
							tools.NewStringParameter("country", "some description"),
							tools.NewIntParameterWithAuth("id", "user id", []tools.ParamAuthService{{Name: "my-google-service", Field: "user_id"}}),
							tools.NewStringParameterWithAuth("email", "user email", []tools.ParamAuthService{{Name: "my-google-service", Field: "email"}, {Name: "other-google-service", Field: "other_email"}}),
						},
					},
				},
				Toolsets: server.ToolsetConfigs{
					"example_toolset": tools.ToolsetConfig{
						Name:      "example_toolset",
						ToolNames: []string{"example_tool"},
					},
				},
			},
		},
		{
			description: "basic example with authSources",
			in: `
			sources:
				my-pg-instance:
					kind: cloud-sql-postgres
					project: my-project
					region: my-region
					instance: my-instance
					database: my_db
					user: my_user
					password: my_pass
			authSources:
				my-google-service:
					kind: google
					clientId: my-client-id
				other-google-service:
					kind: google
					clientId: other-client-id

			tools:
				example_tool:
					kind: postgres-sql
					source: my-pg-instance
					description: some description
					statement: |
						SELECT * FROM SQL_STATEMENT;
					parameters:
						- name: country
						  type: string
						  description: some description
						- name: id
						  type: integer
						  description: user id
						  authSources:
							- name: my-google-service
								field: user_id
						- name: email
							type: string
							description: user email
							authSources:
							- name: my-google-service
							  field: email
							- name: other-google-service
							  field: other_email

			toolsets:
				example_toolset:
					- example_tool
			`,
			wantToolsFile: ToolsFile{
				Sources: server.SourceConfigs{
					"my-pg-instance": cloudsqlpgsrc.Config{
						Name:     "my-pg-instance",
						Kind:     cloudsqlpgsrc.SourceKind,
						Project:  "my-project",
						Region:   "my-region",
						Instance: "my-instance",
						IPType:   "public",
						Database: "my_db",
						User:     "my_user",
						Password: "my_pass",
					},
				},
				AuthSources: server.AuthServiceConfigs{
					"my-google-service": google.Config{
						Name:     "my-google-service",
						Kind:     google.AuthServiceKind,
						ClientID: "my-client-id",
					},
					"other-google-service": google.Config{
						Name:     "other-google-service",
						Kind:     google.AuthServiceKind,
						ClientID: "other-client-id",
					},
				},
				Tools: server.ToolConfigs{
					"example_tool": postgressql.Config{
						Name:         "example_tool",
						Kind:         postgressql.ToolKind,
						Source:       "my-pg-instance",
						Description:  "some description",
						Statement:    "SELECT * FROM SQL_STATEMENT;\n",
						AuthRequired: []string{},
						Parameters: []tools.Parameter{
							tools.NewStringParameter("country", "some description"),
							tools.NewIntParameterWithAuth("id", "user id", []tools.ParamAuthService{{Name: "my-google-service", Field: "user_id"}}),
							tools.NewStringParameterWithAuth("email", "user email", []tools.ParamAuthService{{Name: "my-google-service", Field: "email"}, {Name: "other-google-service", Field: "other_email"}}),
						},
					},
				},
				Toolsets: server.ToolsetConfigs{
					"example_toolset": tools.ToolsetConfig{
						Name:      "example_toolset",
						ToolNames: []string{"example_tool"},
					},
				},
			},
		},
		{
			description: "basic example with authRequired",
			in: `
			sources:
				my-pg-instance:
					kind: cloud-sql-postgres
					project: my-project
					region: my-region
					instance: my-instance
					database: my_db
					user: my_user
					password: my_pass
			authServices:
				my-google-service:
					kind: google
					clientId: my-client-id
				other-google-service:
					kind: google
					clientId: other-client-id

			tools:
				example_tool:
					kind: postgres-sql
					source: my-pg-instance
					description: some description
					statement: |
						SELECT * FROM SQL_STATEMENT;
					authRequired:
						- my-google-service
					parameters:
						- name: country
						  type: string
						  description: some description
						- name: id
						  type: integer
						  description: user id
						  authServices:
							- name: my-google-service
								field: user_id
						- name: email
							type: string
							description: user email
							authServices:
							- name: my-google-service
							  field: email
							- name: other-google-service
							  field: other_email

			toolsets:
				example_toolset:
					- example_tool
			`,
			wantToolsFile: ToolsFile{
				Sources: server.SourceConfigs{
					"my-pg-instance": cloudsqlpgsrc.Config{
						Name:     "my-pg-instance",
						Kind:     cloudsqlpgsrc.SourceKind,
						Project:  "my-project",
						Region:   "my-region",
						Instance: "my-instance",
						IPType:   "public",
						Database: "my_db",
						User:     "my_user",
						Password: "my_pass",
					},
				},
				AuthServices: server.AuthServiceConfigs{
					"my-google-service": google.Config{
						Name:     "my-google-service",
						Kind:     google.AuthServiceKind,
						ClientID: "my-client-id",
					},
					"other-google-service": google.Config{
						Name:     "other-google-service",
						Kind:     google.AuthServiceKind,
						ClientID: "other-client-id",
					},
				},
				Tools: server.ToolConfigs{
					"example_tool": postgressql.Config{
						Name:         "example_tool",
						Kind:         postgressql.ToolKind,
						Source:       "my-pg-instance",
						Description:  "some description",
						Statement:    "SELECT * FROM SQL_STATEMENT;\n",
						AuthRequired: []string{"my-google-service"},
						Parameters: []tools.Parameter{
							tools.NewStringParameter("country", "some description"),
							tools.NewIntParameterWithAuth("id", "user id", []tools.ParamAuthService{{Name: "my-google-service", Field: "user_id"}}),
							tools.NewStringParameterWithAuth("email", "user email", []tools.ParamAuthService{{Name: "my-google-service", Field: "email"}, {Name: "other-google-service", Field: "other_email"}}),
						},
					},
				},
				Toolsets: server.ToolsetConfigs{
					"example_toolset": tools.ToolsetConfig{
						Name:      "example_toolset",
						ToolNames: []string{"example_tool"},
					},
				},
			},
		},
	}
	for _, tc := range tcs {
		t.Run(tc.description, func(t *testing.T) {
			toolsFile, err := parseToolsFile(ctx, testutils.FormatYaml(tc.in))
			if err != nil {
				t.Fatalf("failed to parse input: %v", err)
			}
			if diff := cmp.Diff(tc.wantToolsFile.Sources, toolsFile.Sources); diff != "" {
				t.Fatalf("incorrect sources parse: diff %v", diff)
			}
			if diff := cmp.Diff(tc.wantToolsFile.AuthServices, toolsFile.AuthServices); diff != "" {
				t.Fatalf("incorrect authServices parse: diff %v", diff)
			}
			if diff := cmp.Diff(tc.wantToolsFile.Tools, toolsFile.Tools); diff != "" {
				t.Fatalf("incorrect tools parse: diff %v", diff)
			}
			if diff := cmp.Diff(tc.wantToolsFile.Toolsets, toolsFile.Toolsets); diff != "" {
				t.Fatalf("incorrect tools parse: diff %v", diff)
			}
		})
	}

}

func TestEnvVarReplacement(t *testing.T) {
	ctx, err := testutils.ContextWithNewLogger()
	os.Setenv("TestHeader", "ACTUAL_HEADER")
	os.Setenv("API_KEY", "ACTUAL_API_KEY")
	os.Setenv("clientId", "ACTUAL_CLIENT_ID")
	os.Setenv("clientId2", "ACTUAL_CLIENT_ID_2")
	os.Setenv("toolset_name", "ACTUAL_TOOLSET_NAME")
	os.Setenv("cat_string", "cat")
	os.Setenv("food_string", "food")

	if err != nil {
		t.Fatalf("unexpected error: %s", err)
	}
	tcs := []struct {
		description   string
		in            string
		wantToolsFile ToolsFile
	}{
		{
			description: "file with env var example",
			in: `
			sources:
				my-http-instance:
					kind: http
					baseUrl: http://test_server/
					timeout: 10s
					headers:
						Authorization: ${TestHeader}
					queryParams:
						api-key: ${API_KEY}
			authServices:
				my-google-service:
					kind: google
					clientId: ${clientId}
				other-google-service:
					kind: google
					clientId: ${clientId2}

			tools:
				example_tool:
					kind: http
					source: my-instance
					method: GET
					path: "search?name=alice&pet=${cat_string}"
					description: some description
					authRequired:
						- my-google-auth-service
						- other-auth-service
					queryParams:
						- name: country
						  type: string
						  description: some description
						  authServices:
							- name: my-google-auth-service
							  field: user_id
							- name: other-auth-service
							  field: user_id
					requestBody: |
							{
								"age": {{.age}},
								"city": "{{.city}}",
								"food": "${food_string}",
								"other": "$OTHER"
							}
					bodyParams:
						- name: age
						  type: integer
						  description: age num
						- name: city
						  type: string
						  description: city string
					headers:
						Authorization: API_KEY
						Content-Type: application/json
					headerParams:
						- name: Language
						  type: string
						  description: language string

			toolsets:
				${toolset_name}:
					- example_tool
			`,
			wantToolsFile: ToolsFile{
				Sources: server.SourceConfigs{
					"my-http-instance": httpsrc.Config{
						Name:           "my-http-instance",
						Kind:           httpsrc.SourceKind,
						BaseURL:        "http://test_server/",
						Timeout:        "10s",
						DefaultHeaders: map[string]string{"Authorization": "ACTUAL_HEADER"},
						QueryParams:    map[string]string{"api-key": "ACTUAL_API_KEY"},
					},
				},
				AuthServices: server.AuthServiceConfigs{
					"my-google-service": google.Config{
						Name:     "my-google-service",
						Kind:     google.AuthServiceKind,
						ClientID: "ACTUAL_CLIENT_ID",
					},
					"other-google-service": google.Config{
						Name:     "other-google-service",
						Kind:     google.AuthServiceKind,
						ClientID: "ACTUAL_CLIENT_ID_2",
					},
				},
				Tools: server.ToolConfigs{
					"example_tool": http.Config{
						Name:         "example_tool",
						Kind:         http.ToolKind,
						Source:       "my-instance",
						Method:       "GET",
						Path:         "search?name=alice&pet=cat",
						Description:  "some description",
						AuthRequired: []string{"my-google-auth-service", "other-auth-service"},
						QueryParams: []tools.Parameter{
							tools.NewStringParameterWithAuth("country", "some description",
								[]tools.ParamAuthService{{Name: "my-google-auth-service", Field: "user_id"},
									{Name: "other-auth-service", Field: "user_id"}}),
						},
						RequestBody: `{
  "age": {{.age}},
  "city": "{{.city}}",
  "food": "food",
  "other": "$OTHER"
}
`,
						BodyParams:   []tools.Parameter{tools.NewIntParameter("age", "age num"), tools.NewStringParameter("city", "city string")},
						Headers:      map[string]string{"Authorization": "API_KEY", "Content-Type": "application/json"},
						HeaderParams: []tools.Parameter{tools.NewStringParameter("Language", "language string")},
					},
				},
				Toolsets: server.ToolsetConfigs{
					"ACTUAL_TOOLSET_NAME": tools.ToolsetConfig{
						Name:      "ACTUAL_TOOLSET_NAME",
						ToolNames: []string{"example_tool"},
					},
				},
			},
		},
	}
	for _, tc := range tcs {
		t.Run(tc.description, func(t *testing.T) {
			toolsFile, err := parseToolsFile(ctx, testutils.FormatYaml(tc.in))
			if err != nil {
				t.Fatalf("failed to parse input: %v", err)
			}
			if diff := cmp.Diff(tc.wantToolsFile.Sources, toolsFile.Sources); diff != "" {
				t.Fatalf("incorrect sources parse: diff %v", diff)
			}
			if diff := cmp.Diff(tc.wantToolsFile.AuthServices, toolsFile.AuthServices); diff != "" {
				t.Fatalf("incorrect authServices parse: diff %v", diff)
			}
			if diff := cmp.Diff(tc.wantToolsFile.Tools, toolsFile.Tools); diff != "" {
				t.Fatalf("incorrect tools parse: diff %v", diff)
			}
			if diff := cmp.Diff(tc.wantToolsFile.Toolsets, toolsFile.Toolsets); diff != "" {
				t.Fatalf("incorrect tools parse: diff %v", diff)
			}
		})
	}

}

<<<<<<< HEAD
func TestPrebuiltTools(t *testing.T) {
	alloydb_config, _ := prebuiltconfigs.Get("alloydb")
	cloudsqlpg_config, _ := prebuiltconfigs.Get("cloudsqlpg")
	postgresconfig, _ := prebuiltconfigs.Get("postgres")
	spanner_config, _ := prebuiltconfigs.Get("spanner")
	ctx, err := testutils.ContextWithNewLogger()
	if err != nil {
		t.Fatalf("unexpected error: %s", err)
	}
	tcs := []struct {
		name        string
		in          []byte
		wantToolset server.ToolsetConfigs
	}{
		{
			name: "alloydb prebuilt tools",
			in:   alloydb_config,
			wantToolset: server.ToolsetConfigs{
				"alloydb-postgres-database-tools": tools.ToolsetConfig{
					Name:      "alloydb-postgres-database-tools",
					ToolNames: []string{"execute_sql", "list_tables"},
				},
			},
		},
		{
			name: "cloudsqlpg prebuilt tools",
			in:   cloudsqlpg_config,
			wantToolset: server.ToolsetConfigs{
				"cloudsql-postgres-database-tools": tools.ToolsetConfig{
					Name:      "cloudsql-postgres-database-tools",
					ToolNames: []string{"execute_sql", "list_tables"},
				},
			},
		},
		{
			name: "postgres prebuilt tools",
			in:   postgresconfig,
			wantToolset: server.ToolsetConfigs{
				"postgresql-database-tools": tools.ToolsetConfig{
					Name:      "postgresql-database-tools",
					ToolNames: []string{"execute_sql", "list_tables"},
				},
			},
		},
		{
			name: "spanner prebuilt tools",
			in:   spanner_config,
			wantToolset: server.ToolsetConfigs{
				"spanner-database-tools": tools.ToolsetConfig{
					Name:      "spanner-database-tools",
					ToolNames: []string{"execute_sql", "execute_sql_dql", "list_tables"},
				},
			},
		},
	}

	for _, tc := range tcs {
		t.Run(tc.name, func(t *testing.T) {
			toolsFile, err := parseToolsFile(ctx, tc.in)
			if err != nil {
				t.Fatalf("failed to parse input: %v", err)
			}
			if diff := cmp.Diff(tc.wantToolset, toolsFile.Toolsets); diff != "" {
				t.Fatalf("incorrect tools parse: diff %v", diff)
=======
func TestUpdateLogLevel(t *testing.T) {
	tcs := []struct {
		desc     string
		stdio    bool
		logLevel string
		want     bool
	}{
		{
			desc:     "no stdio",
			stdio:    false,
			logLevel: "info",
			want:     false,
		},
		{
			desc:     "stdio with info log",
			stdio:    true,
			logLevel: "info",
			want:     true,
		},
		{
			desc:     "stdio with debug log",
			stdio:    true,
			logLevel: "debug",
			want:     true,
		},
		{
			desc:     "stdio with warn log",
			stdio:    true,
			logLevel: "warn",
			want:     false,
		},
		{
			desc:     "stdio with error log",
			stdio:    true,
			logLevel: "error",
			want:     false,
		},
	}
	for _, tc := range tcs {
		t.Run(tc.desc, func(t *testing.T) {
			got := updateLogLevel(tc.stdio, tc.logLevel)
			if got != tc.want {
				t.Fatalf("incorrect indication to update log level: got %t, want %t", got, tc.want)
>>>>>>> 1702ce1e
			}
		})
	}
}<|MERGE_RESOLUTION|>--- conflicted
+++ resolved
@@ -897,7 +897,6 @@
 
 }
 
-<<<<<<< HEAD
 func TestPrebuiltTools(t *testing.T) {
 	alloydb_config, _ := prebuiltconfigs.Get("alloydb")
 	cloudsqlpg_config, _ := prebuiltconfigs.Get("cloudsqlpg")
@@ -962,7 +961,11 @@
 			}
 			if diff := cmp.Diff(tc.wantToolset, toolsFile.Toolsets); diff != "" {
 				t.Fatalf("incorrect tools parse: diff %v", diff)
-=======
+			}
+		})
+	}
+}
+
 func TestUpdateLogLevel(t *testing.T) {
 	tcs := []struct {
 		desc     string
@@ -1006,7 +1009,6 @@
 			got := updateLogLevel(tc.stdio, tc.logLevel)
 			if got != tc.want {
 				t.Fatalf("incorrect indication to update log level: got %t, want %t", got, tc.want)
->>>>>>> 1702ce1e
 			}
 		})
 	}
