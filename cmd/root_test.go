--- conflicted
+++ resolved
@@ -1340,15 +1340,9 @@
 			name: "alloydb postgres admin prebuilt tools",
 			in:   alloydb_admin_config,
 			wantToolset: server.ToolsetConfigs{
-<<<<<<< HEAD
-				"alloydb-postgres-admin-tools": tools.ToolsetConfig{
-					Name:      "alloydb-postgres-admin-tools",
-					ToolNames: []string{"create_cluster", "alloydb-operations-get", "alloydb-create-instance", "list_clusters", "list_instances", "list_users", "alloydb-create-user", "get_cluster"},
-=======
 				"alloydb_postgres_admin_tools": tools.ToolsetConfig{
 					Name:      "alloydb_postgres_admin_tools",
 					ToolNames: []string{"create_cluster", "wait_for_operation", "create_instance", "list_clusters", "list_instances", "list_users", "create_user", "get_cluster"},
->>>>>>> 60b26608
 				},
 			},
 		},
