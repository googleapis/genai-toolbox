--- conflicted
+++ resolved
@@ -1359,11 +1359,7 @@
 			wantToolset: server.ToolsetConfigs{
 				"bigquery-database-tools": tools.ToolsetConfig{
 					Name:      "bigquery-database-tools",
-<<<<<<< HEAD
-					ToolNames: []string{"ask_data_insights", "execute_sql", "forecast", "get_dataset_info", "get_table_info", "list_dataset_ids", "list_table_ids", "search_catalog"},
-=======
-					ToolNames: []string{"analyze_contribution", "ask_data_insights", "execute_sql", "forecast", "get_dataset_info", "get_table_info", "list_dataset_ids", "list_table_ids"},
->>>>>>> 01712284
+					ToolNames: []string{"analyze_contribution", "ask_data_insights", "execute_sql", "forecast", "get_dataset_info", "get_table_info", "list_dataset_ids", "list_table_ids", "search_catalog"},
 				},
 			},
 		},
