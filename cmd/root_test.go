// Copyright 2024 Google LLC
//
// Licensed under the Apache License, Version 2.0 (the "License");
// you may not use this file except in compliance with the License.
// You may obtain a copy of the License at
//
//     http://www.apache.org/licenses/LICENSE-2.0
//
// Unless required by applicable law or agreed to in writing, software
// distributed under the License is distributed on an "AS IS" BASIS,
// WITHOUT WARRANTIES OR CONDITIONS OF ANY KIND, either express or implied.
// See the License for the specific language governing permissions and
// limitations under the License.

package cmd

import (
	"bytes"
	"context"
	_ "embed"
	"fmt"
	"io"
	"os"
	"path"
	"path/filepath"
	"regexp"
	"runtime"
	"strings"
	"testing"
	"time"

	"github.com/google/go-cmp/cmp"

	"github.com/googleapis/genai-toolbox/internal/auth/google"
	"github.com/googleapis/genai-toolbox/internal/log"
	"github.com/googleapis/genai-toolbox/internal/prebuiltconfigs"
	"github.com/googleapis/genai-toolbox/internal/server"
	cloudsqlpgsrc "github.com/googleapis/genai-toolbox/internal/sources/cloudsqlpg"
	httpsrc "github.com/googleapis/genai-toolbox/internal/sources/http"
	"github.com/googleapis/genai-toolbox/internal/telemetry"
	"github.com/googleapis/genai-toolbox/internal/testutils"
	"github.com/googleapis/genai-toolbox/internal/tools"
	"github.com/googleapis/genai-toolbox/internal/tools/http"
	"github.com/googleapis/genai-toolbox/internal/tools/postgres/postgressql"
	"github.com/googleapis/genai-toolbox/internal/util"
	"github.com/spf13/cobra"
)

func withDefaults(c server.ServerConfig) server.ServerConfig {
	data, _ := os.ReadFile("version.txt")
	version := strings.TrimSpace(string(data)) // Preserving 'data', new var for clarity
	c.Version = version + "+" + strings.Join([]string{"dev", runtime.GOOS, runtime.GOARCH}, ".")

	if c.Address == "" {
		c.Address = "127.0.0.1"
	}
	if c.Port == 0 {
		c.Port = 5000
	}
	if c.TelemetryServiceName == "" {
		c.TelemetryServiceName = "toolbox"
	}
	return c
}

func invokeCommand(args []string) (*Command, string, error) {
	c := NewCommand()

	// Keep the test output quiet
	c.SilenceUsage = true
	c.SilenceErrors = true

	// Capture output
	buf := new(bytes.Buffer)
	c.SetOut(buf)
	c.SetErr(buf)
	c.SetArgs(args)

	// Disable execute behavior
	c.RunE = func(*cobra.Command, []string) error {
		return nil
	}

	err := c.Execute()

	return c, buf.String(), err
}

func TestVersion(t *testing.T) {
	data, err := os.ReadFile("version.txt")
	if err != nil {
		t.Fatalf("failed to read version.txt: %v", err)
	}
	want := strings.TrimSpace(string(data))

	_, got, err := invokeCommand([]string{"--version"})
	if err != nil {
		t.Fatalf("error invoking command: %s", err)
	}

	if !strings.Contains(got, want) {
		t.Errorf("cli did not return correct version: want %q, got %q", want, got)
	}
}

func TestServerConfigFlags(t *testing.T) {
	tcs := []struct {
		desc string
		args []string
		want server.ServerConfig
	}{
		{
			desc: "default values",
			args: []string{},
			want: withDefaults(server.ServerConfig{}),
		},
		{
			desc: "address short",
			args: []string{"-a", "127.0.1.1"},
			want: withDefaults(server.ServerConfig{
				Address: "127.0.1.1",
			}),
		},
		{
			desc: "address long",
			args: []string{"--address", "0.0.0.0"},
			want: withDefaults(server.ServerConfig{
				Address: "0.0.0.0",
			}),
		},
		{
			desc: "port short",
			args: []string{"-p", "5052"},
			want: withDefaults(server.ServerConfig{
				Port: 5052,
			}),
		},
		{
			desc: "port long",
			args: []string{"--port", "5050"},
			want: withDefaults(server.ServerConfig{
				Port: 5050,
			}),
		},
		{
			desc: "logging format",
			args: []string{"--logging-format", "JSON"},
			want: withDefaults(server.ServerConfig{
				LoggingFormat: "JSON",
			}),
		},
		{
			desc: "debug logs",
			args: []string{"--log-level", "WARN"},
			want: withDefaults(server.ServerConfig{
				LogLevel: "WARN",
			}),
		},
		{
			desc: "telemetry gcp",
			args: []string{"--telemetry-gcp"},
			want: withDefaults(server.ServerConfig{
				TelemetryGCP: true,
			}),
		},
		{
			desc: "telemetry otlp",
			args: []string{"--telemetry-otlp", "http://127.0.0.1:4553"},
			want: withDefaults(server.ServerConfig{
				TelemetryOTLP: "http://127.0.0.1:4553",
			}),
		},
		{
			desc: "telemetry service name",
			args: []string{"--telemetry-service-name", "toolbox-custom"},
			want: withDefaults(server.ServerConfig{
				TelemetryServiceName: "toolbox-custom",
			}),
		},
		{
			desc: "stdio",
			args: []string{"--stdio"},
			want: withDefaults(server.ServerConfig{
				Stdio: true,
			}),
		},
		{
			desc: "disable reload",
			args: []string{"--disable-reload"},
			want: withDefaults(server.ServerConfig{
				DisableReload: true,
			}),
		},
	}
	for _, tc := range tcs {
		t.Run(tc.desc, func(t *testing.T) {
			c, _, err := invokeCommand(tc.args)
			if err != nil {
				t.Fatalf("unexpected error invoking command: %s", err)
			}

			if !cmp.Equal(c.cfg, tc.want) {
				t.Fatalf("got %v, want %v", c.cfg, tc.want)
			}
		})
	}
}

func TestParseEnv(t *testing.T) {
	tcs := []struct {
		desc      string
		env       map[string]string
		in        string
		want      string
		err       bool
		errString string
	}{
		{
			desc:      "without default without env",
			in:        "${FOO}",
			want:      "",
			err:       true,
			errString: `environment variable not found: "FOO"`,
		},
		{
			desc: "without default with env",
			env: map[string]string{
				"FOO": "bar",
			},
			in:   "${FOO}",
			want: "bar",
		},
		{
			desc: "with empty default",
			in:   "${FOO:}",
			want: "",
		},
		{
			desc: "with default",
			in:   "${FOO:bar}",
			want: "bar",
		},
		{
			desc: "with default with env",
			env: map[string]string{
				"FOO": "hello",
			},
			in:   "${FOO:bar}",
			want: "hello",
		},
	}
	for _, tc := range tcs {
		t.Run(tc.desc, func(t *testing.T) {
			if tc.env != nil {
				for k, v := range tc.env {
					t.Setenv(k, v)
				}
			}
			got, err := parseEnv(tc.in)
			if tc.err {
				if err == nil {
					t.Fatalf("expected error not found")
				}
				if tc.errString != err.Error() {
					t.Fatalf("incorrect error string: got %s, want %s", err, tc.errString)
				}
			}
			if tc.want != got {
				t.Fatalf("unexpected want: got %s, want %s", got, tc.want)
			}
		})
	}
}

func TestToolFileFlag(t *testing.T) {
	tcs := []struct {
		desc string
		args []string
		want string
	}{
		{
			desc: "default value",
			args: []string{},
			want: "",
		},
		{
			desc: "foo file",
			args: []string{"--tools-file", "foo.yaml"},
			want: "foo.yaml",
		},
		{
			desc: "address long",
			args: []string{"--tools-file", "bar.yaml"},
			want: "bar.yaml",
		},
		{
			desc: "deprecated flag",
			args: []string{"--tools_file", "foo.yaml"},
			want: "foo.yaml",
		},
	}
	for _, tc := range tcs {
		t.Run(tc.desc, func(t *testing.T) {
			c, _, err := invokeCommand(tc.args)
			if err != nil {
				t.Fatalf("unexpected error invoking command: %s", err)
			}
			if c.tools_file != tc.want {
				t.Fatalf("got %v, want %v", c.cfg, tc.want)
			}
		})
	}
}

func TestToolsFilesFlag(t *testing.T) {
	tcs := []struct {
		desc string
		args []string
		want []string
	}{
		{
			desc: "no value",
			args: []string{},
			want: []string{},
		},
		{
			desc: "single file",
			args: []string{"--tools-files", "foo.yaml"},
			want: []string{"foo.yaml"},
		},
		{
			desc: "multiple files",
			args: []string{"--tools-files", "foo.yaml,bar.yaml"},
			want: []string{"foo.yaml", "bar.yaml"},
		},
	}
	for _, tc := range tcs {
		t.Run(tc.desc, func(t *testing.T) {
			c, _, err := invokeCommand(tc.args)
			if err != nil {
				t.Fatalf("unexpected error invoking command: %s", err)
			}
			if diff := cmp.Diff(c.tools_files, tc.want); diff != "" {
				t.Fatalf("got %v, want %v", c.tools_files, tc.want)
			}
		})
	}
}

func TestToolsFolderFlag(t *testing.T) {
	tcs := []struct {
		desc string
		args []string
		want string
	}{
		{
			desc: "no value",
			args: []string{},
			want: "",
		},
		{
			desc: "folder set",
			args: []string{"--tools-folder", "test-folder"},
			want: "test-folder",
		},
	}
	for _, tc := range tcs {
		t.Run(tc.desc, func(t *testing.T) {
			c, _, err := invokeCommand(tc.args)
			if err != nil {
				t.Fatalf("unexpected error invoking command: %s", err)
			}
			if c.tools_folder != tc.want {
				t.Fatalf("got %v, want %v", c.tools_folder, tc.want)
			}
		})
	}
}

func TestPrebuiltFlag(t *testing.T) {
	tcs := []struct {
		desc string
		args []string
		want string
	}{
		{
			desc: "default value",
			args: []string{},
			want: "",
		},
		{
			desc: "custom pre built flag",
			args: []string{"--tools-file", "alloydb"},
			want: "alloydb",
		},
	}
	for _, tc := range tcs {
		t.Run(tc.desc, func(t *testing.T) {
			c, _, err := invokeCommand(tc.args)
			if err != nil {
				t.Fatalf("unexpected error invoking command: %s", err)
			}
			if c.tools_file != tc.want {
				t.Fatalf("got %v, want %v", c.cfg, tc.want)
			}
		})
	}
}

func TestFailServerConfigFlags(t *testing.T) {
	tcs := []struct {
		desc string
		args []string
	}{
		{
			desc: "logging format",
			args: []string{"--logging-format", "fail"},
		},
		{
			desc: "debug logs",
			args: []string{"--log-level", "fail"},
		},
	}
	for _, tc := range tcs {
		t.Run(tc.desc, func(t *testing.T) {
			_, _, err := invokeCommand(tc.args)
			if err == nil {
				t.Fatalf("expected an error, but got nil")
			}
		})
	}
}

func TestDefaultLoggingFormat(t *testing.T) {
	c, _, err := invokeCommand([]string{})
	if err != nil {
		t.Fatalf("unexpected error invoking command: %s", err)
	}
	got := c.cfg.LoggingFormat.String()
	want := "standard"
	if got != want {
		t.Fatalf("unexpected default logging format flag: got %v, want %v", got, want)
	}
}

func TestDefaultLogLevel(t *testing.T) {
	c, _, err := invokeCommand([]string{})
	if err != nil {
		t.Fatalf("unexpected error invoking command: %s", err)
	}
	got := c.cfg.LogLevel.String()
	want := "info"
	if got != want {
		t.Fatalf("unexpected default log level flag: got %v, want %v", got, want)
	}
}

func TestParseToolFile(t *testing.T) {
	ctx, err := testutils.ContextWithNewLogger()
	if err != nil {
		t.Fatalf("unexpected error: %s", err)
	}
	tcs := []struct {
		description   string
		in            string
		wantToolsFile ToolsFile
	}{
		{
			description: "basic example",
			in: `
			sources:
				my-pg-instance:
					kind: cloud-sql-postgres
					project: my-project
					region: my-region
					instance: my-instance
					database: my_db
					user: my_user
					password: my_pass
			tools:
				example_tool:
					kind: postgres-sql
					source: my-pg-instance
					description: some description
					statement: |
						SELECT * FROM SQL_STATEMENT;
					parameters:
						- name: country
							type: string
							description: some description
			toolsets:
				example_toolset:
					- example_tool
			`,
			wantToolsFile: ToolsFile{
				Sources: server.SourceConfigs{
					"my-pg-instance": cloudsqlpgsrc.Config{
						Name:     "my-pg-instance",
						Kind:     cloudsqlpgsrc.SourceKind,
						Project:  "my-project",
						Region:   "my-region",
						Instance: "my-instance",
						IPType:   "public",
						Database: "my_db",
						User:     "my_user",
						Password: "my_pass",
					},
				},
				Tools: server.ToolConfigs{
					"example_tool": postgressql.Config{
						Name:        "example_tool",
						Kind:        "postgres-sql",
						Source:      "my-pg-instance",
						Description: "some description",
						Statement:   "SELECT * FROM SQL_STATEMENT;\n",
						Parameters: []tools.Parameter{
							tools.NewStringParameter("country", "some description"),
						},
						AuthRequired: []string{},
					},
				},
				Toolsets: server.ToolsetConfigs{
					"example_toolset": tools.ToolsetConfig{
						Name:      "example_toolset",
						ToolNames: []string{"example_tool"},
					},
				},
			},
		},
	}
	for _, tc := range tcs {
		t.Run(tc.description, func(t *testing.T) {
			toolsFile, err := parseToolsFile(ctx, testutils.FormatYaml(tc.in))
			if err != nil {
				t.Fatalf("failed to parse input: %v", err)
			}
			if diff := cmp.Diff(tc.wantToolsFile.Sources, toolsFile.Sources); diff != "" {
				t.Fatalf("incorrect sources parse: diff %v", diff)
			}
			if diff := cmp.Diff(tc.wantToolsFile.AuthServices, toolsFile.AuthServices); diff != "" {
				t.Fatalf("incorrect authServices parse: diff %v", diff)
			}
			if diff := cmp.Diff(tc.wantToolsFile.Tools, toolsFile.Tools); diff != "" {
				t.Fatalf("incorrect tools parse: diff %v", diff)
			}
			if diff := cmp.Diff(tc.wantToolsFile.Toolsets, toolsFile.Toolsets); diff != "" {
				t.Fatalf("incorrect tools parse: diff %v", diff)
			}
		})
	}

}

func TestParseToolFileWithAuth(t *testing.T) {
	ctx, err := testutils.ContextWithNewLogger()
	if err != nil {
		t.Fatalf("unexpected error: %s", err)
	}
	tcs := []struct {
		description   string
		in            string
		wantToolsFile ToolsFile
	}{
		{
			description: "basic example",
			in: `
			sources:
				my-pg-instance:
					kind: cloud-sql-postgres
					project: my-project
					region: my-region
					instance: my-instance
					database: my_db
					user: my_user
					password: my_pass
			authServices:
				my-google-service:
					kind: google
					clientId: my-client-id
				other-google-service:
					kind: google
					clientId: other-client-id

			tools:
				example_tool:
					kind: postgres-sql
					source: my-pg-instance
					description: some description
					statement: |
						SELECT * FROM SQL_STATEMENT;
					parameters:
						- name: country
						  type: string
						  description: some description
						- name: id
						  type: integer
						  description: user id
						  authServices:
							- name: my-google-service
								field: user_id
						- name: email
							type: string
							description: user email
							authServices:
							- name: my-google-service
							  field: email
							- name: other-google-service
							  field: other_email

			toolsets:
				example_toolset:
					- example_tool
			`,
			wantToolsFile: ToolsFile{
				Sources: server.SourceConfigs{
					"my-pg-instance": cloudsqlpgsrc.Config{
						Name:     "my-pg-instance",
						Kind:     cloudsqlpgsrc.SourceKind,
						Project:  "my-project",
						Region:   "my-region",
						Instance: "my-instance",
						IPType:   "public",
						Database: "my_db",
						User:     "my_user",
						Password: "my_pass",
					},
				},
				AuthServices: server.AuthServiceConfigs{
					"my-google-service": google.Config{
						Name:     "my-google-service",
						Kind:     google.AuthServiceKind,
						ClientID: "my-client-id",
					},
					"other-google-service": google.Config{
						Name:     "other-google-service",
						Kind:     google.AuthServiceKind,
						ClientID: "other-client-id",
					},
				},
				Tools: server.ToolConfigs{
					"example_tool": postgressql.Config{
						Name:         "example_tool",
						Kind:         "postgres-sql",
						Source:       "my-pg-instance",
						Description:  "some description",
						Statement:    "SELECT * FROM SQL_STATEMENT;\n",
						AuthRequired: []string{},
						Parameters: []tools.Parameter{
							tools.NewStringParameter("country", "some description"),
							tools.NewIntParameterWithAuth("id", "user id", []tools.ParamAuthService{{Name: "my-google-service", Field: "user_id"}}),
							tools.NewStringParameterWithAuth("email", "user email", []tools.ParamAuthService{{Name: "my-google-service", Field: "email"}, {Name: "other-google-service", Field: "other_email"}}),
						},
					},
				},
				Toolsets: server.ToolsetConfigs{
					"example_toolset": tools.ToolsetConfig{
						Name:      "example_toolset",
						ToolNames: []string{"example_tool"},
					},
				},
			},
		},
		{
			description: "basic example with authSources",
			in: `
			sources:
				my-pg-instance:
					kind: cloud-sql-postgres
					project: my-project
					region: my-region
					instance: my-instance
					database: my_db
					user: my_user
					password: my_pass
			authSources:
				my-google-service:
					kind: google
					clientId: my-client-id
				other-google-service:
					kind: google
					clientId: other-client-id

			tools:
				example_tool:
					kind: postgres-sql
					source: my-pg-instance
					description: some description
					statement: |
						SELECT * FROM SQL_STATEMENT;
					parameters:
						- name: country
						  type: string
						  description: some description
						- name: id
						  type: integer
						  description: user id
						  authSources:
							- name: my-google-service
								field: user_id
						- name: email
							type: string
							description: user email
							authSources:
							- name: my-google-service
							  field: email
							- name: other-google-service
							  field: other_email

			toolsets:
				example_toolset:
					- example_tool
			`,
			wantToolsFile: ToolsFile{
				Sources: server.SourceConfigs{
					"my-pg-instance": cloudsqlpgsrc.Config{
						Name:     "my-pg-instance",
						Kind:     cloudsqlpgsrc.SourceKind,
						Project:  "my-project",
						Region:   "my-region",
						Instance: "my-instance",
						IPType:   "public",
						Database: "my_db",
						User:     "my_user",
						Password: "my_pass",
					},
				},
				AuthSources: server.AuthServiceConfigs{
					"my-google-service": google.Config{
						Name:     "my-google-service",
						Kind:     google.AuthServiceKind,
						ClientID: "my-client-id",
					},
					"other-google-service": google.Config{
						Name:     "other-google-service",
						Kind:     google.AuthServiceKind,
						ClientID: "other-client-id",
					},
				},
				Tools: server.ToolConfigs{
					"example_tool": postgressql.Config{
						Name:         "example_tool",
						Kind:         "postgres-sql",
						Source:       "my-pg-instance",
						Description:  "some description",
						Statement:    "SELECT * FROM SQL_STATEMENT;\n",
						AuthRequired: []string{},
						Parameters: []tools.Parameter{
							tools.NewStringParameter("country", "some description"),
							tools.NewIntParameterWithAuth("id", "user id", []tools.ParamAuthService{{Name: "my-google-service", Field: "user_id"}}),
							tools.NewStringParameterWithAuth("email", "user email", []tools.ParamAuthService{{Name: "my-google-service", Field: "email"}, {Name: "other-google-service", Field: "other_email"}}),
						},
					},
				},
				Toolsets: server.ToolsetConfigs{
					"example_toolset": tools.ToolsetConfig{
						Name:      "example_toolset",
						ToolNames: []string{"example_tool"},
					},
				},
			},
		},
		{
			description: "basic example with authRequired",
			in: `
			sources:
				my-pg-instance:
					kind: cloud-sql-postgres
					project: my-project
					region: my-region
					instance: my-instance
					database: my_db
					user: my_user
					password: my_pass
			authServices:
				my-google-service:
					kind: google
					clientId: my-client-id
				other-google-service:
					kind: google
					clientId: other-client-id

			tools:
				example_tool:
					kind: postgres-sql
					source: my-pg-instance
					description: some description
					statement: |
						SELECT * FROM SQL_STATEMENT;
					authRequired:
						- my-google-service
					parameters:
						- name: country
						  type: string
						  description: some description
						- name: id
						  type: integer
						  description: user id
						  authServices:
							- name: my-google-service
								field: user_id
						- name: email
							type: string
							description: user email
							authServices:
							- name: my-google-service
							  field: email
							- name: other-google-service
							  field: other_email

			toolsets:
				example_toolset:
					- example_tool
			`,
			wantToolsFile: ToolsFile{
				Sources: server.SourceConfigs{
					"my-pg-instance": cloudsqlpgsrc.Config{
						Name:     "my-pg-instance",
						Kind:     cloudsqlpgsrc.SourceKind,
						Project:  "my-project",
						Region:   "my-region",
						Instance: "my-instance",
						IPType:   "public",
						Database: "my_db",
						User:     "my_user",
						Password: "my_pass",
					},
				},
				AuthServices: server.AuthServiceConfigs{
					"my-google-service": google.Config{
						Name:     "my-google-service",
						Kind:     google.AuthServiceKind,
						ClientID: "my-client-id",
					},
					"other-google-service": google.Config{
						Name:     "other-google-service",
						Kind:     google.AuthServiceKind,
						ClientID: "other-client-id",
					},
				},
				Tools: server.ToolConfigs{
					"example_tool": postgressql.Config{
						Name:         "example_tool",
						Kind:         "postgres-sql",
						Source:       "my-pg-instance",
						Description:  "some description",
						Statement:    "SELECT * FROM SQL_STATEMENT;\n",
						AuthRequired: []string{"my-google-service"},
						Parameters: []tools.Parameter{
							tools.NewStringParameter("country", "some description"),
							tools.NewIntParameterWithAuth("id", "user id", []tools.ParamAuthService{{Name: "my-google-service", Field: "user_id"}}),
							tools.NewStringParameterWithAuth("email", "user email", []tools.ParamAuthService{{Name: "my-google-service", Field: "email"}, {Name: "other-google-service", Field: "other_email"}}),
						},
					},
				},
				Toolsets: server.ToolsetConfigs{
					"example_toolset": tools.ToolsetConfig{
						Name:      "example_toolset",
						ToolNames: []string{"example_tool"},
					},
				},
			},
		},
	}
	for _, tc := range tcs {
		t.Run(tc.description, func(t *testing.T) {
			toolsFile, err := parseToolsFile(ctx, testutils.FormatYaml(tc.in))
			if err != nil {
				t.Fatalf("failed to parse input: %v", err)
			}
			if diff := cmp.Diff(tc.wantToolsFile.Sources, toolsFile.Sources); diff != "" {
				t.Fatalf("incorrect sources parse: diff %v", diff)
			}
			if diff := cmp.Diff(tc.wantToolsFile.AuthServices, toolsFile.AuthServices); diff != "" {
				t.Fatalf("incorrect authServices parse: diff %v", diff)
			}
			if diff := cmp.Diff(tc.wantToolsFile.Tools, toolsFile.Tools); diff != "" {
				t.Fatalf("incorrect tools parse: diff %v", diff)
			}
			if diff := cmp.Diff(tc.wantToolsFile.Toolsets, toolsFile.Toolsets); diff != "" {
				t.Fatalf("incorrect tools parse: diff %v", diff)
			}
		})
	}

}

func TestEnvVarReplacement(t *testing.T) {
	ctx, err := testutils.ContextWithNewLogger()
	t.Setenv("TestHeader", "ACTUAL_HEADER")
	t.Setenv("API_KEY", "ACTUAL_API_KEY")
	t.Setenv("clientId", "ACTUAL_CLIENT_ID")
	t.Setenv("clientId2", "ACTUAL_CLIENT_ID_2")
	t.Setenv("toolset_name", "ACTUAL_TOOLSET_NAME")
	t.Setenv("cat_string", "cat")
	t.Setenv("food_string", "food")
	t.Setenv("TestHeader", "ACTUAL_HEADER")

	if err != nil {
		t.Fatalf("unexpected error: %s", err)
	}
	tcs := []struct {
		description   string
		in            string
		wantToolsFile ToolsFile
	}{
		{
			description: "file with env var example",
			in: `
			sources:
				my-http-instance:
					kind: http
					baseUrl: http://test_server/
					timeout: 10s
					headers:
						Authorization: ${TestHeader}
					queryParams:
						api-key: ${API_KEY}
			authServices:
				my-google-service:
					kind: google
					clientId: ${clientId}
				other-google-service:
					kind: google
					clientId: ${clientId2}

			tools:
				example_tool:
					kind: http
					source: my-instance
					method: GET
					path: "search?name=alice&pet=${cat_string}"
					description: some description
					authRequired:
						- my-google-auth-service
						- other-auth-service
					queryParams:
						- name: country
						  type: string
						  description: some description
						  authServices:
							- name: my-google-auth-service
							  field: user_id
							- name: other-auth-service
							  field: user_id
					requestBody: |
							{
								"age": {{.age}},
								"city": "{{.city}}",
								"food": "${food_string}",
								"other": "$OTHER"
							}
					bodyParams:
						- name: age
						  type: integer
						  description: age num
						- name: city
						  type: string
						  description: city string
					headers:
						Authorization: API_KEY
						Content-Type: application/json
					headerParams:
						- name: Language
						  type: string
						  description: language string

			toolsets:
				${toolset_name}:
					- example_tool
			`,
			wantToolsFile: ToolsFile{
				Sources: server.SourceConfigs{
					"my-http-instance": httpsrc.Config{
						Name:           "my-http-instance",
						Kind:           httpsrc.SourceKind,
						BaseURL:        "http://test_server/",
						Timeout:        "10s",
						DefaultHeaders: map[string]string{"Authorization": "ACTUAL_HEADER"},
						QueryParams:    map[string]string{"api-key": "ACTUAL_API_KEY"},
					},
				},
				AuthServices: server.AuthServiceConfigs{
					"my-google-service": google.Config{
						Name:     "my-google-service",
						Kind:     google.AuthServiceKind,
						ClientID: "ACTUAL_CLIENT_ID",
					},
					"other-google-service": google.Config{
						Name:     "other-google-service",
						Kind:     google.AuthServiceKind,
						ClientID: "ACTUAL_CLIENT_ID_2",
					},
				},
				Tools: server.ToolConfigs{
					"example_tool": http.Config{
						Name:         "example_tool",
						Kind:         "http",
						Source:       "my-instance",
						Method:       "GET",
						Path:         "search?name=alice&pet=cat",
						Description:  "some description",
						AuthRequired: []string{"my-google-auth-service", "other-auth-service"},
						QueryParams: []tools.Parameter{
							tools.NewStringParameterWithAuth("country", "some description",
								[]tools.ParamAuthService{{Name: "my-google-auth-service", Field: "user_id"},
									{Name: "other-auth-service", Field: "user_id"}}),
						},
						RequestBody: `{
  "age": {{.age}},
  "city": "{{.city}}",
  "food": "food",
  "other": "$OTHER"
}
`,
						BodyParams:   []tools.Parameter{tools.NewIntParameter("age", "age num"), tools.NewStringParameter("city", "city string")},
						Headers:      map[string]string{"Authorization": "API_KEY", "Content-Type": "application/json"},
						HeaderParams: []tools.Parameter{tools.NewStringParameter("Language", "language string")},
					},
				},
				Toolsets: server.ToolsetConfigs{
					"ACTUAL_TOOLSET_NAME": tools.ToolsetConfig{
						Name:      "ACTUAL_TOOLSET_NAME",
						ToolNames: []string{"example_tool"},
					},
				},
			},
		},
	}
	for _, tc := range tcs {
		t.Run(tc.description, func(t *testing.T) {
			toolsFile, err := parseToolsFile(ctx, testutils.FormatYaml(tc.in))
			if err != nil {
				t.Fatalf("failed to parse input: %v", err)
			}
			if diff := cmp.Diff(tc.wantToolsFile.Sources, toolsFile.Sources); diff != "" {
				t.Fatalf("incorrect sources parse: diff %v", diff)
			}
			if diff := cmp.Diff(tc.wantToolsFile.AuthServices, toolsFile.AuthServices); diff != "" {
				t.Fatalf("incorrect authServices parse: diff %v", diff)
			}
			if diff := cmp.Diff(tc.wantToolsFile.Tools, toolsFile.Tools); diff != "" {
				t.Fatalf("incorrect tools parse: diff %v", diff)
			}
			if diff := cmp.Diff(tc.wantToolsFile.Toolsets, toolsFile.Toolsets); diff != "" {
				t.Fatalf("incorrect tools parse: diff %v", diff)
			}
		})
	}

}

// normalizeFilepaths is a helper function to allow same filepath formats for Mac and Windows.
// this prevents needing multiple "want" cases for TestResolveWatcherInputs
func normalizeFilepaths(m map[string]bool) map[string]bool {
	newMap := make(map[string]bool)
	for k, v := range m {
		newMap[filepath.ToSlash(k)] = v
	}
	return newMap
}

func TestResolveWatcherInputs(t *testing.T) {
	tcs := []struct {
		description      string
		toolsFile        string
		toolsFiles       []string
		toolsFolder      string
		wantWatchDirs    map[string]bool
		wantWatchedFiles map[string]bool
	}{
		{
			description:      "single tools file",
			toolsFile:        "tools_folder/example_tools.yaml",
			toolsFiles:       []string{},
			toolsFolder:      "",
			wantWatchDirs:    map[string]bool{"tools_folder": true},
			wantWatchedFiles: map[string]bool{"tools_folder/example_tools.yaml": true},
		},
		{
			description:      "default tools file (root dir)",
			toolsFile:        "tools.yaml",
			toolsFiles:       []string{},
			toolsFolder:      "",
			wantWatchDirs:    map[string]bool{".": true},
			wantWatchedFiles: map[string]bool{"tools.yaml": true},
		},
		{
			description:   "multiple files in different folders",
			toolsFile:     "",
			toolsFiles:    []string{"tools_folder/example_tools.yaml", "tools_folder2/example_tools.yaml"},
			toolsFolder:   "",
			wantWatchDirs: map[string]bool{"tools_folder": true, "tools_folder2": true},
			wantWatchedFiles: map[string]bool{
				"tools_folder/example_tools.yaml":  true,
				"tools_folder2/example_tools.yaml": true,
			},
		},
		{
			description:   "multiple files in same folder",
			toolsFile:     "",
			toolsFiles:    []string{"tools_folder/example_tools.yaml", "tools_folder/example_tools2.yaml"},
			toolsFolder:   "",
			wantWatchDirs: map[string]bool{"tools_folder": true},
			wantWatchedFiles: map[string]bool{
				"tools_folder/example_tools.yaml":  true,
				"tools_folder/example_tools2.yaml": true,
			},
		},
		{
			description: "multiple files in different levels",
			toolsFile:   "",
			toolsFiles: []string{
				"tools_folder/example_tools.yaml",
				"tools_folder/special_tools/example_tools2.yaml"},
			toolsFolder:   "",
			wantWatchDirs: map[string]bool{"tools_folder": true, "tools_folder/special_tools": true},
			wantWatchedFiles: map[string]bool{
				"tools_folder/example_tools.yaml":                true,
				"tools_folder/special_tools/example_tools2.yaml": true,
			},
		},
		{
			description:      "tools folder",
			toolsFile:        "",
			toolsFiles:       []string{},
			toolsFolder:      "tools_folder",
			wantWatchDirs:    map[string]bool{"tools_folder": true},
			wantWatchedFiles: map[string]bool{},
		},
	}
	for _, tc := range tcs {
		t.Run(tc.description, func(t *testing.T) {
			gotWatchDirs, gotWatchedFiles := resolveWatcherInputs(tc.toolsFile, tc.toolsFiles, tc.toolsFolder)

			normalizedGotWatchDirs := normalizeFilepaths(gotWatchDirs)
			normalizedGotWatchedFiles := normalizeFilepaths(gotWatchedFiles)

			if diff := cmp.Diff(tc.wantWatchDirs, normalizedGotWatchDirs); diff != "" {
				t.Errorf("incorrect watchDirs: diff %v", diff)
			}
			if diff := cmp.Diff(tc.wantWatchedFiles, normalizedGotWatchedFiles); diff != "" {
				t.Errorf("incorrect watchedFiles: diff %v", diff)
			}

		})
	}
}

// helper function for testing file detection in dynamic reloading
func tmpFileWithCleanup(content []byte) (string, func(), error) {
	f, err := os.CreateTemp("", "*")
	if err != nil {
		return "", nil, err
	}
	cleanup := func() { os.Remove(f.Name()) }

	if _, err := f.Write(content); err != nil {
		cleanup()
		return "", nil, err
	}
	if err := f.Close(); err != nil {
		cleanup()
		return "", nil, err
	}
	return f.Name(), cleanup, err
}

func TestSingleEdit(t *testing.T) {
	ctx, cancelCtx := context.WithTimeout(context.Background(), time.Minute)
	defer cancelCtx()

	pr, pw := io.Pipe()
	defer pw.Close()
	defer pr.Close()

	fileToWatch, cleanup, err := tmpFileWithCleanup([]byte("initial content"))
	if err != nil {
		t.Fatalf("error editing tools file %s", err)
	}
	defer cleanup()

	logger, err := log.NewStdLogger(pw, pw, "DEBUG")
	if err != nil {
		t.Fatalf("failed to setup logger %s", err)
	}
	ctx = util.WithLogger(ctx, logger)

	instrumentation, err := telemetry.CreateTelemetryInstrumentation(versionString)
	if err != nil {
		t.Fatalf("failed to setup instrumentation %s", err)
	}
	ctx = util.WithInstrumentation(ctx, instrumentation)

	mockServer := &server.Server{}

	cleanFileToWatch := filepath.Clean(fileToWatch)
	watchDir := filepath.Dir(cleanFileToWatch)

	watchedFiles := map[string]bool{cleanFileToWatch: true}
	watchDirs := map[string]bool{watchDir: true}

	go watchChanges(ctx, watchDirs, watchedFiles, mockServer)

	// escape backslash so regex doesn't fail on windows filepaths
	regexEscapedPathFile := strings.ReplaceAll(cleanFileToWatch, `\`, `\\\\*\\`)
	regexEscapedPathFile = path.Clean(regexEscapedPathFile)

	regexEscapedPathDir := strings.ReplaceAll(watchDir, `\`, `\\\\*\\`)
	regexEscapedPathDir = path.Clean(regexEscapedPathDir)

	begunWatchingDir := regexp.MustCompile(fmt.Sprintf(`DEBUG "Added directory %s to watcher."`, regexEscapedPathDir))
	_, err = testutils.WaitForString(ctx, begunWatchingDir, pr)
	if err != nil {
		t.Fatalf("timeout or error waiting for watcher to start: %s", err)
	}

	err = os.WriteFile(fileToWatch, []byte("modification"), 0777)
	if err != nil {
		t.Fatalf("error writing to file: %v", err)
	}

	// only check substring of DEBUG message due to some OS/editors firing different operations
	detectedFileChange := regexp.MustCompile(fmt.Sprintf(`event detected in %s"`, regexEscapedPathFile))
	_, err = testutils.WaitForString(ctx, detectedFileChange, pr)
	if err != nil {
		t.Fatalf("timeout or error waiting for file to detect write: %s", err)
	}
}

func TestPrebuiltTools(t *testing.T) {
	// Get prebuilt configs
	alloydb_admin_config, _ := prebuiltconfigs.Get("alloydb-postgres-admin")
	alloydb_config, _ := prebuiltconfigs.Get("alloydb-postgres")
	bigquery_config, _ := prebuiltconfigs.Get("bigquery")
	clickhouse_config, _ := prebuiltconfigs.Get("clickhouse")
	cloudsqlpg_config, _ := prebuiltconfigs.Get("cloud-sql-postgres")
	cloudsqlmysql_config, _ := prebuiltconfigs.Get("cloud-sql-mysql")
	cloudsqlmssql_config, _ := prebuiltconfigs.Get("cloud-sql-mssql")
	dataplex_config, _ := prebuiltconfigs.Get("dataplex")
	firestoreconfig, _ := prebuiltconfigs.Get("firestore")
	mysql_config, _ := prebuiltconfigs.Get("mysql")
	mssql_config, _ := prebuiltconfigs.Get("mssql")
	looker_config, _ := prebuiltconfigs.Get("looker")
	postgresconfig, _ := prebuiltconfigs.Get("postgres")
	spanner_config, _ := prebuiltconfigs.Get("spanner")
	spannerpg_config, _ := prebuiltconfigs.Get("spanner-postgres")
	sqlite_config, _ := prebuiltconfigs.Get("sqlite")
	neo4jconfig, _ := prebuiltconfigs.Get("neo4j")

	// Set environment variables
	t.Setenv("API_KEY", "your_api_key")

	t.Setenv("BIGQUERY_PROJECT", "your_gcp_project_id")
	t.Setenv("DATAPLEX_PROJECT", "your_gcp_project_id")
	t.Setenv("FIRESTORE_PROJECT", "your_gcp_project_id")
	t.Setenv("FIRESTORE_DATABASE", "your_firestore_db_name")

	t.Setenv("SPANNER_PROJECT", "your_gcp_project_id")
	t.Setenv("SPANNER_INSTANCE", "your_spanner_instance")
	t.Setenv("SPANNER_DATABASE", "your_spanner_db")

	t.Setenv("ALLOYDB_POSTGRES_PROJECT", "your_gcp_project_id")
	t.Setenv("ALLOYDB_POSTGRES_REGION", "your_gcp_region")
	t.Setenv("ALLOYDB_POSTGRES_CLUSTER", "your_alloydb_cluster")
	t.Setenv("ALLOYDB_POSTGRES_INSTANCE", "your_alloydb_instance")
	t.Setenv("ALLOYDB_POSTGRES_DATABASE", "your_alloydb_db")
	t.Setenv("ALLOYDB_POSTGRES_USER", "your_alloydb_user")
	t.Setenv("ALLOYDB_POSTGRES_PASSWORD", "your_alloydb_password")

	t.Setenv("CLICKHOUSE_PROTOCOL", "your_clickhouse_protocol")
	t.Setenv("CLICKHOUSE_DATABASE", "your_clickhouse_database")
	t.Setenv("CLICKHOUSE_PASSWORD", "your_clickhouse_password")
	t.Setenv("CLICKHOUSE_USER", "your_clickhouse_user")
	t.Setenv("CLICKHOUSE_HOST", "your_clickhosue_host")
	t.Setenv("CLICKHOUSE_PORT", "8123")

	t.Setenv("CLOUD_SQL_POSTGRES_PROJECT", "your_pg_project")
	t.Setenv("CLOUD_SQL_POSTGRES_INSTANCE", "your_pg_instance")
	t.Setenv("CLOUD_SQL_POSTGRES_DATABASE", "your_pg_db")
	t.Setenv("CLOUD_SQL_POSTGRES_REGION", "your_pg_region")
	t.Setenv("CLOUD_SQL_POSTGRES_USER", "your_pg_user")
	t.Setenv("CLOUD_SQL_POSTGRES_PASS", "your_pg_pass")

	t.Setenv("CLOUD_SQL_MYSQL_PROJECT", "your_gcp_project_id")
	t.Setenv("CLOUD_SQL_MYSQL_REGION", "your_gcp_region")
	t.Setenv("CLOUD_SQL_MYSQL_INSTANCE", "your_instance")
	t.Setenv("CLOUD_SQL_MYSQL_DATABASE", "your_cloudsql_mysql_db")
	t.Setenv("CLOUD_SQL_MYSQL_USER", "your_cloudsql_mysql_user")
	t.Setenv("CLOUD_SQL_MYSQL_PASSWORD", "your_cloudsql_mysql_password")

	t.Setenv("CLOUD_SQL_MSSQL_PROJECT", "your_gcp_project_id")
	t.Setenv("CLOUD_SQL_MSSQL_REGION", "your_gcp_region")
	t.Setenv("CLOUD_SQL_MSSQL_INSTANCE", "your_cloudsql_mssql_instance")
	t.Setenv("CLOUD_SQL_MSSQL_DATABASE", "your_cloudsql_mssql_db")
	t.Setenv("CLOUD_SQL_MSSQL_IP_ADDRESS", "127.0.0.1")
	t.Setenv("CLOUD_SQL_MSSQL_USER", "your_cloudsql_mssql_user")
	t.Setenv("CLOUD_SQL_MSSQL_PASSWORD", "your_cloudsql_mssql_password")
	t.Setenv("CLOUD_SQL_POSTGRES_PASSWORD", "your_cloudsql_pg_password")

	t.Setenv("POSTGRES_HOST", "localhost")
	t.Setenv("POSTGRES_PORT", "5432")
	t.Setenv("POSTGRES_DATABASE", "your_postgres_db")
	t.Setenv("POSTGRES_USER", "your_postgres_user")
	t.Setenv("POSTGRES_PASSWORD", "your_postgres_password")

	t.Setenv("MYSQL_HOST", "localhost")
	t.Setenv("MYSQL_PORT", "3306")
	t.Setenv("MYSQL_DATABASE", "your_mysql_db")
	t.Setenv("MYSQL_USER", "your_mysql_user")
	t.Setenv("MYSQL_PASSWORD", "your_mysql_password")

	t.Setenv("MSSQL_HOST", "localhost")
	t.Setenv("MSSQL_PORT", "1433")
	t.Setenv("MSSQL_DATABASE", "your_mssql_db")
	t.Setenv("MSSQL_USER", "your_mssql_user")
	t.Setenv("MSSQL_PASSWORD", "your_mssql_password")

	t.Setenv("LOOKER_BASE_URL", "https://your_company.looker.com")
	t.Setenv("LOOKER_CLIENT_ID", "your_looker_client_id")
	t.Setenv("LOOKER_CLIENT_SECRET", "your_looker_client_secret")
	t.Setenv("LOOKER_VERIFY_SSL", "true")

	t.Setenv("SQLITE_DATABASE", "test.db")

	t.Setenv("NEO4J_URI", "bolt://localhost:7687")
	t.Setenv("NEO4J_DATABASE", "neo4j")
	t.Setenv("NEO4J_USERNAME", "your_neo4j_user")
	t.Setenv("NEO4J_PASSWORD", "your_neo4j_password")

	ctx, err := testutils.ContextWithNewLogger()
	if err != nil {
		t.Fatalf("unexpected error: %s", err)
	}
	tcs := []struct {
		name        string
		in          []byte
		wantToolset server.ToolsetConfigs
	}{
		{
			name: "alloydb postgres admin prebuilt tools",
			in:   alloydb_admin_config,
			wantToolset: server.ToolsetConfigs{
<<<<<<< HEAD
				"alloydb_postgres_admin_tools": tools.ToolsetConfig{
					Name:      "alloydb_postgres_admin_tools",
					ToolNames: []string{"create_cluster", "operations_get", "create_instance", "list_clusters", "list_instances", "list_users", "create_user"},
=======
				"alloydb-postgres-admin-tools": tools.ToolsetConfig{
					Name:      "alloydb-postgres-admin-tools",
					ToolNames: []string{"alloydb-create-cluster", "alloydb-operations-get", "alloydb-create-instance", "list_clusters", "list_instances", "list_users", "alloydb-create-user", "get_cluster"},
>>>>>>> 681c2b4f
				},
			},
		},
		{
			name: "alloydb prebuilt tools",
			in:   alloydb_config,
			wantToolset: server.ToolsetConfigs{
				"alloydb_postgres_database_tools": tools.ToolsetConfig{
					Name:      "alloydb_postgres_database_tools",
					ToolNames: []string{"execute_sql", "list_tables"},
				},
			},
		},
		{
			name: "bigquery prebuilt tools",
			in:   bigquery_config,
			wantToolset: server.ToolsetConfigs{
				"bigquery_database_tools": tools.ToolsetConfig{
					Name:      "bigquery_database_tools",
					ToolNames: []string{"analyze_contribution", "ask_data_insights", "execute_sql", "forecast", "get_dataset_info", "get_table_info", "list_dataset_ids", "list_table_ids"},
				},
			},
		},
		{
			name: "clickhouse prebuilt tools",
			in:   clickhouse_config,
			wantToolset: server.ToolsetConfigs{
<<<<<<< HEAD
				"clickhouse_database_tools": tools.ToolsetConfig{
					Name:      "clickhouse_database_tools",
					ToolNames: []string{"execute_sql"},
=======
				"clickhouse-database-tools": tools.ToolsetConfig{
					Name:      "clickhouse-database-tools",
					ToolNames: []string{"execute_sql", "list_databases"},
>>>>>>> 681c2b4f
				},
			},
		},
		{
			name: "cloudsqlpg prebuilt tools",
			in:   cloudsqlpg_config,
			wantToolset: server.ToolsetConfigs{
				"cloud_sql_postgres_database_tools": tools.ToolsetConfig{
					Name:      "cloud_sql_postgres_database_tools",
					ToolNames: []string{"execute_sql", "list_tables"},
				},
			},
		},
		{
			name: "cloudsqlmysql prebuilt tools",
			in:   cloudsqlmysql_config,
			wantToolset: server.ToolsetConfigs{
				"cloud_sql_mysql_database_tools": tools.ToolsetConfig{
					Name:      "cloud_sql_mysql_database_tools",
					ToolNames: []string{"execute_sql", "list_tables"},
				},
			},
		},
		{
			name: "cloudsqlmssql prebuilt tools",
			in:   cloudsqlmssql_config,
			wantToolset: server.ToolsetConfigs{
				"cloud_sql_mssql_database_tools": tools.ToolsetConfig{
					Name:      "cloud_sql_mssql_database_tools",
					ToolNames: []string{"execute_sql", "list_tables"},
				},
			},
		},
		{
			name: "dataplex prebuilt tools",
			in:   dataplex_config,
			wantToolset: server.ToolsetConfigs{
				"dataplex_tools": tools.ToolsetConfig{
					Name:      "dataplex_tools",
					ToolNames: []string{"search_entries", "lookup_entry", "search_aspect_types"},
				},
			},
		},
		{
			name: "firestore prebuilt tools",
			in:   firestoreconfig,
			wantToolset: server.ToolsetConfigs{
				"firestore_database_tools": tools.ToolsetConfig{
					Name:      "firestore_database_tools",
					ToolNames: []string{"get_documents", "add_documents", "update_document", "list_collections", "delete_documents", "query_collection", "get_rules", "validate_rules"},
				},
			},
		},
		{
			name: "mysql prebuilt tools",
			in:   mysql_config,
			wantToolset: server.ToolsetConfigs{
				"mysql_database_tools": tools.ToolsetConfig{
					Name:      "mysql_database_tools",
					ToolNames: []string{"execute_sql", "list_tables"},
				},
			},
		},
		{
			name: "mssql prebuilt tools",
			in:   mssql_config,
			wantToolset: server.ToolsetConfigs{
				"mssql_database_tools": tools.ToolsetConfig{
					Name:      "mssql_database_tools",
					ToolNames: []string{"execute_sql", "list_tables"},
				},
			},
		},
		{
			name: "looker prebuilt tools",
			in:   looker_config,
			wantToolset: server.ToolsetConfigs{
				"looker_tools": tools.ToolsetConfig{
					Name:      "looker_tools",
					ToolNames: []string{"get_models", "get_explores", "get_dimensions", "get_measures", "get_filters", "get_parameters", "query", "query_sql", "query_url", "get_looks", "run_look", "make_look", "get_dashboards", "make_dashboard", "add_dashboard_element"},
				},
			},
		},
		{
			name: "postgres prebuilt tools",
			in:   postgresconfig,
			wantToolset: server.ToolsetConfigs{
				"postgres_database_tools": tools.ToolsetConfig{
					Name:      "postgres_database_tools",
					ToolNames: []string{"execute_sql", "list_tables"},
				},
			},
		},
		{
			name: "spanner prebuilt tools",
			in:   spanner_config,
			wantToolset: server.ToolsetConfigs{
				"spanner-database-tools": tools.ToolsetConfig{
					Name:      "spanner-database-tools",
					ToolNames: []string{"execute_sql", "execute_sql_dql", "list_tables"},
				},
			},
		},
		{
			name: "spanner pg prebuilt tools",
			in:   spannerpg_config,
			wantToolset: server.ToolsetConfigs{
				"spanner_postgres_database_tools": tools.ToolsetConfig{
					Name:      "spanner_postgres_database_tools",
					ToolNames: []string{"execute_sql", "execute_sql_dql", "list_tables"},
				},
			},
		},
		{
			name: "sqlite prebuilt tools",
			in:   sqlite_config,
			wantToolset: server.ToolsetConfigs{
				"sqlite_database_tools": tools.ToolsetConfig{
					Name:      "sqlite_database_tools",
					ToolNames: []string{"execute_sql", "list_tables"},
				},
			},
		},
		{
			name: "neo4j prebuilt tools",
			in:   neo4jconfig,
			wantToolset: server.ToolsetConfigs{
				"neo4j_database_tools": tools.ToolsetConfig{
					Name:      "neo4j_database_tools",
					ToolNames: []string{"execute_cypher", "get_schema"},
				},
			},
		},
	}

	for _, tc := range tcs {
		t.Run(tc.name, func(t *testing.T) {
			toolsFile, err := parseToolsFile(ctx, tc.in)
			if err != nil {
				t.Fatalf("failed to parse input: %v", err)
			}
			if diff := cmp.Diff(tc.wantToolset, toolsFile.Toolsets); diff != "" {
				t.Fatalf("incorrect tools parse: diff %v", diff)
			}
		})
	}
}

func TestUpdateLogLevel(t *testing.T) {
	tcs := []struct {
		desc     string
		stdio    bool
		logLevel string
		want     bool
	}{
		{
			desc:     "no stdio",
			stdio:    false,
			logLevel: "info",
			want:     false,
		},
		{
			desc:     "stdio with info log",
			stdio:    true,
			logLevel: "info",
			want:     true,
		},
		{
			desc:     "stdio with debug log",
			stdio:    true,
			logLevel: "debug",
			want:     true,
		},
		{
			desc:     "stdio with warn log",
			stdio:    true,
			logLevel: "warn",
			want:     false,
		},
		{
			desc:     "stdio with error log",
			stdio:    true,
			logLevel: "error",
			want:     false,
		},
	}
	for _, tc := range tcs {
		t.Run(tc.desc, func(t *testing.T) {
			got := updateLogLevel(tc.stdio, tc.logLevel)
			if got != tc.want {
				t.Fatalf("incorrect indication to update log level: got %t, want %t", got, tc.want)
			}
		})
	}
}<|MERGE_RESOLUTION|>--- conflicted
+++ resolved
@@ -1340,15 +1340,9 @@
 			name: "alloydb postgres admin prebuilt tools",
 			in:   alloydb_admin_config,
 			wantToolset: server.ToolsetConfigs{
-<<<<<<< HEAD
-				"alloydb_postgres_admin_tools": tools.ToolsetConfig{
-					Name:      "alloydb_postgres_admin_tools",
-					ToolNames: []string{"create_cluster", "operations_get", "create_instance", "list_clusters", "list_instances", "list_users", "create_user"},
-=======
 				"alloydb-postgres-admin-tools": tools.ToolsetConfig{
 					Name:      "alloydb-postgres-admin-tools",
 					ToolNames: []string{"alloydb-create-cluster", "alloydb-operations-get", "alloydb-create-instance", "list_clusters", "list_instances", "list_users", "alloydb-create-user", "get_cluster"},
->>>>>>> 681c2b4f
 				},
 			},
 		},
@@ -1376,15 +1370,9 @@
 			name: "clickhouse prebuilt tools",
 			in:   clickhouse_config,
 			wantToolset: server.ToolsetConfigs{
-<<<<<<< HEAD
-				"clickhouse_database_tools": tools.ToolsetConfig{
-					Name:      "clickhouse_database_tools",
-					ToolNames: []string{"execute_sql"},
-=======
 				"clickhouse-database-tools": tools.ToolsetConfig{
 					Name:      "clickhouse-database-tools",
 					ToolNames: []string{"execute_sql", "list_databases"},
->>>>>>> 681c2b4f
 				},
 			},
 		},
