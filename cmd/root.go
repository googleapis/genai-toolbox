--- conflicted
+++ resolved
@@ -115,11 +115,7 @@
 	flags.BoolVar(&cmd.cfg.TelemetryGCP, "telemetry-gcp", false, "Enable exporting directly to Google Cloud Monitoring.")
 	flags.StringVar(&cmd.cfg.TelemetryOTLP, "telemetry-otlp", "", "Enable exporting using OpenTelemetry Protocol (OTLP) to the specified endpoint (e.g. 'http://127.0.0.1:4318')")
 	flags.StringVar(&cmd.cfg.TelemetryServiceName, "telemetry-service-name", "toolbox", "Sets the value of the service.name resource attribute for telemetry data.")
-<<<<<<< HEAD
-	flags.BoolVar(&cmd.cfg.Stdio, "stdio", false, "Support MCP stdio transport protocol.")
-=======
 	flags.BoolVar(&cmd.cfg.Stdio, "stdio", false, "Listens via MCP STDIO instead of acting as a remote HTTP server.")
->>>>>>> 48a988d4
 
 	// wrap RunE command so that we have access to original Command object
 	cmd.RunE = func(*cobra.Command, []string) error { return run(cmd) }
