--- conflicted
+++ resolved
@@ -808,11 +808,7 @@
 		}
 		cmd.logger.InfoContext(ctx, "Server ready to serve!")
 		if cmd.cfg.UI {
-<<<<<<< HEAD
 			cmd.logger.InfoContext(ctx, fmt.Sprintf("Toolbox UI is up and running at: http://%s:%d/ui", cmd.cfg.Address, cmd.cfg.Port))
-=======
-			cmd.logger.InfoContext(ctx, fmt.Sprintf("Toolbox UI is up and running at: http://localhost:%d/ui", cmd.cfg.Port))
->>>>>>> 0be91bcc
 		}
 
 		go func() {
