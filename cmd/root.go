--- conflicted
+++ resolved
@@ -69,21 +69,13 @@
 type Command struct {
 	*cobra.Command
 
-<<<<<<< HEAD
-	cfg            server.ServerConfig
-	logger         log.Logger
-	tools_file     string
-	prebuiltConfig string
-	outStream      io.Writer
-	errStream      io.Writer
-=======
 	cfg        server.ServerConfig
 	logger     log.Logger
 	tools_file string
+  prebuiltConfig string
 	inStream   io.Reader
 	outStream  io.Writer
 	errStream  io.Writer
->>>>>>> 1702ce1e
 }
 
 // NewCommand returns a Command object representing an invocation of the CLI.
@@ -129,11 +121,8 @@
 	flags.BoolVar(&cmd.cfg.TelemetryGCP, "telemetry-gcp", false, "Enable exporting directly to Google Cloud Monitoring.")
 	flags.StringVar(&cmd.cfg.TelemetryOTLP, "telemetry-otlp", "", "Enable exporting using OpenTelemetry Protocol (OTLP) to the specified endpoint (e.g. 'http://127.0.0.1:4318')")
 	flags.StringVar(&cmd.cfg.TelemetryServiceName, "telemetry-service-name", "toolbox", "Sets the value of the service.name resource attribute for telemetry data.")
-<<<<<<< HEAD
 	flags.StringVar(&cmd.prebuiltConfig, "prebuilt", "", "Use a prebuilt tool configuration by source type. Cannot be used with --tools-file. Allowed: 'alloydb', 'cloudsqlpg', 'postgres', 'spanner'.")
-=======
 	flags.BoolVar(&cmd.cfg.Stdio, "stdio", false, "Listens via MCP STDIO instead of acting as a remote HTTP server.")
->>>>>>> 1702ce1e
 
 	// wrap RunE command so that we have access to original Command object
 	cmd.RunE = func(*cobra.Command, []string) error { return run(cmd) }
