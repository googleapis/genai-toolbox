// Copyright 2025 Google LLC
//
// Licensed under the Apache License, Version 2.0 (the "License");
// you may not use this file except in compliance with the License.
// You may obtain a copy of the License at
//
//      http://www.apache.org/licenses/LICENSE-2.0
//
// Unless required by applicable law or agreed to in writing, software
// distributed under the License is distributed on an "AS IS" BASIS,
// WITHOUT WARRANTIES OR CONDITIONS OF ANY KIND, either express or implied.
// See the License for the specific language governing permissions and
// limitations under the License.

package alloydb

import (
	"bytes"
	"context"
	"encoding/json"
	"fmt"
	"io"
	"net/http"
	"os"
	"reflect"
	"regexp"
	"sort"
	"strings"
	"testing"
	"time"

	"github.com/google/go-cmp/cmp"
	"github.com/googleapis/genai-toolbox/internal/server/mcp/jsonrpc"
	"github.com/googleapis/genai-toolbox/internal/testutils"
	"github.com/googleapis/genai-toolbox/tests"
)

var (
	AlloyDBProject  = os.Getenv("ALLOYDB_PROJECT")
	AlloyDBLocation = os.Getenv("ALLOYDB_REGION")
	AlloyDBCluster  = os.Getenv("ALLOYDB_CLUSTER")
	AlloyDBInstance = os.Getenv("ALLOYDB_INSTANCE")
	AlloyDBUser     = os.Getenv("ALLOYDB_POSTGRES_USER")
)

func getAlloyDBVars(t *testing.T) map[string]string {
	if AlloyDBProject == "" {
		t.Fatal("'ALLOYDB_PROJECT' not set")
	}
	if AlloyDBLocation == "" {
		t.Fatal("'ALLOYDB_REGION' not set")
	}
	if AlloyDBCluster == "" {
		t.Fatal("'ALLOYDB_CLUSTER' not set")
	}
	if AlloyDBInstance == "" {
		t.Fatal("'ALLOYDB_INSTANCE' not set")
	}
	if AlloyDBUser == "" {
		t.Fatal("'ALLOYDB_USER' not set")
	}
	return map[string]string{
		"projectId":  AlloyDBProject,
		"locationId": AlloyDBLocation,
		"clusterId":  AlloyDBCluster,
		"instanceId": AlloyDBInstance,
		"user": AlloyDBUser,
	}
}

func getAlloyDBToolsConfig() map[string]any {
	return map[string]any{
		"sources": map[string]any{
			"alloydb-admin-source": map[string]any{
				"kind":    "alloydb-admin",
			},
		},
		"tools" : map[string]any{
			// Tool for RunAlloyDBToolGetTest
			"my-simple-tool": map[string]any{
				"kind":        "alloydb-list-clusters",
				"source":      "alloydb-admin-source",
				"description": "Simple tool to test end to end functionality.",
			},
			// Tool for MCP test
			"my-param-tool": map[string]any{
				"kind":        "alloydb-list-clusters",
				"source":      "alloydb-admin-source",
				"description": "Tool to list clusters",
			},
			// Tool for MCP test that fails
			"my-fail-tool": map[string]any{
				"kind":        "alloydb-list-clusters",
				"source":      "alloydb-admin-source",
				"description": "Tool that will fail",
			},
			// AlloyDB specific tools
			"alloydb-list-clusters": map[string]any{
				"kind":        "alloydb-list-clusters",
				"source":      "alloydb-admin-source",
				"description": "Lists all AlloyDB clusters in a given project and location.",
			},
			"alloydb-list-users": map[string]any{
				"kind":        "alloydb-list-users",
				"source":      "alloydb-admin-source",
				"description": "Lists all AlloyDB users within a specific cluster.",
			},
			"alloydb-list-instances": map[string]any{
				"kind":        "alloydb-list-instances",
				"source":      "alloydb-admin-source",
				"description": "Lists all AlloyDB instances within a specific cluster.",
			},
			"alloydb-get-cluster": map[string]any{
				"kind":        "alloydb-get-cluster",
				"source":      "alloydb-admin-source",
				"description": "Retrieves details of a specific AlloyDB cluster.",
			},
<<<<<<< HEAD
			"alloydb-get-user": map[string]any{
				"kind":        "alloydb-get-user",
				"source":      "alloydb-admin-source",
				"description": "Retrieves details of a specific AlloyDB user.",
=======
			"alloydb-get-instance": map[string]any{
				"kind":        "alloydb-get-instance",
				"source":      "alloydb-admin-source",
				"description": "Retrieves details of a specific AlloyDB instance.",
>>>>>>> f2d9e3b5
			},
		},
	}
}

func TestAlloyDBToolEndpoints(t *testing.T) {
	vars := getAlloyDBVars(t)
	ctx, cancel := context.WithTimeout(context.Background(), 2*time.Minute)
	defer cancel()

	var args []string
	toolsFile := getAlloyDBToolsConfig()

	cmd, cleanup, err := tests.StartCmd(ctx, toolsFile, args...)
	if err != nil {
		t.Fatalf("command initialization returned an error: %v", err)
	}
	defer cleanup()

	waitCtx, cancelWait := context.WithTimeout(ctx, 20*time.Second)
	defer cancelWait()
	out, err := testutils.WaitForString(waitCtx, regexp.MustCompile(`Server ready to serve`), cmd.Out)
	if err != nil {
		t.Logf("toolbox command logs: \n%s", out)
		t.Fatalf("toolbox didn't start successfully: %v", err)
	}

	runAlloyDBToolGetTest(t)
	runAlloyDBMCPToolCallMethod(t, vars)

	// Run tool-specific invoke tests
	runAlloyDBListClustersTest(t, vars)
	runAlloyDBListUsersTest(t, vars)
	runAlloyDBListInstancesTest(t, vars)
	runAlloyDBGetClusterTest(t, vars)
<<<<<<< HEAD
	runAlloyDBGetUserTest(t, vars)
=======
	runAlloyDBGetInstanceTest(t, vars)
>>>>>>> f2d9e3b5
}

func runAlloyDBToolGetTest(t *testing.T) {
	tcs := []struct {
		name string
		api  string
		want map[string]any
	}{
		{
			name: "get my-simple-tool",
			api:  "http://127.0.0.1:5000/api/tool/my-simple-tool/",
			want: map[string]any{
				"my-simple-tool": map[string]any{
					"description": "Simple tool to test end to end functionality.",
					"parameters": []any{
						map[string]any{"name": "projectId", "type": "string", "description": "The GCP project ID to list clusters for.", "required": true, "authSources": []any{}},
						map[string]any{"name": "locationId", "type": "string", "description": "Optional: The location to list clusters in (e.g., 'us-central1'). Use '-' to list clusters across all locations.(Default: '-')", "required": false, "authSources": []any{}},
					},
					"authRequired": nil,
				},
			},
		},
	}

	for _, tc := range tcs {
		t.Run(tc.name, func(t *testing.T) {
			resp, err := http.Get(tc.api)
			if err != nil {
				t.Fatalf("error when sending a request: %s", err)
			}
			defer resp.Body.Close()
			if resp.StatusCode != http.StatusOK {
				t.Fatalf("response status code is not 200")
			}

			var body map[string]interface{}
			if err := json.NewDecoder(resp.Body).Decode(&body); err != nil {
				t.Fatalf("error parsing response body: %v", err)
			}

			got, ok := body["tools"]
			if !ok {
				t.Fatalf("unable to find 'tools' in response body")
			}

			if diff := cmp.Diff(tc.want, got); diff != "" {
				t.Errorf("response mismatch (-want +got):\n%s", diff)
			}
		})
	}
}

func runAlloyDBMCPToolCallMethod(t *testing.T, vars map[string]string) {
	sessionId := tests.RunInitialize(t, "2024-11-05")
	header := map[string]string{}
	if sessionId != "" {
		header["Mcp-Session-Id"] = sessionId
	}

	invokeTcs := []struct {
		name        string
		requestBody jsonrpc.JSONRPCRequest
		wantContains        string
		isErr       bool
	}{
		{
			name: "MCP Invoke my-param-tool",
			requestBody: jsonrpc.JSONRPCRequest{
				Jsonrpc: "2.0",
				Id:      "my-param-tool-mcp",
				Request: jsonrpc.Request{Method: "tools/call"},
				Params: map[string]any{
					"name": "my-param-tool",
					"arguments": map[string]any{
						"projectId":  vars["projectId"],
						"locationId": vars["locationId"],
					},
				},
			},
			wantContains:  fmt.Sprintf(`"name\":\"projects/%s/locations/%s/clusters/%s\"`, vars["projectId"], vars["locationId"], vars["clusterId"]),
			isErr: false,
		},
		{
			name: "MCP Invoke my-fail-tool",
			requestBody: jsonrpc.JSONRPCRequest{
				Jsonrpc: "2.0",
				Id:      "invoke-fail-tool",
				Request: jsonrpc.Request{Method: "tools/call"},
				Params: map[string]any{
					"name": "my-fail-tool",
					"arguments": map[string]any{
						"locationId": vars["locationId"],
					},
				},
			},
			wantContains:  `parameter \"projectId\" is required`,
			isErr: true,
		},
		{
			name: "MCP Invoke invalid tool",
			requestBody: jsonrpc.JSONRPCRequest{
				Jsonrpc: "2.0",
				Id:      "invalid-tool-mcp",
				Request: jsonrpc.Request{Method: "tools/call"},
				Params: map[string]any{
					"name":      "non-existent-tool",
					"arguments": map[string]any{},
				},
			},
			wantContains:  `tool with name \"non-existent-tool\" does not exist`,
			isErr: true,
		},
		{
			name: "MCP Invoke tool without required parameters",
			requestBody: jsonrpc.JSONRPCRequest{
				Jsonrpc: "2.0",
				Id:      "invoke-without-params-mcp",
				Request: jsonrpc.Request{Method: "tools/call"},
				Params: map[string]any{
					"name":      "my-param-tool",
					"arguments": map[string]any{"locationId": vars["locationId"]},
				},
			},
			wantContains:  `parameter \"projectId\" is required`,
			isErr: true,
		},
		{
			name: "MCP Invoke my-auth-required-tool",
			requestBody: jsonrpc.JSONRPCRequest{
				Jsonrpc: "2.0",
				Id:      "invoke my-auth-required-tool",
				Request: jsonrpc.Request{Method: "tools/call"},
				Params: map[string]any{
					"name":      "my-auth-required-tool",
					"arguments": map[string]any{},
				},
			},
			wantContains:  `tool with name \"my-auth-required-tool\" does not exist`,
			isErr: true,
		},
	}

	for _, tc := range invokeTcs {
		t.Run(tc.name, func(t *testing.T) {
			api := "http://127.0.0.1:5000/mcp"
			reqMarshal, err := json.Marshal(tc.requestBody)
			if err != nil {
				t.Fatalf("unexpected error during marshaling of request body: %v", err)
			}

			req, err := http.NewRequest(http.MethodPost, api, bytes.NewBuffer(reqMarshal))
			if err != nil {
				t.Fatalf("unable to create request: %s", err)
			}
			req.Header.Add("Content-type", "application/json")

			resp, err := http.DefaultClient.Do(req)
			if err != nil {
				t.Fatalf("unable to send request: %s", err)
			}
			defer resp.Body.Close()

			respBody, err := io.ReadAll(resp.Body)
			if err != nil {
				t.Fatalf("unable to read request body: %s", err)
			}

			got := string(bytes.TrimSpace(respBody))
			if !strings.Contains(got, tc.wantContains) {
				t.Fatalf("Expected substring not found:\ngot:  %q\nwant: %q (to be contained within got)", got, tc.wantContains)
			}
		})
	}
}

func runAlloyDBListClustersTest(t *testing.T, vars map[string]string) {

	type ListClustersResponse struct {
        Clusters []struct {
            Name string `json:"name"`
        } `json:"clusters"`
    }

	type ToolResponse struct {
		Result string `json:"result"`
	}

	// NOTE: If clusters are added, removed or changed in the test project,
    // this list must be updated for the "list clusters specific locations" test to pass
	wantForSpecificLocation := []string{
        fmt.Sprintf("projects/%s/locations/us-central1/clusters/alloydb-ai-nl-testing", vars["projectId"]),
        fmt.Sprintf("projects/%s/locations/us-central1/clusters/alloydb-pg-testing", vars["projectId"]),
    }

	// NOTE: If clusters are added, removed, or changed in the test project,
    // this list must be updated for the "list clusters all locations" test to pass
	wantForAllLocations := []string{
        fmt.Sprintf("projects/%s/locations/us-central1/clusters/alloydb-ai-nl-testing", vars["projectId"]),
        fmt.Sprintf("projects/%s/locations/us-central1/clusters/alloydb-pg-testing", vars["projectId"]),
        fmt.Sprintf("projects/%s/locations/us-east4/clusters/alloydb-private-pg-testing", vars["projectId"]),
        fmt.Sprintf("projects/%s/locations/us-east4/clusters/colab-testing", vars["projectId"]),
    }

	invokeTcs := []struct {
		name           string
		requestBody    io.Reader
		want           []string
		wantStatusCode int
	}{
		{
			name:        "list clusters for all locations",
			requestBody: bytes.NewBufferString(fmt.Sprintf(`{"projectId": "%s", "locationId": "-"}`, vars["projectId"])),
			want:        wantForAllLocations,
			wantStatusCode: http.StatusOK,
		},
		{
			name:        "list clusters specific location",
			requestBody: bytes.NewBufferString(fmt.Sprintf(`{"projectId": "%s", "locationId": "us-central1"}`, vars["projectId"])),
			want:        wantForSpecificLocation,
			wantStatusCode: http.StatusOK,
		},
		{
			name:        "list clusters missing project",
			requestBody: bytes.NewBufferString(fmt.Sprintf(`{"locationId": "%s"}`, vars["locationId"])),
			wantStatusCode: http.StatusBadRequest,
		},
		{
			name:        "list clusters non-existent location",
			requestBody: bytes.NewBufferString(fmt.Sprintf(`{"projectId": "%s", "locationId": "abcd"}`, vars["projectId"])),
			wantStatusCode: http.StatusInternalServerError,
		},
		{
			name:        "list clusters non-existent project",
			requestBody: bytes.NewBufferString(fmt.Sprintf(`{"projectId": "non-existent-project", "locationId": "%s"}`, vars["locationId"])),
			wantStatusCode: http.StatusInternalServerError,
		},
		{
			name:        "list clusters empty project",
			requestBody: bytes.NewBufferString(fmt.Sprintf(`{"projectId": "", "locationId": "%s"}`, vars["locationId"])),
			wantStatusCode: http.StatusBadRequest,
		},
		{
			name:        "list clusters empty location",
			requestBody: bytes.NewBufferString(fmt.Sprintf(`{"projectId": "%s", "locationId": ""}`, vars["projectId"])),
			wantStatusCode: http.StatusBadRequest,
		},
	}

	for _, tc := range invokeTcs {
		t.Run(tc.name, func(t *testing.T) {
			api := "http://127.0.0.1:5000/api/tool/alloydb-list-clusters/invoke"
			req, err := http.NewRequest(http.MethodPost, api, tc.requestBody)
			if err != nil {
				t.Fatalf("unable to create request: %s", err)
			}
			req.Header.Add("Content-type", "application/json")

			resp, err := http.DefaultClient.Do(req)
			if err != nil {
				t.Fatalf("unable to send request: %s", err)
			}
			defer resp.Body.Close()

			if resp.StatusCode != tc.wantStatusCode {
				bodyBytes, _ := io.ReadAll(resp.Body)
				t.Fatalf("response status code is not %d, got %d: %s", tc.wantStatusCode, resp.StatusCode, string(bodyBytes))
			}

			if tc.wantStatusCode == http.StatusOK {
				var body ToolResponse
                if err := json.NewDecoder(resp.Body).Decode(&body); err != nil {
                    t.Fatalf("error parsing outer response body: %v", err)
                }

                var clustersData ListClustersResponse
                if err := json.Unmarshal([]byte(body.Result), &clustersData); err != nil {
                    t.Fatalf("error parsing nested result JSON: %v", err)
                }

                var got []string
                for _, cluster := range clustersData.Clusters {
                    got = append(got, cluster.Name)
                }

                sort.Strings(got)
                sort.Strings(tc.want)

                if !reflect.DeepEqual(got, tc.want) {
                    t.Errorf("cluster list mismatch:\n got: %v\nwant: %v", got, tc.want)
                }
			}
		})
	}
}

func runAlloyDBListUsersTest(t *testing.T, vars map[string]string) {
	type UsersResponse struct {
		Users []struct {
			Name string `json:"name"`
		} `json:"users"`
	}

	type ToolResponse struct {
		Result string `json:"result"`
	}

	invokeTcs := []struct {
		name           string
		requestBody    io.Reader
		wantContains   string
		wantCount      int
		wantStatusCode int
	}{
		{
			name:           "list users success",
			requestBody:    bytes.NewBufferString(fmt.Sprintf(`{"projectId": "%s", "locationId": "%s", "clusterId": "%s"}`, vars["projectId"], vars["locationId"], vars["clusterId"])),
			wantContains:   fmt.Sprintf("projects/%s/locations/%s/clusters/%s/users/%s", vars["projectId"], vars["locationId"], vars["clusterId"], AlloyDBUser),
			wantCount:      3,   // NOTE: If users are added or removed in the test project, update the number of users here must be updated for this test to pass 
			wantStatusCode: http.StatusOK,
		},
		{
			name:           "list users missing project",
			requestBody:    bytes.NewBufferString(fmt.Sprintf(`{"locationId": "%s", "clusterId": "%s"}`, vars["locationId"], vars["clusterId"])),
			wantStatusCode: http.StatusBadRequest,
		},
		{
			name:           "list users missing location",
			requestBody:    bytes.NewBufferString(fmt.Sprintf(`{"projectId": "%s", "clusterId": "%s"}`, vars["projectId"], vars["clusterId"])),
			wantStatusCode: http.StatusBadRequest,
		},
		{
			name:           "list users missing cluster",
			requestBody:    bytes.NewBufferString(fmt.Sprintf(`{"projectId": "%s", "locationId": "%s"}`, vars["projectId"], vars["clusterId"])),
			wantStatusCode: http.StatusBadRequest,
		},
		{
			name:           "list users non-existent project",
			requestBody:    bytes.NewBufferString(fmt.Sprintf(`{"projectId": "non-existent-project", "locationId": "%s", "clusterId": "%s"}`, vars["locationId"], vars["clusterId"])),
			wantStatusCode: http.StatusInternalServerError,
		},
		{
			name:           "list users non-existent location",
			requestBody:    bytes.NewBufferString(fmt.Sprintf(`{"projectId": "%s", "locationId": "non-existent-location", "clusterId": "%s"}`, vars["projectId"], vars["clusterId"])),
			wantStatusCode: http.StatusInternalServerError,
		},
		{
			name:           "list users non-existent cluster",
			requestBody:    bytes.NewBufferString(fmt.Sprintf(`{"projectId": "%s", "locationId": "%s", "clusterId": "non-existent-cluster"}`, vars["projectId"], vars["locationId"])),
			wantStatusCode: http.StatusBadRequest,
		},
	}

	for _, tc := range invokeTcs {
		t.Run(tc.name, func(t *testing.T) {
			api := "http://127.0.0.1:5000/api/tool/alloydb-list-users/invoke"
			req, err := http.NewRequest(http.MethodPost, api, tc.requestBody)
			if err != nil {
				t.Fatalf("unable to create request: %s", err)
			}
			req.Header.Add("Content-type", "application/json")

			resp, err := http.DefaultClient.Do(req)
			if err != nil {
				t.Fatalf("unable to send request: %s", err)
			}
			defer resp.Body.Close()

			if resp.StatusCode != tc.wantStatusCode {
				bodyBytes, _ := io.ReadAll(resp.Body)
				t.Fatalf("response status code is not %d, got %d: %s", tc.wantStatusCode, resp.StatusCode, string(bodyBytes))
			}

			if tc.wantStatusCode == http.StatusOK {
				var body ToolResponse
				if err := json.NewDecoder(resp.Body).Decode(&body); err != nil {
					t.Fatalf("error parsing outer response body: %v", err)
				}

				var usersData UsersResponse
				if err := json.Unmarshal([]byte(body.Result), &usersData); err != nil {
					t.Fatalf("error parsing nested result JSON: %v", err)
				}

				var got []string
				for _, user := range usersData.Users {
					got = append(got, user.Name)
				}

				sort.Strings(got)

				if len(got) != tc.wantCount {
					t.Errorf("user count mismatch:\n got: %v\nwant: %v", len(got), tc.wantCount)
				}

				found := false
				for _, g := range got {
					if g == tc.wantContains {
						found = true
						break
					}
				}
				if !found {
					t.Errorf("wantContains not found in response:\n got: %v\nwant: %v", got, tc.wantContains)
				}
			}
		})
	}
}

func runAlloyDBListInstancesTest(t *testing.T, vars map[string]string) {
	type ListInstancesResponse struct {
		Instances []struct {
			Name string `json:"name"`
		} `json:"instances"`
	}

	type ToolResponse struct {
		Result string `json:"result"`
	}

	wantForSpecificClusterAndLocation := []string{
		fmt.Sprintf("projects/%s/locations/%s/clusters/%s/instances/%s", vars["projectId"], vars["locationId"], vars["clusterId"], vars["instanceId"]),
	}

	// NOTE: If clusters or instances are added, removed or changed in the test project,
	// the below lists must be updated for the tests to pass.
	wantForAllClustersSpecificLocation := []string{
		fmt.Sprintf("projects/%s/locations/%s/clusters/alloydb-ai-nl-testing/instances/alloydb-ai-nl-testing-instance", vars["projectId"], vars["locationId"]),
		fmt.Sprintf("projects/%s/locations/%s/clusters/alloydb-pg-testing/instances/alloydb-pg-testing-instance", vars["projectId"], vars["locationId"]),
	}

	wantForAllClustersAllLocations := []string{
		fmt.Sprintf("projects/%s/locations/us-central1/clusters/alloydb-ai-nl-testing/instances/alloydb-ai-nl-testing-instance", vars["projectId"]),
		fmt.Sprintf("projects/%s/locations/us-central1/clusters/alloydb-pg-testing/instances/alloydb-pg-testing-instance", vars["projectId"]),
		fmt.Sprintf("projects/%s/locations/us-east4/clusters/alloydb-private-pg-testing/instances/alloydb-private-pg-testing-instance", vars["projectId"]),
        fmt.Sprintf("projects/%s/locations/us-east4/clusters/colab-testing/instances/colab-testing-primary", vars["projectId"]),
	}

	invokeTcs := []struct {
		name           string
		requestBody    io.Reader
		want           []string
		wantStatusCode int
	}{
		{
			name:           "list instances for a specific cluster and location",
			requestBody:    bytes.NewBufferString(fmt.Sprintf(`{"projectId": "%s", "locationId": "%s", "clusterId": "%s"}`, vars["projectId"], vars["locationId"], vars["clusterId"])),
			want:           wantForSpecificClusterAndLocation,
			wantStatusCode: http.StatusOK,
		},
		{
			name:           "list instances for all clusters and specific location",
			requestBody:    bytes.NewBufferString(fmt.Sprintf(`{"projectId": "%s", "locationId": "%s", "clusterId": "-"}`, vars["projectId"], vars["locationId"])),
			want:           wantForAllClustersSpecificLocation,
			wantStatusCode: http.StatusOK,
		},
		{
			name:           "list instances for all clusters and all locations",
			requestBody:    bytes.NewBufferString(fmt.Sprintf(`{"projectId": "%s", "locationId": "-", "clusterId": "-"}`, vars["projectId"])),
			want:           wantForAllClustersAllLocations,
			wantStatusCode: http.StatusOK,
		},
		{
			name:           "list instances missing project",
			requestBody:    bytes.NewBufferString(fmt.Sprintf(`{"locationId": "%s", "clusterId": "%s"}`, vars["locationId"], vars["clusterId"])),
			wantStatusCode: http.StatusBadRequest,
		},
		{
			name:           "list instances non-existent project",
			requestBody:    bytes.NewBufferString(fmt.Sprintf(`{"projectId": "non-existent-project", "locationId": "%s", "clusterId": "%s"}`, vars["locationId"], vars["clusterId"])),
			wantStatusCode: http.StatusInternalServerError,
		},
		{
			name:           "list instances non-existent location",
			requestBody:    bytes.NewBufferString(fmt.Sprintf(`{"projectId": "%s", "locationId": "non-existent-location", "clusterId": "%s"}`, vars["projectId"], vars["clusterId"])),
			wantStatusCode: http.StatusInternalServerError,
		},
		{
			name:           "list instances non-existent cluster",
			requestBody:    bytes.NewBufferString(fmt.Sprintf(`{"projectId": "%s", "locationId": "%s", "clusterId": "non-existent-cluster"}`, vars["projectId"], vars["locationId"])),
			wantStatusCode: http.StatusBadRequest,
		},
	}

	for _, tc := range invokeTcs {
		t.Run(tc.name, func(t *testing.T) {
			api := "http://127.0.0.1:5000/api/tool/alloydb-list-instances/invoke"
			req, err := http.NewRequest(http.MethodPost, api, tc.requestBody)
			if err != nil {
				t.Fatalf("unable to create request: %s", err)
			}
			req.Header.Add("Content-type", "application/json")

			resp, err := http.DefaultClient.Do(req)
			if err != nil {
				t.Fatalf("unable to send request: %s", err)
			}
			defer resp.Body.Close()

			if resp.StatusCode != tc.wantStatusCode {
				bodyBytes, _ := io.ReadAll(resp.Body)
				t.Fatalf("response status code is not %d, got %d: %s", tc.wantStatusCode, resp.StatusCode, string(bodyBytes))
			}

			if tc.wantStatusCode == http.StatusOK {
				var body ToolResponse
				if err := json.NewDecoder(resp.Body).Decode(&body); err != nil {
					t.Fatalf("error parsing outer response body: %v", err)
				}

				var instancesData ListInstancesResponse
				if err := json.Unmarshal([]byte(body.Result), &instancesData); err != nil {
					t.Fatalf("error parsing nested result JSON: %v", err)
				}

				var got []string
				for _, instance := range instancesData.Instances {
					got = append(got, instance.Name)
				}

				sort.Strings(got)
				sort.Strings(tc.want)

				if !reflect.DeepEqual(got, tc.want) {
					t.Errorf("instance list mismatch:\n got: %v\nwant: %v", got, tc.want)
				}
			}
		})
	}
}

func runAlloyDBGetClusterTest(t *testing.T, vars map[string]string) {
	type ToolResponse struct {
		Result string `json:"result"`
	}

	invokeTcs := []struct {
		name           string
		requestBody    io.Reader
		want           map[string]any
		wantStatusCode int
	}{
		{
			name:        "get cluster success",
			requestBody: bytes.NewBufferString(fmt.Sprintf(`{"projectId": "%s", "locationId": "%s", "clusterId": "%s"}`, vars["projectId"], vars["locationId"], vars["clusterId"])),
			want: map[string]any{
				"clusterType": "PRIMARY",
				"name":        fmt.Sprintf("projects/%s/locations/%s/clusters/%s", vars["projectId"], vars["locationId"], vars["clusterId"]),
			},
			wantStatusCode: http.StatusOK,
		},
		{
			name:           "get cluster missing project",
			requestBody:    bytes.NewBufferString(fmt.Sprintf(`{"locationId": "%s", "clusterId": "%s"}`, vars["locationId"], vars["clusterId"])),
			wantStatusCode: http.StatusBadRequest,
		},
		{
			name:           "get cluster missing location",
			requestBody:    bytes.NewBufferString(fmt.Sprintf(`{"projectId": "%s", "clusterId": "%s"}`, vars["projectId"], vars["clusterId"])),
			wantStatusCode: http.StatusBadRequest,
		},
		{
			name:           "get cluster missing clusterId",
			requestBody:    bytes.NewBufferString(fmt.Sprintf(`{"projectId": "%s", "locationId": "%s"}`, vars["projectId"], vars["locationId"])),
			wantStatusCode: http.StatusBadRequest,
		},
		{
			name:           "get cluster non-existent cluster",
			requestBody:    bytes.NewBufferString(fmt.Sprintf(`{"projectId": "%s", "locationId": "%s", "clusterId": "non-existent-cluster"}`, vars["projectId"], vars["locationId"])),
			wantStatusCode: http.StatusBadRequest,
		},
	}

	for _, tc := range invokeTcs {
		t.Run(tc.name, func(t *testing.T) {
			api := "http://127.0.0.1:5000/api/tool/alloydb-get-cluster/invoke"
			req, err := http.NewRequest(http.MethodPost, api, tc.requestBody)
			if err != nil {
				t.Fatalf("unable to create request: %s", err)
			}
			req.Header.Add("Content-type", "application/json")

			resp, err := http.DefaultClient.Do(req)
			if err != nil {
				t.Fatalf("unable to send request: %s", err)
			}
			defer resp.Body.Close()

			if resp.StatusCode != tc.wantStatusCode {
				bodyBytes, _ := io.ReadAll(resp.Body)
				t.Fatalf("response status code is not %d, got %d: %s", tc.wantStatusCode, resp.StatusCode, string(bodyBytes))
			}

			if tc.wantStatusCode == http.StatusOK {
				var body ToolResponse
				if err := json.NewDecoder(resp.Body).Decode(&body); err != nil {
					t.Fatalf("error parsing response body: %v", err)
				}

				if tc.want != nil {
					var gotMap map[string]any
					if err := json.Unmarshal([]byte(body.Result), &gotMap); err != nil {
						t.Fatalf("failed to unmarshal JSON result into map: %v", err)
					}

					got := make(map[string]any)
					for key := range tc.want {
						if value, ok := gotMap[key]; ok {
							got[key] = value
						}
					}

					if diff := cmp.Diff(tc.want, got); diff != "" {
						t.Errorf("Unexpected result: got %#v, want: %#v", got, tc.want)
					}
				}
			}
		})
	}
}

<<<<<<< HEAD
func runAlloyDBGetUserTest(t *testing.T, vars map[string]string) {
=======
func runAlloyDBGetInstanceTest(t *testing.T, vars map[string]string) {
>>>>>>> f2d9e3b5
	type ToolResponse struct {
		Result string `json:"result"`
	}

	invokeTcs := []struct {
		name           string
		requestBody    io.Reader
		want           map[string]any
		wantStatusCode int
	}{
		{
<<<<<<< HEAD
			name:        "get user success",
			requestBody: bytes.NewBufferString(fmt.Sprintf(`{"project": "%s", "location": "%s", "cluster": "%s", "user": "%s"}`, vars["projectId"], vars["locationId"], vars["clusterId"], vars["user"])),
			want: map[string]any{
				"name": fmt.Sprintf("projects/%s/locations/%s/clusters/%s/users/%s", vars["projectId"], vars["locationId"], vars["clusterId"], vars["user"]),
				"userType": "ALLOYDB_BUILT_IN",
=======
			name:        "get instance success",
			requestBody: bytes.NewBufferString(fmt.Sprintf(`{"project": "%s", "location": "%s", "cluster": "%s", "instance": "%s"}`, vars["projectId"], vars["locationId"], vars["clusterId"], vars["instanceId"])),
			want: map[string]any{
				"instanceType": "PRIMARY",
				"name":         fmt.Sprintf("projects/%s/locations/%s/clusters/%s/instances/%s", vars["projectId"], vars["locationId"], vars["clusterId"], vars["instanceId"]),
>>>>>>> f2d9e3b5
			},
			wantStatusCode: http.StatusOK,
		},
		{
<<<<<<< HEAD
			name:           "get user missing project",
			requestBody:    bytes.NewBufferString(fmt.Sprintf(`{"location": "%s", "cluster": "%s", "user": "%s"}`, vars["locationId"], vars["clusterId"], vars["user"])),
			wantStatusCode: http.StatusBadRequest,
		},
		{
			name:           "get user missing location",
			requestBody:    bytes.NewBufferString(fmt.Sprintf(`{"project": "%s", "cluster": "%s", "user": "%s"}`, vars["projectId"], vars["clusterId"], vars["user"])),
			wantStatusCode: http.StatusBadRequest,
		},
		{
			name:           "get user missing cluster",
			requestBody:    bytes.NewBufferString(fmt.Sprintf(`{"project": "%s", "location": "%s", "user": "%s"}`, vars["projectId"], vars["locationId"], vars["user"])),
			wantStatusCode: http.StatusBadRequest,
		},
		{
			name:           "get user missing user",
=======
			name:           "get instance missing project",
			requestBody:    bytes.NewBufferString(fmt.Sprintf(`{"location": "%s", "cluster": "%s", "instance": "%s"}`, vars["locationId"], vars["clusterId"], vars["instanceId"])),
			wantStatusCode: http.StatusBadRequest,
		},
		{
			name:           "get instance missing location",
			requestBody:    bytes.NewBufferString(fmt.Sprintf(`{"project": "%s", "cluster": "%s", "instance": "%s"}`, vars["projectId"], vars["clusterId"], vars["instanceId"])),
			wantStatusCode: http.StatusBadRequest,
		},
		{
			name:           "get instance missing clusterId",
			requestBody:    bytes.NewBufferString(fmt.Sprintf(`{"project": "%s", "location": "%s", "instance": "%s"}`, vars["projectId"], vars["locationId"], vars["instanceId"])),
			wantStatusCode: http.StatusBadRequest,
		},
		{
			name:           "get instance missing instanceId",
>>>>>>> f2d9e3b5
			requestBody:    bytes.NewBufferString(fmt.Sprintf(`{"project": "%s", "location": "%s", "cluster": "%s"}`, vars["projectId"], vars["locationId"], vars["clusterId"])),
			wantStatusCode: http.StatusBadRequest,
		},
		{
<<<<<<< HEAD
			name:           "get non-existent user",
			requestBody:    bytes.NewBufferString(fmt.Sprintf(`{"project": "%s", "location": "%s", "cluster": "%s", "user": "non-existent-user"}`, vars["projectId"], vars["locationId"], vars["clusterId"])),
=======
			name:           "get instance non-existent instance",
			requestBody:    bytes.NewBufferString(fmt.Sprintf(`{"project": "%s", "location": "%s", "cluster": "%s", "instance": "non-existent-instance"}`, vars["projectId"], vars["locationId"], vars["clusterId"])),
>>>>>>> f2d9e3b5
			wantStatusCode: http.StatusBadRequest,
		},
	}

	for _, tc := range invokeTcs {
		t.Run(tc.name, func(t *testing.T) {
<<<<<<< HEAD
			api := "http://127.0.0.1:5000/api/tool/alloydb-get-user/invoke"
=======
			api := "http://127.0.0.1:5000/api/tool/alloydb-get-instance/invoke"
>>>>>>> f2d9e3b5
			req, err := http.NewRequest(http.MethodPost, api, tc.requestBody)
			if err != nil {
				t.Fatalf("unable to create request: %s", err)
			}
			req.Header.Add("Content-type", "application/json")

			resp, err := http.DefaultClient.Do(req)
			if err != nil {
				t.Fatalf("unable to send request: %s", err)
			}
			defer resp.Body.Close()

			if resp.StatusCode != tc.wantStatusCode {
				bodyBytes, _ := io.ReadAll(resp.Body)
				t.Fatalf("response status code is not %d, got %d: %s", tc.wantStatusCode, resp.StatusCode, string(bodyBytes))
			}

			if tc.wantStatusCode == http.StatusOK {
				var body ToolResponse
				if err := json.NewDecoder(resp.Body).Decode(&body); err != nil {
					t.Fatalf("error parsing response body: %v", err)
				}

				if tc.want != nil {
					var gotMap map[string]any
					if err := json.Unmarshal([]byte(body.Result), &gotMap); err != nil {
						t.Fatalf("failed to unmarshal JSON result into map: %v", err)
					}

					got := make(map[string]any)
					for key := range tc.want {
						if value, ok := gotMap[key]; ok {
							got[key] = value
						}
					}

					if diff := cmp.Diff(tc.want, got); diff != "" {
						t.Errorf("Unexpected result: got %#v, want: %#v", got, tc.want)
					}
				}
			}
		})
	}
}<|MERGE_RESOLUTION|>--- conflicted
+++ resolved
@@ -115,17 +115,15 @@
 				"source":      "alloydb-admin-source",
 				"description": "Retrieves details of a specific AlloyDB cluster.",
 			},
-<<<<<<< HEAD
+			"alloydb-get-instance": map[string]any{
+				"kind":        "alloydb-get-instance",
+				"source":      "alloydb-admin-source",
+				"description": "Retrieves details of a specific AlloyDB instance.",
+			},
 			"alloydb-get-user": map[string]any{
 				"kind":        "alloydb-get-user",
 				"source":      "alloydb-admin-source",
 				"description": "Retrieves details of a specific AlloyDB user.",
-=======
-			"alloydb-get-instance": map[string]any{
-				"kind":        "alloydb-get-instance",
-				"source":      "alloydb-admin-source",
-				"description": "Retrieves details of a specific AlloyDB instance.",
->>>>>>> f2d9e3b5
 			},
 		},
 	}
@@ -161,11 +159,8 @@
 	runAlloyDBListUsersTest(t, vars)
 	runAlloyDBListInstancesTest(t, vars)
 	runAlloyDBGetClusterTest(t, vars)
-<<<<<<< HEAD
+	runAlloyDBGetInstanceTest(t, vars)
 	runAlloyDBGetUserTest(t, vars)
-=======
-	runAlloyDBGetInstanceTest(t, vars)
->>>>>>> f2d9e3b5
 }
 
 func runAlloyDBToolGetTest(t *testing.T) {
@@ -787,11 +782,7 @@
 	}
 }
 
-<<<<<<< HEAD
-func runAlloyDBGetUserTest(t *testing.T, vars map[string]string) {
-=======
 func runAlloyDBGetInstanceTest(t *testing.T, vars map[string]string) {
->>>>>>> f2d9e3b5
 	type ToolResponse struct {
 		Result string `json:"result"`
 	}
@@ -803,41 +794,15 @@
 		wantStatusCode int
 	}{
 		{
-<<<<<<< HEAD
-			name:        "get user success",
-			requestBody: bytes.NewBufferString(fmt.Sprintf(`{"project": "%s", "location": "%s", "cluster": "%s", "user": "%s"}`, vars["projectId"], vars["locationId"], vars["clusterId"], vars["user"])),
-			want: map[string]any{
-				"name": fmt.Sprintf("projects/%s/locations/%s/clusters/%s/users/%s", vars["projectId"], vars["locationId"], vars["clusterId"], vars["user"]),
-				"userType": "ALLOYDB_BUILT_IN",
-=======
 			name:        "get instance success",
 			requestBody: bytes.NewBufferString(fmt.Sprintf(`{"project": "%s", "location": "%s", "cluster": "%s", "instance": "%s"}`, vars["projectId"], vars["locationId"], vars["clusterId"], vars["instanceId"])),
 			want: map[string]any{
 				"instanceType": "PRIMARY",
 				"name":         fmt.Sprintf("projects/%s/locations/%s/clusters/%s/instances/%s", vars["projectId"], vars["locationId"], vars["clusterId"], vars["instanceId"]),
->>>>>>> f2d9e3b5
 			},
 			wantStatusCode: http.StatusOK,
 		},
 		{
-<<<<<<< HEAD
-			name:           "get user missing project",
-			requestBody:    bytes.NewBufferString(fmt.Sprintf(`{"location": "%s", "cluster": "%s", "user": "%s"}`, vars["locationId"], vars["clusterId"], vars["user"])),
-			wantStatusCode: http.StatusBadRequest,
-		},
-		{
-			name:           "get user missing location",
-			requestBody:    bytes.NewBufferString(fmt.Sprintf(`{"project": "%s", "cluster": "%s", "user": "%s"}`, vars["projectId"], vars["clusterId"], vars["user"])),
-			wantStatusCode: http.StatusBadRequest,
-		},
-		{
-			name:           "get user missing cluster",
-			requestBody:    bytes.NewBufferString(fmt.Sprintf(`{"project": "%s", "location": "%s", "user": "%s"}`, vars["projectId"], vars["locationId"], vars["user"])),
-			wantStatusCode: http.StatusBadRequest,
-		},
-		{
-			name:           "get user missing user",
-=======
 			name:           "get instance missing project",
 			requestBody:    bytes.NewBufferString(fmt.Sprintf(`{"location": "%s", "cluster": "%s", "instance": "%s"}`, vars["locationId"], vars["clusterId"], vars["instanceId"])),
 			wantStatusCode: http.StatusBadRequest,
@@ -854,29 +819,19 @@
 		},
 		{
 			name:           "get instance missing instanceId",
->>>>>>> f2d9e3b5
 			requestBody:    bytes.NewBufferString(fmt.Sprintf(`{"project": "%s", "location": "%s", "cluster": "%s"}`, vars["projectId"], vars["locationId"], vars["clusterId"])),
 			wantStatusCode: http.StatusBadRequest,
 		},
 		{
-<<<<<<< HEAD
-			name:           "get non-existent user",
-			requestBody:    bytes.NewBufferString(fmt.Sprintf(`{"project": "%s", "location": "%s", "cluster": "%s", "user": "non-existent-user"}`, vars["projectId"], vars["locationId"], vars["clusterId"])),
-=======
 			name:           "get instance non-existent instance",
 			requestBody:    bytes.NewBufferString(fmt.Sprintf(`{"project": "%s", "location": "%s", "cluster": "%s", "instance": "non-existent-instance"}`, vars["projectId"], vars["locationId"], vars["clusterId"])),
->>>>>>> f2d9e3b5
 			wantStatusCode: http.StatusBadRequest,
 		},
 	}
 
 	for _, tc := range invokeTcs {
 		t.Run(tc.name, func(t *testing.T) {
-<<<<<<< HEAD
-			api := "http://127.0.0.1:5000/api/tool/alloydb-get-user/invoke"
-=======
 			api := "http://127.0.0.1:5000/api/tool/alloydb-get-instance/invoke"
->>>>>>> f2d9e3b5
 			req, err := http.NewRequest(http.MethodPost, api, tc.requestBody)
 			if err != nil {
 				t.Fatalf("unable to create request: %s", err)
@@ -920,4 +875,99 @@
 			}
 		})
 	}
+}
+
+func runAlloyDBGetUserTest(t *testing.T, vars map[string]string) {
+	type ToolResponse struct {
+		Result string `json:"result"`
+	}
+
+	invokeTcs := []struct {
+		name           string
+		requestBody    io.Reader
+		want           map[string]any
+		wantStatusCode int
+	}{
+		{
+			name:        "get user success",
+			requestBody: bytes.NewBufferString(fmt.Sprintf(`{"project": "%s", "location": "%s", "cluster": "%s", "user": "%s"}`, vars["projectId"], vars["locationId"], vars["clusterId"], vars["user"])),
+			want: map[string]any{
+				"name": fmt.Sprintf("projects/%s/locations/%s/clusters/%s/users/%s", vars["projectId"], vars["locationId"], vars["clusterId"], vars["user"]),
+				"userType": "ALLOYDB_BUILT_IN",
+			},
+			wantStatusCode: http.StatusOK,
+		},
+		{
+			name:           "get user missing project",
+			requestBody:    bytes.NewBufferString(fmt.Sprintf(`{"location": "%s", "cluster": "%s", "user": "%s"}`, vars["locationId"], vars["clusterId"], vars["user"])),
+			wantStatusCode: http.StatusBadRequest,
+		},
+		{
+			name:           "get user missing location",
+			requestBody:    bytes.NewBufferString(fmt.Sprintf(`{"project": "%s", "cluster": "%s", "user": "%s"}`, vars["projectId"], vars["clusterId"], vars["user"])),
+			wantStatusCode: http.StatusBadRequest,
+		},
+		{
+			name:           "get user missing cluster",
+			requestBody:    bytes.NewBufferString(fmt.Sprintf(`{"project": "%s", "location": "%s", "user": "%s"}`, vars["projectId"], vars["locationId"], vars["user"])),
+			wantStatusCode: http.StatusBadRequest,
+		},
+		{
+			name:           "get user missing user",
+			requestBody:    bytes.NewBufferString(fmt.Sprintf(`{"project": "%s", "location": "%s", "cluster": "%s"}`, vars["projectId"], vars["locationId"], vars["clusterId"])),
+			wantStatusCode: http.StatusBadRequest,
+		},
+		{
+			name:           "get non-existent user",
+			requestBody:    bytes.NewBufferString(fmt.Sprintf(`{"project": "%s", "location": "%s", "cluster": "%s", "user": "non-existent-user"}`, vars["projectId"], vars["locationId"], vars["clusterId"])),
+			wantStatusCode: http.StatusBadRequest,
+		},
+	}
+
+	for _, tc := range invokeTcs {
+		t.Run(tc.name, func(t *testing.T) {
+			api := "http://127.0.0.1:5000/api/tool/alloydb-get-user/invoke"
+			req, err := http.NewRequest(http.MethodPost, api, tc.requestBody)
+			if err != nil {
+				t.Fatalf("unable to create request: %s", err)
+			}
+			req.Header.Add("Content-type", "application/json")
+
+			resp, err := http.DefaultClient.Do(req)
+			if err != nil {
+				t.Fatalf("unable to send request: %s", err)
+			}
+			defer resp.Body.Close()
+
+			if resp.StatusCode != tc.wantStatusCode {
+				bodyBytes, _ := io.ReadAll(resp.Body)
+				t.Fatalf("response status code is not %d, got %d: %s", tc.wantStatusCode, resp.StatusCode, string(bodyBytes))
+			}
+
+			if tc.wantStatusCode == http.StatusOK {
+				var body ToolResponse
+				if err := json.NewDecoder(resp.Body).Decode(&body); err != nil {
+					t.Fatalf("error parsing response body: %v", err)
+				}
+
+				if tc.want != nil {
+					var gotMap map[string]any
+					if err := json.Unmarshal([]byte(body.Result), &gotMap); err != nil {
+						t.Fatalf("failed to unmarshal JSON result into map: %v", err)
+					}
+
+					got := make(map[string]any)
+					for key := range tc.want {
+						if value, ok := gotMap[key]; ok {
+							got[key] = value
+						}
+					}
+
+					if diff := cmp.Diff(tc.want, got); diff != "" {
+						t.Errorf("Unexpected result: got %#v, want: %#v", got, tc.want)
+					}
+				}
+			}
+		})
+	}
 }