--- conflicted
+++ resolved
@@ -39,22 +39,14 @@
 )
 
 var (
-<<<<<<< HEAD
+	AlloyDBCreateClusterToolKind  = "alloydb-create-cluster"
 	AlloyDBCreateInstanceToolKind = "alloydb-create-instance"
+	AlloyDBCreateUserToolKind     = "alloydb-create-user"
 	AlloyDBProject                = os.Getenv("ALLOYDB_PROJECT")
 	AlloyDBLocation               = os.Getenv("ALLOYDB_REGION")
 	AlloyDBCluster                = os.Getenv("ALLOYDB_CLUSTER")
 	AlloyDBInstance               = os.Getenv("ALLOYDB_INSTANCE")
 	AlloyDBUser                   = os.Getenv("ALLOYDB_POSTGRES_USER")
-=======
-	AlloyDBCreateClusterToolKind = "alloydb-create-cluster"
-	AlloyDBCreateUserToolKind    = "alloydb-create-user"
-	AlloyDBProject               = os.Getenv("ALLOYDB_PROJECT")
-	AlloyDBLocation              = os.Getenv("ALLOYDB_REGION")
-	AlloyDBCluster               = os.Getenv("ALLOYDB_CLUSTER")
-	AlloyDBInstance              = os.Getenv("ALLOYDB_INSTANCE")
-	AlloyDBUser                  = os.Getenv("ALLOYDB_POSTGRES_USER")
->>>>>>> 76bb876d
 )
 
 func getAlloyDBVars(t *testing.T) map[string]string {
@@ -1014,7 +1006,18 @@
 	var statusCode int
 
 	switch id {
-<<<<<<< HEAD
+	case "c1-success":
+		response = `{
+			"name": "projects/p1/locations/l1/operations/mock-operation-success",
+			"metadata": {
+				"verb": "create",
+				"target": "projects/p1/locations/l1/clusters/c1-success"
+			}
+		}`
+		statusCode = http.StatusOK
+	case "c2-api-failure":
+		response = `{"error":{"message":"internal api error"}}`
+		statusCode = http.StatusInternalServerError
 	case "i1-success":
 		response = `{
 			"metadata": {
@@ -1028,19 +1031,6 @@
 		}`
 		statusCode = http.StatusOK
 	case "i2-api-failure":
-		response = `{"error":{"message":"internal api error"}}`
-		statusCode = http.StatusInternalServerError
-=======
-	case "c1-success":
-		response = `{
-			"name": "projects/p1/locations/l1/operations/mock-operation-success",
-			"metadata": {
-				"verb": "create",
-				"target": "projects/p1/locations/l1/clusters/c1-success"
-			}
-		}`
-		statusCode = http.StatusOK
-	case "c2-api-failure":
 		response = `{"error":{"message":"internal api error"}}`
 		statusCode = http.StatusInternalServerError
 	case "u1-iam-success":
@@ -1060,7 +1050,6 @@
 	case "u3-api-failure":
 		response = `{"error":{"message":"user internal api error"}}`
 		statusCode = http.StatusInternalServerError
->>>>>>> 76bb876d
 	default:
 		http.Error(w, fmt.Sprintf("unhandled %s in mock server: %s", h.idParam, id), http.StatusNotFound)
 		return
@@ -1097,10 +1086,6 @@
 	}
 }
 
-<<<<<<< HEAD
-func TestAlloyDBCreateInstance(t *testing.T) {
-	cleanup := setupTestServer(t, "instanceId")
-=======
 func TestAlloyDBCreateCluster(t *testing.T) {
 	cleanup := setupTestServer(t, "clusterId")
 	defer cleanup()
@@ -1211,9 +1196,8 @@
 	}
 }
 
-func TestAlloyDBCreateUser(t *testing.T) {
-	cleanup := setupTestServer(t, "userId")
->>>>>>> 76bb876d
+func TestAlloyDBCreateInstance(t *testing.T) {
+	cleanup := setupTestServer(t, "instanceId")
 	defer cleanup()
 
 	ctx, cancel := context.WithTimeout(context.Background(), time.Minute)
@@ -1242,7 +1226,6 @@
 		wantStatusCode int
 	}{
 		{
-<<<<<<< HEAD
 			name:           "successful creation",
 			body:           `{"project": "p1", "location": "l1", "cluster": "c1", "instance": "i1-success", "instanceType": "PRIMARY", "displayName": "i1-success"}`,
 			want:           `{"metadata":{"@type":"type.googleapis.com/google.cloud.alloydb.v1.OperationMetadata","target":"projects/p1/locations/l1/clusters/c1/instances/i1-success","verb":"create","requestedCancellation":false,"apiVersion":"v1"},"name":"projects/p1/locations/l1/operations/mock-operation-success"}`,
@@ -1282,7 +1265,93 @@
 			name:           "invalid instanceType",
 			body:           `{"project": "p1", "location": "l1", "cluster": "c1", "instance": "i1", "instanceType": "INVALID", "displayName": "invalid"}`,
 			want:           `invalid 'instanceType' parameter; expected 'PRIMARY' or 'READ_POOL'`,
-=======
+			wantStatusCode: http.StatusBadRequest,
+		},
+	}
+
+	for _, tc := range tcs {
+		t.Run(tc.name, func(t *testing.T) {
+			api := "http://127.0.0.1:5000/api/tool/alloydb-create-instance/invoke"
+			req, err := http.NewRequest(http.MethodPost, api, bytes.NewBufferString(tc.body))
+			if err != nil {
+				t.Fatalf("unable to create request: %s", err)
+			}
+			req.Header.Add("Content-type", "application/json")
+			resp, err := http.DefaultClient.Do(req)
+			if err != nil {
+				t.Fatalf("unable to send request: %s", err)
+			}
+			defer resp.Body.Close()
+
+			bodyBytes, _ := io.ReadAll(resp.Body)
+
+			if resp.StatusCode != tc.wantStatusCode {
+				t.Fatalf("expected status %d but got %d: %s", tc.wantStatusCode, resp.StatusCode, string(bodyBytes))
+			}
+
+			if tc.wantStatusCode != http.StatusOK {
+				if tc.want != "" && !bytes.Contains(bodyBytes, []byte(tc.want)) {
+					t.Fatalf("expected error response to contain %q, but got: %s", tc.want, string(bodyBytes))
+				}
+				return
+			}
+
+			if resp.StatusCode != http.StatusOK {
+				t.Fatalf("response status code is not 200, got %d: %s", resp.StatusCode, string(bodyBytes))
+			}
+
+			var result struct {
+				Result string `json:"result"`
+			}
+			if err := json.Unmarshal(bodyBytes, &result); err != nil {
+				t.Fatalf("failed to decode response: %v", err)
+			}
+
+			var got, want map[string]any
+			if err := json.Unmarshal([]byte(result.Result), &got); err != nil {
+				t.Fatalf("failed to unmarshal result: %v", err)
+			}
+			if err := json.Unmarshal([]byte(tc.want), &want); err != nil {
+				t.Fatalf("failed to unmarshal want: %v", err)
+			}
+
+			if !reflect.DeepEqual(want, got) {
+				t.Errorf("unexpected result:\n- want: %+v\n-  got: %+v", want, got)
+			}
+     	})
+	}
+}
+
+func TestAlloyDBCreateUser(t *testing.T) {
+	cleanup := setupTestServer(t, "userId")
+	defer cleanup()
+
+	ctx, cancel := context.WithTimeout(context.Background(), time.Minute)
+	defer cancel()
+
+	var args []string
+	toolsFile := getAlloyDBCreateToolsConfig()
+	cmd, cleanupCmd, err := tests.StartCmd(ctx, toolsFile, args...)
+	if err != nil {
+		t.Fatalf("command initialization returned an error: %v", err)
+	}
+	defer cleanupCmd()
+
+	waitCtx, cancelWait := context.WithTimeout(ctx, 10*time.Second)
+	defer cancelWait()
+	out, err := testutils.WaitForString(waitCtx, regexp.MustCompile(`Server ready to serve`), cmd.Out)
+	if err != nil {
+		t.Logf("toolbox command logs: \n%s", out)
+		t.Fatalf("toolbox didn't start successfully: %s", err)
+	}
+
+	tcs := []struct {
+		name           string
+		body           string
+		want           string
+		wantStatusCode int
+	}{
+		{
 			name: "successful creation IAM user",
 			body: `{"project": "p1", "location": "l1", "cluster": "c1", "user": "u1-iam-success", "userType": "ALLOYDB_IAM_USER"}`,
 			want: `{
@@ -1349,18 +1418,13 @@
 			name:        "invalid userType",
 			body:        `{"project": "p1", "location": "l1", "cluster": "c1", "user": "u-fail", "userType": "invalid"}`,
 			want:        `invalid or missing 'userType' parameter; expected 'ALLOYDB_BUILT_IN' or 'ALLOYDB_IAM_USER'`,	
->>>>>>> 76bb876d
 			wantStatusCode: http.StatusBadRequest,
 		},
 	}
 
 	for _, tc := range tcs {
 		t.Run(tc.name, func(t *testing.T) {
-<<<<<<< HEAD
-			api := "http://127.0.0.1:5000/api/tool/alloydb-create-instance/invoke"
-=======
 			api := "http://127.0.0.1:5000/api/tool/alloydb-create-user/invoke"
->>>>>>> 76bb876d
 			req, err := http.NewRequest(http.MethodPost, api, bytes.NewBufferString(tc.body))
 			if err != nil {
 				t.Fatalf("unable to create request: %s", err)
@@ -1374,13 +1438,6 @@
 
 			bodyBytes, _ := io.ReadAll(resp.Body)
 
-<<<<<<< HEAD
-			if resp.StatusCode != tc.wantStatusCode {
-				t.Fatalf("expected status %d but got %d: %s", tc.wantStatusCode, resp.StatusCode, string(bodyBytes))
-			}
-
-=======
->>>>>>> 76bb876d
 			if tc.wantStatusCode != http.StatusOK {
 				if tc.want != "" && !bytes.Contains(bodyBytes, []byte(tc.want)) {
 					t.Fatalf("expected error response to contain %q, but got: %s", tc.want, string(bodyBytes))
@@ -1401,18 +1458,6 @@
 
 			var got, want map[string]any
 			if err := json.Unmarshal([]byte(result.Result), &got); err != nil {
-<<<<<<< HEAD
-				t.Fatalf("failed to unmarshal result: %v", err)
-			}
-			if err := json.Unmarshal([]byte(tc.want), &want); err != nil {
-				t.Fatalf("failed to unmarshal want: %v", err)
-			}
-
-			if !reflect.DeepEqual(want, got) {
-				t.Errorf("unexpected result:\n- want: %+v\n-  got: %+v", want, got)
-			}
-     	})
-=======
 				t.Fatalf("failed to unmarshal result string: %v. Result: %s", err, result.Result)
 			}
 			if err := json.Unmarshal([]byte(tc.want), &want); err != nil {
@@ -1423,7 +1468,6 @@
 				t.Errorf("unexpected result map (-want +got):\n%s", diff)
 			}
 		})
->>>>>>> 76bb876d
 	}
 }
 
@@ -1435,20 +1479,19 @@
 			},
 		},
 		"tools": map[string]any{
-<<<<<<< HEAD
-			"alloydb-create-instance": map[string]any{
-				"kind":        "alloydb-create-instance",
-				"description": "create instance",
-=======
 			"alloydb-create-cluster": map[string]any{
 				"kind":        "alloydb-create-cluster",
 				"description": "create cluster",
 				"source":      "my-alloydb-source",
 			},
+			"alloydb-create-instance": map[string]any{
+				"kind":        "alloydb-create-instance",
+				"description": "create instance",
+				"source":      "my-alloydb-source",
+			},
 			"alloydb-create-user": map[string]any{
 				"kind":        "alloydb-create-user",
 				"description": "create user",
->>>>>>> 76bb876d
 				"source":      "my-alloydb-source",
 			},
 		},
