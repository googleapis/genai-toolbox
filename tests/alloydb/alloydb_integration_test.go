--- conflicted
+++ resolved
@@ -768,8 +768,6 @@
 						t.Fatalf("failed to unmarshal JSON result into map: %v", err)
 					}
 
-<<<<<<< HEAD
-=======
 					got := make(map[string]any)
 					for key := range tc.want {
 						if value, ok := gotMap[key]; ok {
@@ -865,7 +863,6 @@
 						t.Fatalf("failed to unmarshal JSON result into map: %v", err)
 					}
 
->>>>>>> 15b628d2
 					got := make(map[string]any)
 					for key := range tc.want {
 						if value, ok := gotMap[key]; ok {
@@ -873,8 +870,6 @@
 						}
 					}
 
-<<<<<<< HEAD
-=======
 					if diff := cmp.Diff(tc.want, got); diff != "" {
 						t.Errorf("Unexpected result: got %#v, want: %#v", got, tc.want)
 					}
@@ -970,7 +965,6 @@
 						}
 					}
 
->>>>>>> 15b628d2
 					if diff := cmp.Diff(tc.want, got); diff != "" {
 						t.Errorf("Unexpected result: got %#v, want: %#v", got, tc.want)
 					}
