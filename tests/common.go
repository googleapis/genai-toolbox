// Copyright 2025 Google LLC
//
// Licensed under the Apache License, Version 2.0 (the "License");
// you may not use this file except in compliance with the License.
// You may obtain a copy of the License at
//
//     http://www.apache.org/licenses/LICENSE-2.0
//
// Unless required by applicable law or agreed to in writing, software
// distributed under the License is distributed on an "AS IS" BASIS,
// WITHOUT WARRANTIES OR CONDITIONS OF ANY KIND, either express or implied.
// See the License for the specific language governing permissions and
// limitations under the License.

// Package tests contains end to end tests meant to verify the Toolbox Server
// works as expected when executed as a binary.

package tests

import (
	"context"
	"database/sql"
	"fmt"
	"testing"

	"github.com/goccy/go-yaml"
	"github.com/google/go-cmp/cmp"
	"github.com/googleapis/genai-toolbox/internal/server"
	"github.com/googleapis/genai-toolbox/internal/sources/cloudsqlmysql"
	"github.com/googleapis/genai-toolbox/internal/testutils"
	"github.com/googleapis/genai-toolbox/internal/tools"
	"github.com/jackc/pgx/v5/pgxpool"
)

// GetToolsConfig returns a mock tools config file
func GetToolsConfig(sourceConfig map[string]any, toolKind, paramToolStatement, idParamToolStmt, nameParamToolStmt, arrayToolStatement, authToolStatement string) map[string]any {
	// Write config into a file and pass it to command
	toolsFile := map[string]any{
		"sources": map[string]any{
			"my-instance": sourceConfig,
		},
		"authServices": map[string]any{
			"my-google-auth": map[string]any{
				"kind":     "google",
				"clientId": ClientId,
			},
		},
		"tools": map[string]any{
			"my-simple-tool": map[string]any{
				"kind":        toolKind,
				"source":      "my-instance",
				"description": "Simple tool to test end to end functionality.",
				"statement":   "SELECT 1",
			},
			"my-tool": map[string]any{
				"kind":        toolKind,
				"source":      "my-instance",
				"description": "Tool to test invocation with params.",
				"statement":   paramToolStatement,
				"parameters": []any{
					map[string]any{
						"name":        "id",
						"type":        "integer",
						"description": "user ID",
					},
					map[string]any{
						"name":        "name",
						"type":        "string",
						"description": "user name",
					},
				},
			},
			"my-tool-by-id": map[string]any{
				"kind":        toolKind,
				"source":      "my-instance",
				"description": "Tool to test invocation with params.",
				"statement":   idParamToolStmt,
				"parameters": []any{
					map[string]any{
						"name":        "id",
						"type":        "integer",
						"description": "user ID",
					},
				},
			},
			"my-tool-by-name": map[string]any{
				"kind":        toolKind,
				"source":      "my-instance",
				"description": "Tool to test invocation with params.",
				"statement":   nameParamToolStmt,
				"parameters": []any{
					map[string]any{
						"name":        "name",
						"type":        "string",
						"description": "user name",
						"required":    false,
					},
				},
			},
			"my-array-tool": map[string]any{
				"kind":        toolKind,
				"source":      "my-instance",
				"description": "Tool to test invocation with array params.",
				"statement":   arrayToolStatement,
				"parameters": []any{
					map[string]any{
						"name":        "idArray",
						"type":        "array",
						"description": "ID array",
						"items": map[string]any{
							"name":        "id",
							"type":        "integer",
							"description": "ID",
						},
					},
					map[string]any{
						"name":        "nameArray",
						"type":        "array",
						"description": "user name array",
						"items": map[string]any{
							"name":        "name",
							"type":        "string",
							"description": "user name",
						},
					},
				},
			},
			"my-auth-tool": map[string]any{
				"kind":        toolKind,
				"source":      "my-instance",
				"description": "Tool to test authenticated parameters.",
				// statement to auto-fill authenticated parameter
				"statement": authToolStatement,
				"parameters": []map[string]any{
					{
						"name":        "email",
						"type":        "string",
						"description": "user email",
						"authServices": []map[string]string{
							{
								"name":  "my-google-auth",
								"field": "email",
							},
						},
					},
				},
			},
			"my-auth-required-tool": map[string]any{
				"kind":        toolKind,
				"source":      "my-instance",
				"description": "Tool to test auth required invocation.",
				"statement":   "SELECT 1",
				"authRequired": []string{
					"my-google-auth",
				},
			},
			"my-fail-tool": map[string]any{
				"kind":        toolKind,
				"source":      "my-instance",
				"description": "Tool to test statement with incorrect syntax.",
				"statement":   "SELEC 1;",
			},
		},
	}

	return toolsFile
}

// AddPgExecuteSqlConfig gets the tools config for `postgres-execute-sql`
func AddPgExecuteSqlConfig(t *testing.T, config map[string]any) map[string]any {
	tools, ok := config["tools"].(map[string]any)
	if !ok {
		t.Fatalf("unable to get tools from config")
	}
	tools["my-exec-sql-tool"] = map[string]any{
		"kind":        "postgres-execute-sql",
		"source":      "my-instance",
		"description": "Tool to execute sql",
	}
	tools["my-auth-exec-sql-tool"] = map[string]any{
		"kind":        "postgres-execute-sql",
		"source":      "my-instance",
		"description": "Tool to execute sql",
		"authRequired": []string{
			"my-google-auth",
		},
	}
	config["tools"] = tools
	return config
}

func AddTemplateParamConfig(t *testing.T, config map[string]any, toolKind, tmplSelectCombined, tmplSelectFilterCombined string, tmplSelectAll string) map[string]any {
	toolsMap, ok := config["tools"].(map[string]any)
	if !ok {
		t.Fatalf("unable to get tools from config")
	}

	selectAll := "SELECT * FROM {{.tableName}} ORDER BY id"
	if tmplSelectAll != "" {
		selectAll = tmplSelectAll
	}

	toolsMap["create-table-templateParams-tool"] = map[string]any{
		"kind":        toolKind,
		"source":      "my-instance",
		"description": "Create table tool with template parameters",
		"statement":   "CREATE TABLE {{.tableName}} ({{array .columns}})",
		"templateParameters": []tools.Parameter{
			tools.NewStringParameter("tableName", "some description"),
			tools.NewArrayParameter("columns", "The columns to create", tools.NewStringParameter("column", "A column name that will be created")),
		},
	}
	toolsMap["insert-table-templateParams-tool"] = map[string]any{
		"kind":        toolKind,
		"source":      "my-instance",
		"description": "Insert tool with template parameters",
		"statement":   "INSERT INTO {{.tableName}} ({{array .columns}}) VALUES ({{.values}})",
		"templateParameters": []tools.Parameter{
			tools.NewStringParameter("tableName", "some description"),
			tools.NewArrayParameter("columns", "The columns to insert into", tools.NewStringParameter("column", "A column name that will be returned from the query.")),
			tools.NewStringParameter("values", "The values to insert as a comma separated string"),
		},
	}
	toolsMap["select-templateParams-tool"] = map[string]any{
		"kind":        toolKind,
		"source":      "my-instance",
		"description": "Create table tool with template parameters",
		"statement":   selectAll,
		"templateParameters": []tools.Parameter{
			tools.NewStringParameter("tableName", "some description"),
		},
	}
	toolsMap["select-templateParams-combined-tool"] = map[string]any{
		"kind":        toolKind,
		"source":      "my-instance",
		"description": "Create table tool with template parameters",
		"statement":   tmplSelectCombined,
		"parameters":  []tools.Parameter{tools.NewIntParameter("id", "the id of the user")},
		"templateParameters": []tools.Parameter{
			tools.NewStringParameter("tableName", "some description"),
		},
	}
	toolsMap["select-fields-templateParams-tool"] = map[string]any{
		"kind":        toolKind,
		"source":      "my-instance",
		"description": "Create table tool with template parameters",
		"statement":   "SELECT {{array .fields}} FROM {{.tableName}} ORDER BY id",
		"templateParameters": []tools.Parameter{
			tools.NewStringParameter("tableName", "some description"),
			tools.NewArrayParameter("fields", "The fields to select from", tools.NewStringParameter("field", "A field that will be returned from the query.")),
		},
	}
	toolsMap["select-filter-templateParams-combined-tool"] = map[string]any{
		"kind":        toolKind,
		"source":      "my-instance",
		"description": "Create table tool with template parameters",
		"statement":   tmplSelectFilterCombined,
		"parameters":  []tools.Parameter{tools.NewStringParameter("name", "the name of the user")},
		"templateParameters": []tools.Parameter{
			tools.NewStringParameter("tableName", "some description"),
			tools.NewStringParameter("columnFilter", "some description"),
		},
	}
	toolsMap["drop-table-templateParams-tool"] = map[string]any{
		"kind":        toolKind,
		"source":      "my-instance",
		"description": "Drop table tool with template parameters",
		"statement":   "DROP TABLE IF EXISTS {{.tableName}}",
		"templateParameters": []tools.Parameter{
			tools.NewStringParameter("tableName", "some description"),
		},
	}
	config["tools"] = toolsMap
	return config
}

// AddMySqlExecuteSqlConfig gets the tools config for `mysql-execute-sql`
func AddMySqlExecuteSqlConfig(t *testing.T, config map[string]any) map[string]any {
	tools, ok := config["tools"].(map[string]any)
	if !ok {
		t.Fatalf("unable to get tools from config")
	}
	tools["my-exec-sql-tool"] = map[string]any{
		"kind":        "mysql-execute-sql",
		"source":      "my-instance",
		"description": "Tool to execute sql",
	}
	tools["my-auth-exec-sql-tool"] = map[string]any{
		"kind":        "mysql-execute-sql",
		"source":      "my-instance",
		"description": "Tool to execute sql",
		"authRequired": []string{
			"my-google-auth",
		},
	}
	config["tools"] = tools
	return config
}

// AddMySQLPrebuiltToolConfig gets the tools config for mysql prebuilt tools
func AddMySQLPrebuiltToolConfig(t *testing.T, config map[string]any) map[string]any {
	tools, ok := config["tools"].(map[string]any)
	if !ok {
		t.Fatalf("unable to get tools from config")
	}
	tools["list_tables"] = map[string]any{
		"kind":        "mysql-list-tables",
		"source":      "my-instance",
		"description": "Lists tables in the database.",
	}
	tools["list_active_queries"] = map[string]any{
		"kind":        "mysql-list-active-queries",
		"source":      "my-instance",
		"description": "Lists active queries in the database.",
	}
<<<<<<< HEAD
	tools["list_tables_missing_unique_indexes"] = map[string]any{
		"kind":        "mysql-list-tables-missing-unique-indexes",
		"source":      "my-instance",
		"description": "Lists tables that do not have primary or unique indexes in the database.",
=======
	tools["list_table_fragmentation"] = map[string]any{
		"kind":        "mysql-list-table-fragmentation",
		"source":      "my-instance",
		"description": "Lists table fragmentation in the database.",
>>>>>>> fe651d82
	}
	config["tools"] = tools
	return config
}

// AddMSSQLExecuteSqlConfig gets the tools config for `mssql-execute-sql`
func AddMSSQLExecuteSqlConfig(t *testing.T, config map[string]any) map[string]any {
	tools, ok := config["tools"].(map[string]any)
	if !ok {
		t.Fatalf("unable to get tools from config")
	}
	tools["my-exec-sql-tool"] = map[string]any{
		"kind":        "mssql-execute-sql",
		"source":      "my-instance",
		"description": "Tool to execute sql",
	}
	tools["my-auth-exec-sql-tool"] = map[string]any{
		"kind":        "mssql-execute-sql",
		"source":      "my-instance",
		"description": "Tool to execute sql",
		"authRequired": []string{
			"my-google-auth",
		},
	}
	config["tools"] = tools
	return config
}

// GetPostgresSQLParamToolInfo returns statements and param for my-tool postgres-sql kind
func GetPostgresSQLParamToolInfo(tableName string) (string, string, string, string, string, string, []any) {
	createStatement := fmt.Sprintf("CREATE TABLE %s (id SERIAL PRIMARY KEY, name TEXT);", tableName)
	insertStatement := fmt.Sprintf("INSERT INTO %s (name) VALUES ($1), ($2), ($3), ($4);", tableName)
	toolStatement := fmt.Sprintf("SELECT * FROM %s WHERE id = $1 OR name = $2;", tableName)
	idParamStatement := fmt.Sprintf("SELECT * FROM %s WHERE id = $1;", tableName)
	nameParamStatement := fmt.Sprintf("SELECT * FROM %s WHERE name = $1;", tableName)
	arrayToolStatement := fmt.Sprintf("SELECT * FROM %s WHERE id = ANY($1) AND name = ANY($2);", tableName)
	params := []any{"Alice", "Jane", "Sid", nil}
	return createStatement, insertStatement, toolStatement, idParamStatement, nameParamStatement, arrayToolStatement, params
}

// GetPostgresSQLAuthToolInfo returns statements and param of my-auth-tool for postgres-sql kind
func GetPostgresSQLAuthToolInfo(tableName string) (string, string, string, []any) {
	createStatement := fmt.Sprintf("CREATE TABLE %s (id SERIAL PRIMARY KEY, name TEXT, email TEXT);", tableName)
	insertStatement := fmt.Sprintf("INSERT INTO %s (name, email) VALUES ($1, $2), ($3, $4)", tableName)
	toolStatement := fmt.Sprintf("SELECT name FROM %s WHERE email = $1;", tableName)
	params := []any{"Alice", ServiceAccountEmail, "Jane", "janedoe@gmail.com"}
	return createStatement, insertStatement, toolStatement, params
}

// GetPostgresSQLTmplToolStatement returns statements and param for template parameter test cases for postgres-sql kind
func GetPostgresSQLTmplToolStatement() (string, string) {
	tmplSelectCombined := "SELECT * FROM {{.tableName}} WHERE id = $1"
	tmplSelectFilterCombined := "SELECT * FROM {{.tableName}} WHERE {{.columnFilter}} = $1"
	return tmplSelectCombined, tmplSelectFilterCombined
}

// GetMSSQLParamToolInfo returns statements and param for my-tool mssql-sql kind
func GetMSSQLParamToolInfo(tableName string) (string, string, string, string, string, string, []any) {
	createStatement := fmt.Sprintf("CREATE TABLE %s (id INT IDENTITY(1,1) PRIMARY KEY, name VARCHAR(255));", tableName)
	insertStatement := fmt.Sprintf("INSERT INTO %s (name) VALUES (@alice), (@jane), (@sid), (@nil);", tableName)
	toolStatement := fmt.Sprintf("SELECT * FROM %s WHERE id = @id OR name = @p2;", tableName)
	idParamStatement := fmt.Sprintf("SELECT * FROM %s WHERE id = @id;", tableName)
	nameParamStatement := fmt.Sprintf("SELECT * FROM %s WHERE name = @name;", tableName)
	arrayToolStatement := fmt.Sprintf("SELECT * FROM %s WHERE id = ANY(@idArray) OR name = ANY(@p2);", tableName)
	params := []any{sql.Named("alice", "Alice"), sql.Named("jane", "Jane"), sql.Named("sid", "Sid"), sql.Named("nil", nil)}
	return createStatement, insertStatement, toolStatement, idParamStatement, nameParamStatement, arrayToolStatement, params
}

// GetMSSQLAuthToolInfo returns statements and param of my-auth-tool for mssql-sql kind
func GetMSSQLAuthToolInfo(tableName string) (string, string, string, []any) {
	createStatement := fmt.Sprintf("CREATE TABLE %s (id INT IDENTITY(1,1) PRIMARY KEY, name VARCHAR(255), email VARCHAR(255));", tableName)
	insertStatement := fmt.Sprintf("INSERT INTO %s (name, email) VALUES (@alice, @aliceemail), (@jane, @janeemail);", tableName)
	toolStatement := fmt.Sprintf("SELECT name FROM %s WHERE email = @email;", tableName)
	params := []any{sql.Named("alice", "Alice"), sql.Named("aliceemail", ServiceAccountEmail), sql.Named("jane", "Jane"), sql.Named("janeemail", "janedoe@gmail.com")}
	return createStatement, insertStatement, toolStatement, params
}

// GetMSSQLTmplToolStatement returns statements and param for template parameter test cases for mysql-sql kind
func GetMSSQLTmplToolStatement() (string, string) {
	tmplSelectCombined := "SELECT * FROM {{.tableName}} WHERE id = @id"
	tmplSelectFilterCombined := "SELECT * FROM {{.tableName}} WHERE {{.columnFilter}} = @name"
	return tmplSelectCombined, tmplSelectFilterCombined
}

// GetMySQLParamToolInfo returns statements and param for my-tool mysql-sql kind
func GetMySQLParamToolInfo(tableName string) (string, string, string, string, string, string, []any) {
	createStatement := fmt.Sprintf("CREATE TABLE %s (id INT NOT NULL AUTO_INCREMENT PRIMARY KEY, name VARCHAR(255));", tableName)
	insertStatement := fmt.Sprintf("INSERT INTO %s (name) VALUES (?), (?), (?), (?);", tableName)
	toolStatement := fmt.Sprintf("SELECT * FROM %s WHERE id = ? OR name = ?;", tableName)
	idParamStatement := fmt.Sprintf("SELECT * FROM %s WHERE id = ?;", tableName)
	nameParamStatement := fmt.Sprintf("SELECT * FROM %s WHERE name = ?;", tableName)
	arrayToolStatement := fmt.Sprintf("SELECT * FROM %s WHERE id = ANY(?) AND name = ANY(?);", tableName)
	params := []any{"Alice", "Jane", "Sid", nil}
	return createStatement, insertStatement, toolStatement, idParamStatement, nameParamStatement, arrayToolStatement, params
}

// GetMySQLAuthToolInfo returns statements and param of my-auth-tool for mysql-sql kind
func GetMySQLAuthToolInfo(tableName string) (string, string, string, []any) {
	createStatement := fmt.Sprintf("CREATE TABLE %s (id INT NOT NULL AUTO_INCREMENT PRIMARY KEY, name VARCHAR(255), email VARCHAR(255));", tableName)
	insertStatement := fmt.Sprintf("INSERT INTO %s (name, email) VALUES (?, ?), (?, ?)", tableName)
	toolStatement := fmt.Sprintf("SELECT name FROM %s WHERE email = ?;", tableName)
	params := []any{"Alice", ServiceAccountEmail, "Jane", "janedoe@gmail.com"}
	return createStatement, insertStatement, toolStatement, params
}

// GetMySQLTmplToolStatement returns statements and param for template parameter test cases for mysql-sql kind
func GetMySQLTmplToolStatement() (string, string) {
	tmplSelectCombined := "SELECT * FROM {{.tableName}} WHERE id = ?"
	tmplSelectFilterCombined := "SELECT * FROM {{.tableName}} WHERE {{.columnFilter}} = ?"
	return tmplSelectCombined, tmplSelectFilterCombined
}

// GetPostgresWants return the expected wants for postgres
func GetPostgresWants() (string, string, string, string) {
	select1Want := "[{\"?column?\":1}]"
	mcpMyFailToolWant := `{"jsonrpc":"2.0","id":"invoke-fail-tool","result":{"content":[{"type":"text","text":"unable to execute query: ERROR: syntax error at or near \"SELEC\" (SQLSTATE 42601)"}],"isError":true}}`
	createTableStatement := `"CREATE TABLE t (id SERIAL PRIMARY KEY, name TEXT)"`
	mcpSelect1Want := `{"jsonrpc":"2.0","id":"invoke my-auth-required-tool","result":{"content":[{"type":"text","text":"{\"?column?\":1}"}]}}`
	return select1Want, mcpMyFailToolWant, createTableStatement, mcpSelect1Want
}

// GetMSSQLWants return the expected wants for mssql
func GetMSSQLWants() (string, string, string, string) {
	select1Want := "[{\"\":1}]"
	mcpMyFailToolWant := `{"jsonrpc":"2.0","id":"invoke-fail-tool","result":{"content":[{"type":"text","text":"unable to execute query: mssql: Could not find stored procedure 'SELEC'."}],"isError":true}}`
	createTableStatement := `"CREATE TABLE t (id INT IDENTITY(1,1) PRIMARY KEY, name NVARCHAR(MAX))"`
	mcpSelect1Want := `{"jsonrpc":"2.0","id":"invoke my-auth-required-tool","result":{"content":[{"type":"text","text":"{\"\":1}"}]}}`
	return select1Want, mcpMyFailToolWant, createTableStatement, mcpSelect1Want
}

// GetMySQLWants return the expected wants for mysql
func GetMySQLWants() (string, string, string, string) {
	select1Want := "[{\"1\":1}]"
	mcpMyFailToolWant := `{"jsonrpc":"2.0","id":"invoke-fail-tool","result":{"content":[{"type":"text","text":"unable to execute query: Error 1064 (42000): You have an error in your SQL syntax; check the manual that corresponds to your MySQL server version for the right syntax to use near 'SELEC 1' at line 1"}],"isError":true}}`
	createTableStatement := `"CREATE TABLE t (id SERIAL PRIMARY KEY, name TEXT)"`
	mcpSelect1Want := `{"jsonrpc":"2.0","id":"invoke my-auth-required-tool","result":{"content":[{"type":"text","text":"{\"1\":1}"}]}}`
	return select1Want, mcpMyFailToolWant, createTableStatement, mcpSelect1Want
}

// SetupPostgresSQLTable creates and inserts data into a table of tool
// compatible with postgres-sql tool
func SetupPostgresSQLTable(t *testing.T, ctx context.Context, pool *pgxpool.Pool, createStatement, insertStatement, tableName string, params []any) func(*testing.T) {
	err := pool.Ping(ctx)
	if err != nil {
		t.Fatalf("unable to connect to test database: %s", err)
	}

	// Create table
	_, err = pool.Query(ctx, createStatement)
	if err != nil {
		t.Fatalf("unable to create test table %s: %s", tableName, err)
	}

	// Insert test data
	_, err = pool.Query(ctx, insertStatement, params...)
	if err != nil {
		t.Fatalf("unable to insert test data: %s", err)
	}

	return func(t *testing.T) {
		// tear down test
		_, err = pool.Exec(ctx, fmt.Sprintf("DROP TABLE %s;", tableName))
		if err != nil {
			t.Errorf("Teardown failed: %s", err)
		}
	}
}

// SetupMsSQLTable creates and inserts data into a table of tool
// compatible with mssql-sql tool
func SetupMsSQLTable(t *testing.T, ctx context.Context, pool *sql.DB, createStatement, insertStatement, tableName string, params []any) func(*testing.T) {
	err := pool.PingContext(ctx)
	if err != nil {
		t.Fatalf("unable to connect to test database: %s", err)
	}

	// Create table
	_, err = pool.QueryContext(ctx, createStatement)
	if err != nil {
		t.Fatalf("unable to create test table %s: %s", tableName, err)
	}

	// Insert test data
	_, err = pool.QueryContext(ctx, insertStatement, params...)
	if err != nil {
		t.Fatalf("unable to insert test data: %s", err)
	}

	return func(t *testing.T) {
		// tear down test
		_, err = pool.ExecContext(ctx, fmt.Sprintf("DROP TABLE %s;", tableName))
		if err != nil {
			t.Errorf("Teardown failed: %s", err)
		}
	}
}

// SetupMySQLTable creates and inserts data into a table of tool
// compatible with mysql-sql tool
func SetupMySQLTable(t *testing.T, ctx context.Context, pool *sql.DB, createStatement, insertStatement, tableName string, params []any) func(*testing.T) {
	err := pool.PingContext(ctx)
	if err != nil {
		t.Fatalf("unable to connect to test database: %s", err)
	}

	// Create table
	_, err = pool.QueryContext(ctx, createStatement)
	if err != nil {
		t.Fatalf("unable to create test table %s: %s", tableName, err)
	}

	// Insert test data
	_, err = pool.QueryContext(ctx, insertStatement, params...)
	if err != nil {
		t.Fatalf("unable to insert test data: %s", err)
	}

	return func(t *testing.T) {
		// tear down test
		_, err = pool.ExecContext(ctx, fmt.Sprintf("DROP TABLE %s;", tableName))
		if err != nil {
			t.Errorf("Teardown failed: %s", err)
		}
	}
}

// GetRedisWants return the expected wants for redis
func GetRedisValkeyWants() (string, string, string, string, string, string, string) {
	select1Want := "[\"PONG\"]"
	mcpMyFailToolWant := `unknown command 'SELEC 1;', with args beginning with: \""}]}}`
	invokeParamWant := "[{\"id\":\"1\",\"name\":\"Alice\"},{\"id\":\"3\",\"name\":\"Sid\"}]"
	invokeIdNullWant := `[{"id":"4","name":""}]`
	nullWant := `["null"]`
	mcpSelect1Want := `{"jsonrpc":"2.0","id":"invoke my-auth-required-tool","result":{"content":[{"type":"text","text":"\"PONG\""}]}}`
	mcpInvokeParamWant := `{"jsonrpc":"2.0","id":"my-tool","result":{"content":[{"type":"text","text":"{\"id\":\"1\",\"name\":\"Alice\"}"},{"type":"text","text":"{\"id\":\"3\",\"name\":\"Sid\"}"}]}}`
	return select1Want, mcpMyFailToolWant, invokeParamWant, invokeIdNullWant, nullWant, mcpSelect1Want, mcpInvokeParamWant
}

func GetRedisValkeyToolsConfig(sourceConfig map[string]any, toolKind string) map[string]any {
	toolsFile := map[string]any{
		"sources": map[string]any{
			"my-instance": sourceConfig,
		},
		"authServices": map[string]any{
			"my-google-auth": map[string]any{
				"kind":     "google",
				"clientId": ClientId,
			},
		},
		"tools": map[string]any{
			"my-simple-tool": map[string]any{
				"kind":        toolKind,
				"source":      "my-instance",
				"description": "Simple tool to test end to end functionality.",
				"commands":    [][]string{{"PING"}},
			},
			"my-tool": map[string]any{
				"kind":        toolKind,
				"source":      "my-instance",
				"description": "Tool to test invocation with params.",
				"commands":    [][]string{{"HGETALL", "row1"}, {"HGETALL", "row3"}},
				"parameters": []any{
					map[string]any{
						"name":        "id",
						"type":        "integer",
						"description": "user ID",
					},
					map[string]any{
						"name":        "name",
						"type":        "string",
						"description": "user name",
					},
				},
			},
			"my-tool-by-id": map[string]any{
				"kind":        toolKind,
				"source":      "my-instance",
				"description": "Tool to test invocation with params.",
				"commands":    [][]string{{"HGETALL", "row4"}},
				"parameters": []any{
					map[string]any{
						"name":        "id",
						"type":        "integer",
						"description": "user ID",
					},
				},
			},
			"my-tool-by-name": map[string]any{
				"kind":        toolKind,
				"source":      "my-instance",
				"description": "Tool to test invocation with params.",
				"commands":    [][]string{{"GET", "null"}},
				"parameters": []any{
					map[string]any{
						"name":        "name",
						"type":        "string",
						"description": "user name",
						"required":    false,
					},
				},
			},
			"my-array-tool": map[string]any{
				"kind":        toolKind,
				"source":      "my-instance",
				"description": "Tool to test invocation with array params.",
				"commands":    [][]string{{"HGETALL", "row1"}, {"$cmdArray"}},
				"parameters": []any{
					map[string]any{
						"name":        "cmdArray",
						"type":        "array",
						"description": "cmd array",
						"items": map[string]any{
							"name":        "cmd",
							"type":        "string",
							"description": "field",
						},
					},
				},
			},
			"my-auth-tool": map[string]any{
				"kind":        toolKind,
				"source":      "my-instance",
				"description": "Tool to test authenticated parameters.",
				// statement to auto-fill authenticated parameter
				"commands": [][]string{{"HGETALL", "$email"}},
				"parameters": []map[string]any{
					{
						"name":        "email",
						"type":        "string",
						"description": "user email",
						"authServices": []map[string]string{
							{
								"name":  "my-google-auth",
								"field": "email",
							},
						},
					},
				},
			},
			"my-auth-required-tool": map[string]any{
				"kind":        toolKind,
				"source":      "my-instance",
				"description": "Tool to test auth required invocation.",
				"commands":    [][]string{{"PING"}},
				"authRequired": []string{
					"my-google-auth",
				},
			},
			"my-fail-tool": map[string]any{
				"kind":        toolKind,
				"source":      "my-instance",
				"description": "Tool to test statement with incorrect syntax.",
				"commands":    [][]string{{"SELEC 1;"}},
			},
		},
	}
	return toolsFile
}

// TestCloudSQLMySQL_IPTypeParsingFromYAML verifies the IPType field parsing from YAML
// for the cloud-sql-mysql source, mimicking the structure of tests in cloudsql_mysql_test.go.
func TestCloudSQLMySQL_IPTypeParsingFromYAML(t *testing.T) {
	tcs := []struct {
		desc string
		in   string
		want server.SourceConfigs
	}{
		{
			desc: "IPType Defaulting to Public",
			in: `
			sources:
				my-mysql-instance:
					kind: cloud-sql-mysql
					project: my-project
					region: my-region
					instance: my-instance
					database: my_db
					user: my_user
					password: my_pass
			`,
			want: server.SourceConfigs{
				"my-mysql-instance": cloudsqlmysql.Config{
					Name:     "my-mysql-instance",
					Kind:     cloudsqlmysql.SourceKind,
					Project:  "my-project",
					Region:   "my-region",
					Instance: "my-instance",
					IPType:   "public", // Default value
					Database: "my_db",
					User:     "my_user",
					Password: "my_pass",
				},
			},
		},
		{
			desc: "IPType Explicit Public",
			in: `
			sources:
				my-mysql-instance:
					kind: cloud-sql-mysql
					project: my-project
					region: my-region
					instance: my-instance
					ipType: Public
					database: my_db
					user: my_user
					password: my_pass
			`,
			want: server.SourceConfigs{
				"my-mysql-instance": cloudsqlmysql.Config{
					Name:     "my-mysql-instance",
					Kind:     cloudsqlmysql.SourceKind,
					Project:  "my-project",
					Region:   "my-region",
					Instance: "my-instance",
					IPType:   "public",
					Database: "my_db",
					User:     "my_user",
					Password: "my_pass",
				},
			},
		},
		{
			desc: "IPType Explicit Private",
			in: `
			sources:
				my-mysql-instance:
					kind: cloud-sql-mysql
					project: my-project
					region: my-region
					instance: my-instance
					ipType: private 
					database: my_db
					user: my_user
					password: my_pass
			`,
			want: server.SourceConfigs{
				"my-mysql-instance": cloudsqlmysql.Config{
					Name:     "my-mysql-instance",
					Kind:     cloudsqlmysql.SourceKind,
					Project:  "my-project",
					Region:   "my-region",
					Instance: "my-instance",
					IPType:   "private",
					Database: "my_db",
					User:     "my_user",
					Password: "my_pass",
				},
			},
		},
	}
	for _, tc := range tcs {
		t.Run(tc.desc, func(t *testing.T) {
			got := struct {
				Sources server.SourceConfigs `yaml:"sources"`
			}{}
			// Parse contents
			err := yaml.Unmarshal(testutils.FormatYaml(tc.in), &got)
			if err != nil {
				t.Fatalf("unable to unmarshal: %s", err)
			}
			if !cmp.Equal(tc.want, got.Sources) {
				t.Fatalf("incorrect parse: diff (-want +got):\n%s", cmp.Diff(tc.want, got.Sources))
			}
		})
	}
}<|MERGE_RESOLUTION|>--- conflicted
+++ resolved
@@ -313,17 +313,15 @@
 		"source":      "my-instance",
 		"description": "Lists active queries in the database.",
 	}
-<<<<<<< HEAD
 	tools["list_tables_missing_unique_indexes"] = map[string]any{
 		"kind":        "mysql-list-tables-missing-unique-indexes",
 		"source":      "my-instance",
 		"description": "Lists tables that do not have primary or unique indexes in the database.",
-=======
+  }
 	tools["list_table_fragmentation"] = map[string]any{
 		"kind":        "mysql-list-table-fragmentation",
 		"source":      "my-instance",
 		"description": "Lists table fragmentation in the database.",
->>>>>>> fe651d82
 	}
 	config["tools"] = tools
 	return config
