// Copyright 2025 Google LLC
//
// Licensed under the Apache License, Version 2.0 (the "License");
// you may not use this file except in compliance with the License.
// You may obtain a copy of the License at
//
//     http://www.apache.org/licenses/LICENSE-2.0
//
// Unless required by applicable law or agreed to in writing, software
// distributed under the License is distributed on an "AS IS" BASIS,
// WITHOUT WARRANTIES OR CONDITIONS OF ANY KIND, either express or implied.
// See the License for the specific language governing permissions and
// limitations under the License.

package tests

import (
	"bytes"
	"context"
	"database/sql"
	"encoding/json"
	"fmt"
	"io"
	"net/http"
	"reflect"
	"strings"
	"sync"
	"testing"
	"time"

	"github.com/google/go-cmp/cmp"
	"github.com/google/go-cmp/cmp/cmpopts"
	"github.com/googleapis/genai-toolbox/internal/server/mcp/jsonrpc"
	"github.com/googleapis/genai-toolbox/internal/sources"
)

// RunToolGet runs the tool get endpoint
func RunToolGetTest(t *testing.T) {
	// Test tool get endpoint
	tcs := []struct {
		name string
		api  string
		want map[string]any
	}{
		{
			name: "get my-simple-tool",
			api:  "http://127.0.0.1:5000/api/tool/my-simple-tool/",
			want: map[string]any{
				"my-simple-tool": map[string]any{
					"description":  "Simple tool to test end to end functionality.",
					"parameters":   []any{},
					"authRequired": []any{},
				},
			},
		},
	}
	for _, tc := range tcs {
		t.Run(tc.name, func(t *testing.T) {
			resp, err := http.Get(tc.api)
			if err != nil {
				t.Fatalf("error when sending a request: %s", err)
			}
			defer resp.Body.Close()
			if resp.StatusCode != 200 {
				t.Fatalf("response status code is not 200")
			}

			var body map[string]interface{}
			err = json.NewDecoder(resp.Body).Decode(&body)
			if err != nil {
				t.Fatalf("error parsing response body")
			}

			got, ok := body["tools"]
			if !ok {
				t.Fatalf("unable to find tools in response body")
			}
			if !reflect.DeepEqual(got, tc.want) {
				t.Fatalf("got %q, want %q", got, tc.want)
			}
		})
	}
}

func RunToolGetTestByName(t *testing.T, name string, want map[string]any) {
	// Test tool get endpoint
	tcs := []struct {
		name string
		api  string
		want map[string]any
	}{
		{
			name: fmt.Sprintf("get %s", name),
			api:  fmt.Sprintf("http://127.0.0.1:5000/api/tool/%s/", name),
			want: want,
		},
	}
	for _, tc := range tcs {
		t.Run(tc.name, func(t *testing.T) {
			resp, err := http.Get(tc.api)
			if err != nil {
				t.Fatalf("error when sending a request: %s", err)
			}
			defer resp.Body.Close()
			if resp.StatusCode != 200 {
				t.Fatalf("response status code is not 200")
			}

			var body map[string]interface{}
			err = json.NewDecoder(resp.Body).Decode(&body)
			if err != nil {
				t.Fatalf("error parsing response body")
			}

			got, ok := body["tools"]
			if !ok {
				t.Fatalf("unable to find tools in response body")
			}
			if !reflect.DeepEqual(got, tc.want) {
				t.Fatalf("got %q, want %q", got, tc.want)
			}
		})
	}
}

// RunToolInvokeSimpleTest runs the tool invoke endpoint with no parameters
func RunToolInvokeSimpleTest(t *testing.T, name string, simpleWant string) {
	// Test tool invoke endpoint
	invokeTcs := []struct {
		name          string
		api           string
		requestHeader map[string]string
		requestBody   io.Reader
		want          string
		isErr         bool
	}{
		{
			name:          fmt.Sprintf("invoke %s", name),
			api:           fmt.Sprintf("http://127.0.0.1:5000/api/tool/%s/invoke", name),
			requestHeader: map[string]string{},
			requestBody:   bytes.NewBuffer([]byte(`{}`)),
			want:          simpleWant,
			isErr:         false,
		},
	}
	for _, tc := range invokeTcs {
		t.Run(tc.name, func(t *testing.T) {
			// Send Tool invocation request
			req, err := http.NewRequest(http.MethodPost, tc.api, tc.requestBody)
			if err != nil {
				t.Fatalf("unable to create request: %s", err)
			}
			req.Header.Add("Content-type", "application/json")
			for k, v := range tc.requestHeader {
				req.Header.Add(k, v)
			}
			resp, err := http.DefaultClient.Do(req)
			if err != nil {
				t.Fatalf("unable to send request: %s", err)
			}
			defer resp.Body.Close()

			if resp.StatusCode != http.StatusOK {
				if tc.isErr {
					return
				}
				bodyBytes, _ := io.ReadAll(resp.Body)
				t.Fatalf("response status code is not 200, got %d: %s", resp.StatusCode, string(bodyBytes))
			}

			// Check response body
			var body map[string]interface{}
			err = json.NewDecoder(resp.Body).Decode(&body)
			if err != nil {
				t.Fatalf("error parsing response body")
			}

			got, ok := body["result"].(string)
			if !ok {
				t.Fatalf("unable to find result in response body")
			}

			if !strings.Contains(got, tc.want) {
				t.Fatalf("unexpected value: got %q, want %q", got, tc.want)
			}
		})
	}
}

func RunToolInvokeParametersTest(t *testing.T, name string, params []byte, simpleWant string) {
	// Test tool invoke endpoint
	invokeTcs := []struct {
		name          string
		api           string
		requestHeader map[string]string
		requestBody   io.Reader
		want          string
		isErr         bool
	}{
		{
			name:          fmt.Sprintf("invoke %s", name),
			api:           fmt.Sprintf("http://127.0.0.1:5000/api/tool/%s/invoke", name),
			requestHeader: map[string]string{},
			requestBody:   bytes.NewBuffer(params),
			want:          simpleWant,
			isErr:         false,
		},
	}
	for _, tc := range invokeTcs {
		t.Run(tc.name, func(t *testing.T) {
			// Send Tool invocation request
			req, err := http.NewRequest(http.MethodPost, tc.api, tc.requestBody)
			if err != nil {
				t.Fatalf("unable to create request: %s", err)
			}
			req.Header.Add("Content-type", "application/json")
			for k, v := range tc.requestHeader {
				req.Header.Add(k, v)
			}
			resp, err := http.DefaultClient.Do(req)
			if err != nil {
				t.Fatalf("unable to send request: %s", err)
			}
			defer resp.Body.Close()

			if resp.StatusCode != http.StatusOK {
				if tc.isErr {
					return
				}
				bodyBytes, _ := io.ReadAll(resp.Body)
				t.Fatalf("response status code is not 200, got %d: %s", resp.StatusCode, string(bodyBytes))
			}

			// Check response body
			var body map[string]interface{}
			err = json.NewDecoder(resp.Body).Decode(&body)
			if err != nil {
				t.Fatalf("error parsing response body")
			}

			got, ok := body["result"].(string)
			if !ok {
				t.Fatalf("unable to find result in response body")
			}

			if !strings.Contains(got, tc.want) {
				t.Fatalf("unexpected value: got %q, want %q", got, tc.want)
			}
		})
	}
}

// RunToolInvoke runs the tool invoke endpoint
func RunToolInvokeTest(t *testing.T, select1Want string, options ...InvokeTestOption) {
	// Resolve options
	// Default values for InvokeTestConfig
	configs := &InvokeTestConfig{
		myToolId3NameAliceWant:   "[{\"id\":1,\"name\":\"Alice\"},{\"id\":3,\"name\":\"Sid\"}]",
		myToolById4Want:          "[{\"id\":4,\"name\":null}]",
		myArrayToolWant:          "[{\"id\":1,\"name\":\"Alice\"},{\"id\":3,\"name\":\"Sid\"}]",
		nullWant:                 "null",
		supportOptionalNullParam: true,
		supportArrayParam:        true,
		supportClientAuth:        false,
		supportSelect1Want:       true,
		supportSelect1Auth:       true,
	}

	// Apply provided options
	for _, option := range options {
		option(configs)
	}

	// Get ID token
	idToken, err := GetGoogleIdToken(ClientId)
	if err != nil {
		t.Fatalf("error getting Google ID token: %s", err)
	}

	// Get access token
	accessToken, err := sources.GetIAMAccessToken(t.Context())
	if err != nil {
		t.Fatalf("error getting access token from ADC: %s", err)
	}
	accessToken = "Bearer " + accessToken

	// Test tool invoke endpoint
	invokeTcs := []struct {
		name           string
		api            string
		enabled        bool
		requestHeader  map[string]string
		requestBody    io.Reader
		wantStatusCode int
		wantBody       string
	}{
		{
			name:           "invoke my-simple-tool",
			api:            "http://127.0.0.1:5000/api/tool/my-simple-tool/invoke",
			enabled:        configs.supportSelect1Want,
			requestHeader:  map[string]string{},
			requestBody:    bytes.NewBuffer([]byte(`{}`)),
			wantBody:       select1Want,
			wantStatusCode: http.StatusOK,
		},
		{
			name:           "invoke my-tool",
			api:            "http://127.0.0.1:5000/api/tool/my-tool/invoke",
			enabled:        true,
			requestHeader:  map[string]string{},
			requestBody:    bytes.NewBuffer([]byte(`{"id": 3, "name": "Alice"}`)),
			wantBody:       configs.myToolId3NameAliceWant,
			wantStatusCode: http.StatusOK,
		},
		{
			name:           "invoke my-tool-by-id with nil response",
			api:            "http://127.0.0.1:5000/api/tool/my-tool-by-id/invoke",
			enabled:        true,
			requestHeader:  map[string]string{},
			requestBody:    bytes.NewBuffer([]byte(`{"id": 4}`)),
			wantBody:       configs.myToolById4Want,
			wantStatusCode: http.StatusOK,
		},
		{
			name:           "invoke my-tool-by-name with nil response",
			api:            "http://127.0.0.1:5000/api/tool/my-tool-by-name/invoke",
			enabled:        configs.supportOptionalNullParam,
			requestHeader:  map[string]string{},
			requestBody:    bytes.NewBuffer([]byte(`{}`)),
			wantBody:       configs.nullWant,
			wantStatusCode: http.StatusOK,
		},
		{
			name:           "Invoke my-tool without parameters",
			api:            "http://127.0.0.1:5000/api/tool/my-tool/invoke",
			enabled:        true,
			requestHeader:  map[string]string{},
			requestBody:    bytes.NewBuffer([]byte(`{}`)),
			wantBody:       "",
			wantStatusCode: http.StatusBadRequest,
		},
		{
			name:           "Invoke my-tool with insufficient parameters",
			api:            "http://127.0.0.1:5000/api/tool/my-tool/invoke",
			enabled:        true,
			requestHeader:  map[string]string{},
			requestBody:    bytes.NewBuffer([]byte(`{"id": 1}`)),
			wantBody:       "",
			wantStatusCode: http.StatusBadRequest,
		},
		{
			name:           "invoke my-array-tool",
			api:            "http://127.0.0.1:5000/api/tool/my-array-tool/invoke",
			enabled:        configs.supportArrayParam,
			requestHeader:  map[string]string{},
			requestBody:    bytes.NewBuffer([]byte(`{"idArray": [1,2,3], "nameArray": ["Alice", "Sid", "RandomName"], "cmdArray": ["HGETALL", "row3"]}`)),
			wantBody:       configs.myArrayToolWant,
			wantStatusCode: http.StatusOK,
		},
		{
			name:           "Invoke my-auth-tool with auth token",
			api:            "http://127.0.0.1:5000/api/tool/my-auth-tool/invoke",
			enabled:        configs.supportSelect1Auth,
			requestHeader:  map[string]string{"my-google-auth_token": idToken},
			requestBody:    bytes.NewBuffer([]byte(`{}`)),
			wantBody:       "[{\"name\":\"Alice\"}]",
			wantStatusCode: http.StatusOK,
		},
		{
			name:           "Invoke my-auth-tool with invalid auth token",
			api:            "http://127.0.0.1:5000/api/tool/my-auth-tool/invoke",
			enabled:        configs.supportSelect1Auth,
			requestHeader:  map[string]string{"my-google-auth_token": "INVALID_TOKEN"},
			requestBody:    bytes.NewBuffer([]byte(`{}`)),
			wantBody:       "",
			wantStatusCode: http.StatusUnauthorized,
		},
		{
			name:           "Invoke my-auth-tool without auth token",
			api:            "http://127.0.0.1:5000/api/tool/my-auth-tool/invoke",
			enabled:        true,
			requestHeader:  map[string]string{},
			requestBody:    bytes.NewBuffer([]byte(`{}`)),
			wantBody:       "",
			wantStatusCode: http.StatusUnauthorized,
		},
		{
<<<<<<< HEAD
			name:           "Invoke my-auth-required-tool with auth token",
			api:            "http://127.0.0.1:5000/api/tool/my-auth-required-tool/invoke",
			enabled:        true,
			requestHeader:  map[string]string{"my-google-auth_token": idToken},
			requestBody:    bytes.NewBuffer([]byte(`{}`)),
=======
			name:          "Invoke my-auth-required-tool with auth token",
			api:           "http://127.0.0.1:5000/api/tool/my-auth-required-tool/invoke",
			enabled:       configs.supportSelect1Auth,
			requestHeader: map[string]string{"my-google-auth_token": idToken},
			requestBody:   bytes.NewBuffer([]byte(`{}`)),

>>>>>>> 20cb43a2
			wantBody:       select1Want,
			wantStatusCode: http.StatusOK,
		},
		{
			name:           "Invoke my-auth-required-tool with invalid auth token",
			api:            "http://127.0.0.1:5000/api/tool/my-auth-required-tool/invoke",
			enabled:        true,
			requestHeader:  map[string]string{"my-google-auth_token": "INVALID_TOKEN"},
			requestBody:    bytes.NewBuffer([]byte(`{}`)),
			wantBody:       "",
			wantStatusCode: http.StatusUnauthorized,
		},
		{
			name:           "Invoke my-auth-required-tool without auth token",
			api:            "http://127.0.0.1:5000/api/tool/my-auth-tool/invoke",
			enabled:        true,
			requestHeader:  map[string]string{},
			requestBody:    bytes.NewBuffer([]byte(`{}`)),
			wantBody:       "",
			wantStatusCode: http.StatusUnauthorized,
		},
		{
			name:           "Invoke my-client-auth-tool with auth token",
			api:            "http://127.0.0.1:5000/api/tool/my-client-auth-tool/invoke",
			enabled:        configs.supportClientAuth,
			requestHeader:  map[string]string{"Authorization": accessToken},
			requestBody:    bytes.NewBuffer([]byte(`{}`)),
			wantBody:       select1Want,
			wantStatusCode: http.StatusOK,
		},
		{
			name:           "Invoke my-client-auth-tool without auth token",
			api:            "http://127.0.0.1:5000/api/tool/my-client-auth-tool/invoke",
			enabled:        configs.supportClientAuth,
			requestHeader:  map[string]string{},
			requestBody:    bytes.NewBuffer([]byte(`{}`)),
			wantStatusCode: http.StatusUnauthorized,
		},
		{

			name:           "Invoke my-client-auth-tool with invalid auth token",
			api:            "http://127.0.0.1:5000/api/tool/my-client-auth-tool/invoke",
			enabled:        configs.supportClientAuth,
			requestHeader:  map[string]string{"Authorization": "Bearer invalid-token"},
			requestBody:    bytes.NewBuffer([]byte(`{}`)),
			wantStatusCode: http.StatusUnauthorized,
		},
	}
	for _, tc := range invokeTcs {
		t.Run(tc.name, func(t *testing.T) {
			if !tc.enabled {
				return
			}
			// Send Tool invocation request
			req, err := http.NewRequest(http.MethodPost, tc.api, tc.requestBody)
			if err != nil {
				t.Fatalf("unable to create request: %s", err)
			}
			req.Header.Add("Content-type", "application/json")
			// Add headers
			for k, v := range tc.requestHeader {
				req.Header.Add(k, v)
			}
			resp, err := http.DefaultClient.Do(req)
			if err != nil {
				t.Fatalf("unable to send request: %s", err)
			}
			defer resp.Body.Close()

			// Check status code
			if resp.StatusCode != tc.wantStatusCode {
				body, _ := io.ReadAll(resp.Body)
				t.Errorf("StatusCode mismatch: got %d, want %d. Response body: %s", resp.StatusCode, tc.wantStatusCode, string(body))
			}

			// skip response body check
			if tc.wantBody == "" {
				return
			}

			// Check response body
			var body map[string]interface{}
			err = json.NewDecoder(resp.Body).Decode(&body)
			if err != nil {
				t.Fatalf("error parsing response body: %s", err)
			}

			got, ok := body["result"].(string)
			if !ok {
				t.Fatalf("unable to find result in response body")
			}

			if got != tc.wantBody {
				t.Fatalf("unexpected value: got %q, want %q", got, tc.wantBody)
			}
		})
	}
}

// RunToolInvokeWithTemplateParameters runs tool invoke test cases with template parameters.
func RunToolInvokeWithTemplateParameters(t *testing.T, tableName string, options ...TemplateParamOption) {
	// Resolve options
	// Default values for TemplateParameterTestConfig
	configs := &TemplateParameterTestConfig{
		ddlWant:         "null",
		selectAllWant:   "[{\"age\":21,\"id\":1,\"name\":\"Alex\"},{\"age\":100,\"id\":2,\"name\":\"Alice\"}]",
		selectId1Want:   "[{\"age\":21,\"id\":1,\"name\":\"Alex\"}]",
		selectNameWant:  "[{\"age\":21,\"id\":1,\"name\":\"Alex\"}]",
		selectEmptyWant: "null",
		insert1Want:     "null",

		nameFieldArray: `["name"]`,
		nameColFilter:  "name",
		createColArray: `["id INT","name VARCHAR(20)","age INT"]`,

		supportDdl:    true,
		supportInsert: true,
	}

	// Apply provided options
	for _, option := range options {
		option(configs)
	}

	selectOnlyNamesWant := "[{\"name\":\"Alex\"},{\"name\":\"Alice\"}]"

	// Test tool invoke endpoint
	invokeTcs := []struct {
		name          string
		enabled       bool
		ddl           bool
		insert        bool
		api           string
		requestHeader map[string]string
		requestBody   io.Reader
		want          string
		isErr         bool
	}{
		{
			name:          "invoke create-table-templateParams-tool",
			ddl:           true,
			api:           "http://127.0.0.1:5000/api/tool/create-table-templateParams-tool/invoke",
			requestHeader: map[string]string{},
			requestBody:   bytes.NewBuffer([]byte(fmt.Sprintf(`{"tableName": "%s", "columns":%s}`, tableName, configs.createColArray))),
			want:          configs.ddlWant,
			isErr:         false,
		},
		{
			name:          "invoke insert-table-templateParams-tool",
			insert:        true,
			api:           "http://127.0.0.1:5000/api/tool/insert-table-templateParams-tool/invoke",
			requestHeader: map[string]string{},
			requestBody:   bytes.NewBuffer([]byte(fmt.Sprintf(`{"tableName": "%s", "columns":["id","name","age"], "values":"1, 'Alex', 21"}`, tableName))),
			want:          configs.insert1Want,
			isErr:         false,
		},
		{
			name:          "invoke insert-table-templateParams-tool",
			insert:        true,
			api:           "http://127.0.0.1:5000/api/tool/insert-table-templateParams-tool/invoke",
			requestHeader: map[string]string{},
			requestBody:   bytes.NewBuffer([]byte(fmt.Sprintf(`{"tableName": "%s", "columns":["id","name","age"], "values":"2, 'Alice', 100"}`, tableName))),
			want:          configs.insert1Want,
			isErr:         false,
		},
		{
			name:          "invoke select-templateParams-tool",
			api:           "http://127.0.0.1:5000/api/tool/select-templateParams-tool/invoke",
			requestHeader: map[string]string{},
			requestBody:   bytes.NewBuffer([]byte(fmt.Sprintf(`{"tableName": "%s"}`, tableName))),
			want:          configs.selectAllWant,
			isErr:         false,
		},
		{
			name:          "invoke select-templateParams-combined-tool",
			api:           "http://127.0.0.1:5000/api/tool/select-templateParams-combined-tool/invoke",
			requestHeader: map[string]string{},
			requestBody:   bytes.NewBuffer([]byte(fmt.Sprintf(`{"id": 1, "tableName": "%s"}`, tableName))),
			want:          configs.selectId1Want,
			isErr:         false,
		},
		{
			name:          "invoke select-templateParams-combined-tool with no results",
			api:           "http://127.0.0.1:5000/api/tool/select-templateParams-combined-tool/invoke",
			requestHeader: map[string]string{},
			requestBody:   bytes.NewBuffer([]byte(fmt.Sprintf(`{"id": 999, "tableName": "%s"}`, tableName))),
			want:          configs.selectEmptyWant,
			isErr:         false,
		},
		{
			name:          "invoke select-fields-templateParams-tool",
			enabled:       configs.supportSelectFields,
			api:           "http://127.0.0.1:5000/api/tool/select-fields-templateParams-tool/invoke",
			requestHeader: map[string]string{},
			requestBody:   bytes.NewBuffer([]byte(fmt.Sprintf(`{"tableName": "%s", "fields":%s}`, tableName, configs.nameFieldArray))),
			want:          selectOnlyNamesWant,
			isErr:         false,
		},
		{
			name:          "invoke select-filter-templateParams-combined-tool",
			api:           "http://127.0.0.1:5000/api/tool/select-filter-templateParams-combined-tool/invoke",
			requestHeader: map[string]string{},
			requestBody:   bytes.NewBuffer([]byte(fmt.Sprintf(`{"name": "Alex", "tableName": "%s", "columnFilter": "%s"}`, tableName, configs.nameColFilter))),
			want:          configs.selectNameWant,
			isErr:         false,
		},
		{
			name:          "invoke drop-table-templateParams-tool",
			ddl:           true,
			api:           "http://127.0.0.1:5000/api/tool/drop-table-templateParams-tool/invoke",
			requestHeader: map[string]string{},
			requestBody:   bytes.NewBuffer([]byte(fmt.Sprintf(`{"tableName": "%s"}`, tableName))),
			want:          configs.ddlWant,
			isErr:         false,
		},
	}
	for _, tc := range invokeTcs {
		t.Run(tc.name, func(t *testing.T) {
			if !tc.enabled {
				return
			}
			// if test case is DDL and source support ddl test cases
			ddlAllow := !tc.ddl || (tc.ddl && configs.supportDdl)
			// if test case is insert statement and source support insert test cases
			insertAllow := !tc.insert || (tc.insert && configs.supportInsert)
			if ddlAllow && insertAllow {
				// Send Tool invocation request
				req, err := http.NewRequest(http.MethodPost, tc.api, tc.requestBody)
				if err != nil {
					t.Fatalf("unable to create request: %s", err)
				}
				req.Header.Add("Content-type", "application/json")
				for k, v := range tc.requestHeader {
					req.Header.Add(k, v)
				}

				resp, err := http.DefaultClient.Do(req)
				if err != nil {
					t.Fatalf("unable to send request: %s", err)
				}
				defer resp.Body.Close()

				if resp.StatusCode != http.StatusOK {
					if tc.isErr {
						return
					}
					bodyBytes, _ := io.ReadAll(resp.Body)
					t.Fatalf("response status code is not 200, got %d: %s", resp.StatusCode, string(bodyBytes))
				}

				// Check response body
				var body map[string]interface{}
				err = json.NewDecoder(resp.Body).Decode(&body)
				if err != nil {
					t.Fatalf("error parsing response body")
				}

				got, ok := body["result"].(string)
				if !ok {
					t.Fatalf("unable to find result in response body")
				}

				if got != tc.want {
					t.Fatalf("unexpected value: got %q, want %q", got, tc.want)
				}
			}
		})
	}
}

func RunExecuteSqlToolInvokeTest(t *testing.T, createTableStatement, select1Want string, options ...ExecuteSqlOption) {
	// Resolve options
	// Default values for ExecuteSqlTestConfig
	configs := &ExecuteSqlTestConfig{
		select1Statement: `"SELECT 1"`,
	}

	// Apply provided options
	for _, option := range options {
		option(configs)
	}

	// Get ID token
	idToken, err := GetGoogleIdToken(ClientId)
	if err != nil {
		t.Fatalf("error getting Google ID token: %s", err)
	}

	// Test tool invoke endpoint
	invokeTcs := []struct {
		name          string
		api           string
		requestHeader map[string]string
		requestBody   io.Reader
		want          string
		isErr         bool
	}{
		{
			name:          "invoke my-exec-sql-tool",
			api:           "http://127.0.0.1:5000/api/tool/my-exec-sql-tool/invoke",
			requestHeader: map[string]string{},
			requestBody:   bytes.NewBuffer([]byte(fmt.Sprintf(`{"sql": %s}`, configs.select1Statement))),
			want:          select1Want,
			isErr:         false,
		},
		{
			name:          "invoke my-exec-sql-tool create table",
			api:           "http://127.0.0.1:5000/api/tool/my-exec-sql-tool/invoke",
			requestHeader: map[string]string{},
			requestBody:   bytes.NewBuffer([]byte(fmt.Sprintf(`{"sql": %s}`, createTableStatement))),
			want:          "null",
			isErr:         false,
		},
		{
			name:          "invoke my-exec-sql-tool select table",
			api:           "http://127.0.0.1:5000/api/tool/my-exec-sql-tool/invoke",
			requestHeader: map[string]string{},
			requestBody:   bytes.NewBuffer([]byte(`{"sql":"SELECT * FROM t"}`)),
			want:          "null",
			isErr:         false,
		},
		{
			name:          "invoke my-exec-sql-tool drop table",
			api:           "http://127.0.0.1:5000/api/tool/my-exec-sql-tool/invoke",
			requestHeader: map[string]string{},
			requestBody:   bytes.NewBuffer([]byte(`{"sql":"DROP TABLE t"}`)),
			want:          "null",
			isErr:         false,
		},
		{
			name:          "invoke my-exec-sql-tool without body",
			api:           "http://127.0.0.1:5000/api/tool/my-exec-sql-tool/invoke",
			requestHeader: map[string]string{},
			requestBody:   bytes.NewBuffer([]byte(`{}`)),
			isErr:         true,
		},
		{
			name:          "Invoke my-auth-exec-sql-tool with auth token",
			api:           "http://127.0.0.1:5000/api/tool/my-auth-exec-sql-tool/invoke",
			requestHeader: map[string]string{"my-google-auth_token": idToken},
			requestBody:   bytes.NewBuffer([]byte(fmt.Sprintf(`{"sql": %s}`, configs.select1Statement))),
			isErr:         false,
			want:          select1Want,
		},
		{
			name:          "Invoke my-auth-exec-sql-tool with invalid auth token",
			api:           "http://127.0.0.1:5000/api/tool/my-auth-exec-sql-tool/invoke",
			requestHeader: map[string]string{"my-google-auth_token": "INVALID_TOKEN"},
			requestBody:   bytes.NewBuffer([]byte(fmt.Sprintf(`{"sql": %s}`, configs.select1Statement))),
			isErr:         true,
		},
		{
			name:          "Invoke my-auth-exec-sql-tool without auth token",
			api:           "http://127.0.0.1:5000/api/tool/my-auth-exec-sql-tool/invoke",
			requestHeader: map[string]string{},
			requestBody:   bytes.NewBuffer([]byte(fmt.Sprintf(`{"sql": %s}`, configs.select1Statement))),
			isErr:         true,
		},
	}
	for _, tc := range invokeTcs {
		t.Run(tc.name, func(t *testing.T) {
			// Send Tool invocation request
			req, err := http.NewRequest(http.MethodPost, tc.api, tc.requestBody)
			if err != nil {
				t.Fatalf("unable to create request: %s", err)
			}
			req.Header.Add("Content-type", "application/json")
			for k, v := range tc.requestHeader {
				req.Header.Add(k, v)
			}
			resp, err := http.DefaultClient.Do(req)
			if err != nil {
				t.Fatalf("unable to send request: %s", err)
			}
			defer resp.Body.Close()

			if resp.StatusCode != http.StatusOK {
				if tc.isErr {
					return
				}
				bodyBytes, _ := io.ReadAll(resp.Body)
				t.Fatalf("response status code is not 200, got %d: %s", resp.StatusCode, string(bodyBytes))
			}

			// Check response body
			var body map[string]interface{}
			err = json.NewDecoder(resp.Body).Decode(&body)
			if err != nil {
				t.Fatalf("error parsing response body")
			}

			got, ok := body["result"].(string)
			if !ok {
				t.Fatalf("unable to find result in response body")
			}

			if got != tc.want {
				t.Fatalf("unexpected value: got %q, want %q", got, tc.want)
			}
		})
	}
}

// RunInitialize runs the initialize lifecycle for mcp to set up client-server connection
func RunInitialize(t *testing.T, protocolVersion string) string {
	url := "http://127.0.0.1:5000/mcp"

	initializeRequestBody := map[string]any{
		"jsonrpc": "2.0",
		"id":      "mcp-initialize",
		"method":  "initialize",
		"params": map[string]any{
			"protocolVersion": protocolVersion,
		},
	}
	reqMarshal, err := json.Marshal(initializeRequestBody)
	if err != nil {
		t.Fatalf("unexpected error during marshaling of body")
	}

	resp, _ := RunRequest(t, http.MethodPost, url, bytes.NewBuffer(reqMarshal), nil)
	if resp.StatusCode != 200 {
		t.Fatalf("response status code is not 200")
	}

	if contentType := resp.Header.Get("Content-type"); contentType != "application/json" {
		t.Fatalf("unexpected content-type header: want %s, got %s", "application/json", contentType)
	}

	sessionId := resp.Header.Get("Mcp-Session-Id")

	header := map[string]string{}
	if sessionId != "" {
		header["Mcp-Session-Id"] = sessionId
	}

	initializeNotificationBody := map[string]any{
		"jsonrpc": "2.0",
		"method":  "notifications/initialized",
	}
	notiMarshal, err := json.Marshal(initializeNotificationBody)
	if err != nil {
		t.Fatalf("unexpected error during marshaling of notifications body")
	}

	_, _ = RunRequest(t, http.MethodPost, url, bytes.NewBuffer(notiMarshal), header)
	return sessionId
}

// RunMCPToolCallMethod runs the tool/call for mcp endpoint
func RunMCPToolCallMethod(t *testing.T, myFailToolWant, select1Want string, options ...McpTestOption) {
	// Resolve options
	// Default values for MCPTestConfig
	configs := &MCPTestConfig{
		myToolId3NameAliceWant: `{"jsonrpc":"2.0","id":"my-tool","result":{"content":[{"type":"text","text":"{\"id\":1,\"name\":\"Alice\"}"},{"type":"text","text":"{\"id\":3,\"name\":\"Sid\"}"}]}}`,
		supportClientAuth:      false,
		supportSelect1Auth:     true,
	}

	// Apply provided options
	for _, option := range options {
		option(configs)
	}

	sessionId := RunInitialize(t, "2024-11-05")

	// Get access token
	accessToken, err := sources.GetIAMAccessToken(t.Context())
	if err != nil {
		t.Fatalf("error getting access token from ADC: %s", err)
	}
	accessToken = "Bearer " + accessToken

	idToken, err := GetGoogleIdToken(ClientId)
	if err != nil {
		t.Fatalf("error getting Google ID token: %s", err)
	}

	// Test tool invoke endpoint
	invokeTcs := []struct {
		name           string
		api            string
		enabled        bool // switch to turn on/off the test case
		requestBody    jsonrpc.JSONRPCRequest
		requestHeader  map[string]string
		wantStatusCode int
		wantBody       string
	}{
		{
			name:          "MCP Invoke my-tool",
			api:           "http://127.0.0.1:5000/mcp",
			enabled:       true,
			requestHeader: map[string]string{},
			requestBody: jsonrpc.JSONRPCRequest{
				Jsonrpc: "2.0",
				Id:      "my-tool",
				Request: jsonrpc.Request{
					Method: "tools/call",
				},
				Params: map[string]any{
					"name": "my-tool",
					"arguments": map[string]any{
						"id":   int(3),
						"name": "Alice",
					},
				},
			},
			wantStatusCode: http.StatusOK,
			wantBody:       configs.myToolId3NameAliceWant,
		},
		{
			name:          "MCP Invoke invalid tool",
			api:           "http://127.0.0.1:5000/mcp",
			enabled:       true,
			requestHeader: map[string]string{},
			requestBody: jsonrpc.JSONRPCRequest{
				Jsonrpc: "2.0",
				Id:      "invalid-tool",
				Request: jsonrpc.Request{
					Method: "tools/call",
				},
				Params: map[string]any{
					"name":      "foo",
					"arguments": map[string]any{},
				},
			},
			wantStatusCode: http.StatusOK,
			wantBody:       `{"jsonrpc":"2.0","id":"invalid-tool","error":{"code":-32602,"message":"invalid tool name: tool with name \"foo\" does not exist"}}`,
		},
		{
			name:          "MCP Invoke my-tool without parameters",
			api:           "http://127.0.0.1:5000/mcp",
			enabled:       true,
			requestHeader: map[string]string{},
			requestBody: jsonrpc.JSONRPCRequest{
				Jsonrpc: "2.0",
				Id:      "invoke-without-parameter",
				Request: jsonrpc.Request{
					Method: "tools/call",
				},
				Params: map[string]any{
					"name":      "my-tool",
					"arguments": map[string]any{},
				},
			},
			wantStatusCode: http.StatusOK,
			wantBody:       `{"jsonrpc":"2.0","id":"invoke-without-parameter","error":{"code":-32602,"message":"provided parameters were invalid: parameter \"id\" is required"}}`,
		},
		{
			name:          "MCP Invoke my-tool with insufficient parameters",
			api:           "http://127.0.0.1:5000/mcp",
			enabled:       true,
			requestHeader: map[string]string{},
			requestBody: jsonrpc.JSONRPCRequest{
				Jsonrpc: "2.0",
				Id:      "invoke-insufficient-parameter",
				Request: jsonrpc.Request{
					Method: "tools/call",
				},
				Params: map[string]any{
					"name":      "my-tool",
					"arguments": map[string]any{"id": 1},
				},
			},
			wantStatusCode: http.StatusOK,
			wantBody:       `{"jsonrpc":"2.0","id":"invoke-insufficient-parameter","error":{"code":-32602,"message":"provided parameters were invalid: parameter \"name\" is required"}}`,
		},
		{
			name:          "MCP Invoke my-auth-required-tool",
			api:           "http://127.0.0.1:5000/mcp",
			enabled:       configs.supportSelect1Auth,
			requestHeader: map[string]string{"my-google-auth_token": idToken},
			requestBody: jsonrpc.JSONRPCRequest{
				Jsonrpc: "2.0",
				Id:      "invoke my-auth-required-tool",
				Request: jsonrpc.Request{
					Method: "tools/call",
				},
				Params: map[string]any{
					"name":      "my-auth-required-tool",
					"arguments": map[string]any{},
				},
			},
			wantStatusCode: http.StatusOK,
			wantBody:       select1Want,
		},
		{
			name:          "MCP Invoke my-auth-required-tool with invalid auth token",
			api:           "http://127.0.0.1:5000/mcp",
			requestHeader: map[string]string{"my-google-auth_token": "INVALID_TOKEN"},
			requestBody: jsonrpc.JSONRPCRequest{
				Jsonrpc: "2.0",
				Id:      "invoke my-auth-required-tool with invalid token",
				Request: jsonrpc.Request{
					Method: "tools/call",
				},
				Params: map[string]any{
					"name":      "my-auth-required-tool",
					"arguments": map[string]any{},
				},
			},
			wantStatusCode: http.StatusUnauthorized,
			wantBody:       "{\"jsonrpc\":\"2.0\",\"id\":\"invoke my-auth-required-tool with invalid token\",\"error\":{\"code\":-32600,\"message\":\"unauthorized Tool call: Please make sure your specify correct auth headers: unauthorized\"}}",
		},
		{
			name:          "MCP Invoke my-auth-required-tool without auth token",
			api:           "http://127.0.0.1:5000/mcp",
			requestHeader: map[string]string{},
			requestBody: jsonrpc.JSONRPCRequest{
				Jsonrpc: "2.0",
				Id:      "invoke my-auth-required-tool without token",
				Request: jsonrpc.Request{
					Method: "tools/call",
				},
				Params: map[string]any{
					"name":      "my-auth-required-tool",
					"arguments": map[string]any{},
				},
			},
			wantStatusCode: http.StatusUnauthorized,
			wantBody:       "{\"jsonrpc\":\"2.0\",\"id\":\"invoke my-auth-required-tool without token\",\"error\":{\"code\":-32600,\"message\":\"unauthorized Tool call: Please make sure your specify correct auth headers: unauthorized\"}}",
		},

		{
			name:          "MCP Invoke my-client-auth-tool",
			enabled:       configs.supportClientAuth,
			api:           "http://127.0.0.1:5000/mcp",
			requestHeader: map[string]string{"Authorization": accessToken},
			requestBody: jsonrpc.JSONRPCRequest{
				Jsonrpc: "2.0",
				Id:      "invoke my-client-auth-tool",
				Request: jsonrpc.Request{
					Method: "tools/call",
				},
				Params: map[string]any{
					"name":      "my-client-auth-tool",
					"arguments": map[string]any{},
				},
			},
			wantStatusCode: http.StatusOK,
			wantBody:       "{\"jsonrpc\":\"2.0\",\"id\":\"invoke my-client-auth-tool\",\"result\":{\"content\":[{\"type\":\"text\",\"text\":\"{\\\"f0_\\\":1}\"}]}}",
		},
		{
			name:          "MCP Invoke my-client-auth-tool without access token",
			enabled:       configs.supportClientAuth,
			api:           "http://127.0.0.1:5000/mcp",
			requestHeader: map[string]string{},
			requestBody: jsonrpc.JSONRPCRequest{
				Jsonrpc: "2.0",
				Id:      "invoke my-client-auth-tool",
				Request: jsonrpc.Request{
					Method: "tools/call",
				},
				Params: map[string]any{
					"name":      "my-client-auth-tool",
					"arguments": map[string]any{},
				},
			},
			wantStatusCode: http.StatusUnauthorized,
			wantBody:       "{\"jsonrpc\":\"2.0\",\"id\":\"invoke my-client-auth-tool\",\"error\":{\"code\":-32600,\"message\":\"missing access token in the 'Authorization' header\"}",
		},
		{
			name:          "MCP Invoke my-client-auth-tool with invalid access token",
			enabled:       configs.supportClientAuth,
			api:           "http://127.0.0.1:5000/mcp",
			requestHeader: map[string]string{"Authorization": "Bearer invalid-token"},
			requestBody: jsonrpc.JSONRPCRequest{
				Jsonrpc: "2.0",
				Id:      "invoke my-client-auth-tool",
				Request: jsonrpc.Request{
					Method: "tools/call",
				},
				Params: map[string]any{
					"name":      "my-client-auth-tool",
					"arguments": map[string]any{},
				},
			},
			wantStatusCode: http.StatusUnauthorized,
		},
		{
			name:          "MCP Invoke my-fail-tool",
			api:           "http://127.0.0.1:5000/mcp",
			enabled:       true,
			requestHeader: map[string]string{},
			requestBody: jsonrpc.JSONRPCRequest{
				Jsonrpc: "2.0",
				Id:      "invoke-fail-tool",
				Request: jsonrpc.Request{
					Method: "tools/call",
				},
				Params: map[string]any{
					"name":      "my-fail-tool",
					"arguments": map[string]any{"id": 1},
				},
			},
			wantStatusCode: http.StatusOK,
			wantBody:       myFailToolWant,
		},
	}
	for _, tc := range invokeTcs {
		t.Run(tc.name, func(t *testing.T) {
			if !tc.enabled {
				return
			}
			reqMarshal, err := json.Marshal(tc.requestBody)
			if err != nil {
				t.Fatalf("unexpected error during marshaling of request body")
			}

			// add headers
			headers := map[string]string{}
			if sessionId != "" {
				headers["Mcp-Session-Id"] = sessionId
			}
			for key, value := range tc.requestHeader {
				headers[key] = value
			}

			httpResponse, respBody := RunRequest(t, http.MethodPost, tc.api, bytes.NewBuffer(reqMarshal), headers)

			// Check status code
			if httpResponse.StatusCode != tc.wantStatusCode {
				t.Errorf("StatusCode mismatch: got %d, want %d", httpResponse.StatusCode, tc.wantStatusCode)
			}

			// Check response body
			got := string(bytes.TrimSpace(respBody))
			if !strings.Contains(got, tc.wantBody) {
				t.Fatalf("Expected substring not found:\ngot:  %q\nwant: %q (to be contained within got)", got, tc.wantBody)
			}
		})
	}
}

// RunMySQLListTablesTest run tests against the mysql-list-tables tool
func RunMySQLListTablesTest(t *testing.T, databaseName, tableNameParam, tableNameAuth string) {
	type tableInfo struct {
		ObjectName    string `json:"object_name"`
		SchemaName    string `json:"schema_name"`
		ObjectDetails string `json:"object_details"`
	}

	type column struct {
		DataType        string `json:"data_type"`
		ColumnName      string `json:"column_name"`
		ColumnComment   string `json:"column_comment"`
		ColumnDefault   any    `json:"column_default"`
		IsNotNullable   int    `json:"is_not_nullable"`
		OrdinalPosition int    `json:"ordinal_position"`
	}

	type objectDetails struct {
		Owner       any      `json:"owner"`
		Columns     []column `json:"columns"`
		Comment     string   `json:"comment"`
		Indexes     []any    `json:"indexes"`
		Triggers    []any    `json:"triggers"`
		Constraints []any    `json:"constraints"`
		ObjectName  string   `json:"object_name"`
		ObjectType  string   `json:"object_type"`
		SchemaName  string   `json:"schema_name"`
	}

	paramTableWant := objectDetails{
		ObjectName: tableNameParam,
		SchemaName: databaseName,
		ObjectType: "TABLE",
		Columns: []column{
			{DataType: "int", ColumnName: "id", IsNotNullable: 1, OrdinalPosition: 1},
			{DataType: "varchar(255)", ColumnName: "name", OrdinalPosition: 2},
		},
		Indexes:     []any{map[string]any{"index_columns": []any{"id"}, "index_name": "PRIMARY", "is_primary": float64(1), "is_unique": float64(1)}},
		Triggers:    []any{},
		Constraints: []any{map[string]any{"constraint_columns": []any{"id"}, "constraint_name": "PRIMARY", "constraint_type": "PRIMARY KEY", "foreign_key_referenced_columns": any(nil), "foreign_key_referenced_table": any(nil), "constraint_definition": ""}},
	}

	authTableWant := objectDetails{
		ObjectName: tableNameAuth,
		SchemaName: databaseName,
		ObjectType: "TABLE",
		Columns: []column{
			{DataType: "int", ColumnName: "id", IsNotNullable: 1, OrdinalPosition: 1},
			{DataType: "varchar(255)", ColumnName: "name", OrdinalPosition: 2},
			{DataType: "varchar(255)", ColumnName: "email", OrdinalPosition: 3},
		},
		Indexes:     []any{map[string]any{"index_columns": []any{"id"}, "index_name": "PRIMARY", "is_primary": float64(1), "is_unique": float64(1)}},
		Triggers:    []any{},
		Constraints: []any{map[string]any{"constraint_columns": []any{"id"}, "constraint_name": "PRIMARY", "constraint_type": "PRIMARY KEY", "foreign_key_referenced_columns": any(nil), "foreign_key_referenced_table": any(nil), "constraint_definition": ""}},
	}

	invokeTcs := []struct {
		name           string
		requestBody    io.Reader
		wantStatusCode int
		want           any
		isSimple       bool
	}{
		{
			name:           "invoke list_tables detailed output",
			requestBody:    bytes.NewBufferString(fmt.Sprintf(`{"table_names": "%s"}`, tableNameAuth)),
			wantStatusCode: http.StatusOK,
			want:           []objectDetails{authTableWant},
		},
		{
			name:           "invoke list_tables simple output",
			requestBody:    bytes.NewBufferString(fmt.Sprintf(`{"table_names": "%s", "output_format": "simple"}`, tableNameAuth)),
			wantStatusCode: http.StatusOK,
			want:           []map[string]any{{"name": tableNameAuth}},
			isSimple:       true,
		},
		{
			name:           "invoke list_tables with multiple table names",
			requestBody:    bytes.NewBufferString(fmt.Sprintf(`{"table_names": "%s,%s"}`, tableNameParam, tableNameAuth)),
			wantStatusCode: http.StatusOK,
			want:           []objectDetails{authTableWant, paramTableWant},
		},
		{
			name:           "invoke list_tables with one existing and one non-existent table",
			requestBody:    bytes.NewBufferString(fmt.Sprintf(`{"table_names": "%s,non_existent_table"}`, tableNameAuth)),
			wantStatusCode: http.StatusOK,
			want:           []objectDetails{authTableWant},
		},
		{
			name:           "invoke list_tables with non-existent table",
			requestBody:    bytes.NewBufferString(`{"table_names": "non_existent_table"}`),
			wantStatusCode: http.StatusOK,
			want:           nil,
		},
	}
	for _, tc := range invokeTcs {
		t.Run(tc.name, func(t *testing.T) {
			const api = "http://127.0.0.1:5000/api/tool/list_tables/invoke"
			req, err := http.NewRequest(http.MethodPost, api, tc.requestBody)
			if err != nil {
				t.Fatalf("unable to create request: %v", err)
			}
			req.Header.Add("Content-type", "application/json")

			resp, err := http.DefaultClient.Do(req)
			if err != nil {
				t.Fatalf("unable to send request: %v", err)
			}
			defer resp.Body.Close()

			if resp.StatusCode != tc.wantStatusCode {
				body, _ := io.ReadAll(resp.Body)
				t.Fatalf("wrong status code: got %d, want %d, body: %s", resp.StatusCode, tc.wantStatusCode, string(body))
			}
			if tc.wantStatusCode != http.StatusOK {
				return
			}

			var bodyWrapper struct {
				Result json.RawMessage `json:"result"`
			}
			if err := json.NewDecoder(resp.Body).Decode(&bodyWrapper); err != nil {
				t.Fatalf("error decoding response wrapper: %v", err)
			}

			var resultString string
			if err := json.Unmarshal(bodyWrapper.Result, &resultString); err != nil {
				resultString = string(bodyWrapper.Result)
			}

			var got any
			if tc.isSimple {
				var tables []tableInfo
				if err := json.Unmarshal([]byte(resultString), &tables); err != nil {
					t.Fatalf("failed to unmarshal outer JSON array into []tableInfo: %v", err)
				}
				var details []map[string]any
				for _, table := range tables {
					var d map[string]any
					if err := json.Unmarshal([]byte(table.ObjectDetails), &d); err != nil {
						t.Fatalf("failed to unmarshal nested ObjectDetails string: %v", err)
					}
					details = append(details, d)
				}
				got = details
			} else {
				if resultString == "null" {
					got = nil
				} else {
					var tables []tableInfo
					if err := json.Unmarshal([]byte(resultString), &tables); err != nil {
						t.Fatalf("failed to unmarshal outer JSON array into []tableInfo: %v", err)
					}
					var details []objectDetails
					for _, table := range tables {
						var d objectDetails
						if err := json.Unmarshal([]byte(table.ObjectDetails), &d); err != nil {
							t.Fatalf("failed to unmarshal nested ObjectDetails string: %v", err)
						}
						details = append(details, d)
					}
					got = details
				}
			}

			opts := []cmp.Option{
				cmpopts.SortSlices(func(a, b objectDetails) bool { return a.ObjectName < b.ObjectName }),
				cmpopts.SortSlices(func(a, b column) bool { return a.ColumnName < b.ColumnName }),
				cmpopts.SortSlices(func(a, b map[string]any) bool { return a["name"].(string) < b["name"].(string) }),
			}

			if diff := cmp.Diff(tc.want, got, opts...); diff != "" {
				t.Errorf("Unexpected result: got %#v, want: %#v", got, tc.want)
			}
		})
	}
}

// RunMySQLListActiveQueriesTest run tests against the mysql-list-active-queries tests
func RunMySQLListActiveQueriesTest(t *testing.T, ctx context.Context, pool *sql.DB) {
	type queryListDetails struct {
		ProcessId       any    `json:"process_id"`
		Query           string `json:"query"`
		TrxStarted      any    `json:"trx_started"`
		TrxDuration     any    `json:"trx_duration_seconds"`
		TrxWaitDuration any    `json:"trx_wait_duration_seconds"`
		QueryTime       any    `json:"query_time"`
		TrxState        string `json:"trx_state"`
		ProcessState    string `json:"process_state"`
		User            string `json:"user"`
		TrxRowsLocked   any    `json:"trx_rows_locked"`
		TrxRowsModified any    `json:"trx_rows_modified"`
		Db              string `json:"db"`
	}

	singleQueryWanted := queryListDetails{
		ProcessId:       any(nil),
		Query:           "SELECT sleep(10)",
		TrxStarted:      any(nil),
		TrxDuration:     any(nil),
		TrxWaitDuration: any(nil),
		QueryTime:       any(nil),
		TrxState:        "",
		ProcessState:    "User sleep",
		User:            "",
		TrxRowsLocked:   any(nil),
		TrxRowsModified: any(nil),
		Db:              "",
	}

	invokeTcs := []struct {
		name                string
		requestBody         io.Reader
		clientSleepSecs     int
		waitSecsBeforeCheck int
		wantStatusCode      int
		want                any
	}{
		{
			name:                "invoke list_active_queries when the system is idle",
			requestBody:         bytes.NewBufferString(`{}`),
			clientSleepSecs:     0,
			waitSecsBeforeCheck: 0,
			wantStatusCode:      http.StatusOK,
			want:                []queryListDetails(nil),
		},
		{
			name:                "invoke list_active_queries when there is 1 ongoing but lower than the threshold",
			requestBody:         bytes.NewBufferString(`{"min_duration_secs": 100}`),
			clientSleepSecs:     10,
			waitSecsBeforeCheck: 1,
			wantStatusCode:      http.StatusOK,
			want:                []queryListDetails(nil),
		},
		{
			name:                "invoke list_active_queries when 1 ongoing query should show up",
			requestBody:         bytes.NewBufferString(`{"min_duration_secs": 5}`),
			clientSleepSecs:     0,
			waitSecsBeforeCheck: 5,
			wantStatusCode:      http.StatusOK,
			want:                []queryListDetails{singleQueryWanted},
		},
		{
			name:                "invoke list_active_queries when 2 ongoing query should show up",
			requestBody:         bytes.NewBufferString(`{"min_duration_secs": 2}`),
			clientSleepSecs:     10,
			waitSecsBeforeCheck: 3,
			wantStatusCode:      http.StatusOK,
			want:                []queryListDetails{singleQueryWanted, singleQueryWanted},
		},
	}

	var wg sync.WaitGroup
	for _, tc := range invokeTcs {
		t.Run(tc.name, func(t *testing.T) {
			if tc.clientSleepSecs > 0 {
				wg.Add(1)

				go func() {
					defer wg.Done()

					err := pool.PingContext(ctx)
					if err != nil {
						t.Errorf("unable to connect to test database: %s", err)
						return
					}
					_, err = pool.ExecContext(ctx, fmt.Sprintf("SELECT sleep(%d);", tc.clientSleepSecs))
					if err != nil {
						t.Errorf("Executing 'SELECT sleep' failed: %s", err)
					}
				}()
			}

			if tc.waitSecsBeforeCheck > 0 {
				time.Sleep(time.Duration(tc.waitSecsBeforeCheck) * time.Second)
			}

			const api = "http://127.0.0.1:5000/api/tool/list_active_queries/invoke"
			req, err := http.NewRequest(http.MethodPost, api, tc.requestBody)
			if err != nil {
				t.Fatalf("unable to create request: %v", err)
			}
			req.Header.Add("Content-type", "application/json")

			resp, err := http.DefaultClient.Do(req)
			if err != nil {
				t.Fatalf("unable to send request: %v", err)
			}
			defer resp.Body.Close()

			if resp.StatusCode != tc.wantStatusCode {
				body, _ := io.ReadAll(resp.Body)
				t.Fatalf("wrong status code: got %d, want %d, body: %s", resp.StatusCode, tc.wantStatusCode, string(body))
			}
			if tc.wantStatusCode != http.StatusOK {
				return
			}

			var bodyWrapper struct {
				Result json.RawMessage `json:"result"`
			}
			if err := json.NewDecoder(resp.Body).Decode(&bodyWrapper); err != nil {
				t.Fatalf("error decoding response wrapper: %v", err)
			}

			var resultString string
			if err := json.Unmarshal(bodyWrapper.Result, &resultString); err != nil {
				resultString = string(bodyWrapper.Result)
			}

			var got any
			var details []queryListDetails
			if err := json.Unmarshal([]byte(resultString), &details); err != nil {
				t.Fatalf("failed to unmarshal nested ObjectDetails string: %v", err)
			}
			got = details

			if diff := cmp.Diff(tc.want, got, cmp.Comparer(func(a, b queryListDetails) bool {
				return a.Query == b.Query && a.ProcessState == b.ProcessState
			})); diff != "" {
				t.Errorf("Unexpected result: got %#v, want: %#v", got, tc.want)
			}
		})
	}
	wg.Wait()
}

func RunMySQLListTablesMissingUniqueIndexes(t *testing.T, ctx context.Context, pool *sql.DB, databaseName string) {
	type listDetails struct {
		TableSchema string `json:"table_schema"`
		TableName   string `json:"table_name"`
	}

	// bunch of wanted
	nonUniqueKeyTableName := "t03_non_unqiue_key_table"
	noKeyTableName := "t04_no_key_table"
	nonUniqueKeyTableWant := listDetails{
		TableSchema: databaseName,
		TableName:   nonUniqueKeyTableName,
	}
	noKeyTableWant := listDetails{
		TableSchema: databaseName,
		TableName:   noKeyTableName,
	}

	invokeTcs := []struct {
		name                 string
		requestBody          io.Reader
		newTableName         string
		newTablePrimaryKey   bool
		newTableUniqueKey    bool
		newTableNonUniqueKey bool
		wantStatusCode       int
		want                 any
	}{
		{
			name:                 "invoke list_tables_missing_unique_indexes when nothing to be found",
			requestBody:          bytes.NewBufferString(`{}`),
			newTableName:         "",
			newTablePrimaryKey:   false,
			newTableUniqueKey:    false,
			newTableNonUniqueKey: false,
			wantStatusCode:       http.StatusOK,
			want:                 []listDetails(nil),
		},
		{
			name:                 "invoke list_tables_missing_unique_indexes pk table will not show",
			requestBody:          bytes.NewBufferString(`{}`),
			newTableName:         "t01",
			newTablePrimaryKey:   true,
			newTableUniqueKey:    false,
			newTableNonUniqueKey: false,
			wantStatusCode:       http.StatusOK,
			want:                 []listDetails(nil),
		},
		{
			name:                 "invoke list_tables_missing_unique_indexes uk table will not show",
			requestBody:          bytes.NewBufferString(`{}`),
			newTableName:         "t02",
			newTablePrimaryKey:   false,
			newTableUniqueKey:    true,
			newTableNonUniqueKey: false,
			wantStatusCode:       http.StatusOK,
			want:                 []listDetails(nil),
		},
		{
			name:                 "invoke list_tables_missing_unique_indexes non-unique key only table will show",
			requestBody:          bytes.NewBufferString(`{}`),
			newTableName:         nonUniqueKeyTableName,
			newTablePrimaryKey:   false,
			newTableUniqueKey:    false,
			newTableNonUniqueKey: true,
			wantStatusCode:       http.StatusOK,
			want:                 []listDetails{nonUniqueKeyTableWant},
		},
		{
			name:                 "invoke list_tables_missing_unique_indexes table with no key at all will show",
			requestBody:          bytes.NewBufferString(`{}`),
			newTableName:         noKeyTableName,
			newTablePrimaryKey:   false,
			newTableUniqueKey:    false,
			newTableNonUniqueKey: false,
			wantStatusCode:       http.StatusOK,
			want:                 []listDetails{nonUniqueKeyTableWant, noKeyTableWant},
		},
		{
			name:                 "invoke list_tables_missing_unique_indexes table w/ both pk & uk will not show",
			requestBody:          bytes.NewBufferString(`{}`),
			newTableName:         "t05",
			newTablePrimaryKey:   true,
			newTableUniqueKey:    true,
			newTableNonUniqueKey: false,
			wantStatusCode:       http.StatusOK,
			want:                 []listDetails{nonUniqueKeyTableWant, noKeyTableWant},
		},
		{
			name:                 "invoke list_tables_missing_unique_indexes table w/ uk & nk will not show",
			requestBody:          bytes.NewBufferString(`{}`),
			newTableName:         "t06",
			newTablePrimaryKey:   false,
			newTableUniqueKey:    true,
			newTableNonUniqueKey: true,
			wantStatusCode:       http.StatusOK,
			want:                 []listDetails{nonUniqueKeyTableWant, noKeyTableWant},
		},
		{
			name:                 "invoke list_tables_missing_unique_indexes table w/ pk & nk will not show",
			requestBody:          bytes.NewBufferString(`{}`),
			newTableName:         "t07",
			newTablePrimaryKey:   true,
			newTableUniqueKey:    false,
			newTableNonUniqueKey: true,
			wantStatusCode:       http.StatusOK,
			want:                 []listDetails{nonUniqueKeyTableWant, noKeyTableWant},
		},
		{
			name:                 "invoke list_tables_missing_unique_indexes with a non-exist database, nothing to show",
			requestBody:          bytes.NewBufferString(`{"table_schema": "non-exist-database"}`),
			newTableName:         "",
			newTablePrimaryKey:   false,
			newTableUniqueKey:    false,
			newTableNonUniqueKey: false,
			wantStatusCode:       http.StatusOK,
			want:                 []listDetails(nil),
		},
		{
			name:                 "invoke list_tables_missing_unique_indexes with the right database, show everything",
			requestBody:          bytes.NewBufferString(fmt.Sprintf(`{"table_schema": "%s"}`, databaseName)),
			newTableName:         "",
			newTablePrimaryKey:   false,
			newTableUniqueKey:    false,
			newTableNonUniqueKey: false,
			wantStatusCode:       http.StatusOK,
			want:                 []listDetails{nonUniqueKeyTableWant, noKeyTableWant},
		},
		{
			name:                 "invoke list_tables_missing_unique_indexes with limited output",
			requestBody:          bytes.NewBufferString(`{"limit": 1}`),
			newTableName:         "",
			newTablePrimaryKey:   false,
			newTableUniqueKey:    false,
			newTableNonUniqueKey: false,
			wantStatusCode:       http.StatusOK,
			want:                 []listDetails{nonUniqueKeyTableWant},
		},
	}

	createTableHelper := func(t *testing.T, tableName, databaseName string, primaryKey, uniqueKey, nonUniqueKey bool, ctx context.Context, pool *sql.DB) func() {
		var stmt strings.Builder
		stmt.WriteString(fmt.Sprintf("CREATE TABLE %s (", tableName))
		stmt.WriteString("c1 INT")
		if primaryKey {
			stmt.WriteString(" PRIMARY KEY")
		}
		stmt.WriteString(", c2 INT, c3 CHAR(8)")
		if uniqueKey {
			stmt.WriteString(", UNIQUE(c2)")
		}
		if nonUniqueKey {
			stmt.WriteString(", INDEX(c3)")
		}
		stmt.WriteString(")")

		t.Logf("Creating table: %s", stmt.String())
		if _, err := pool.ExecContext(ctx, stmt.String()); err != nil {
			t.Fatalf("failed executing %s: %v", stmt.String(), err)
		}

		return func() {
			t.Logf("Dropping table: %s", tableName)
			if _, err := pool.ExecContext(ctx, fmt.Sprintf("DROP TABLE %s", tableName)); err != nil {
				t.Errorf("failed to drop table %s: %v", tableName, err)
			}
		}
	}

	var cleanups []func()
	defer func() {
		for i := len(cleanups) - 1; i >= 0; i-- {
			cleanups[i]()
		}
	}()

	for _, tc := range invokeTcs {
		t.Run(tc.name, func(t *testing.T) {
			if tc.newTableName != "" {
				cleanup := createTableHelper(t, tc.newTableName, databaseName, tc.newTablePrimaryKey, tc.newTableUniqueKey, tc.newTableNonUniqueKey, ctx, pool)
				cleanups = append(cleanups, cleanup)
			}

			const api = "http://127.0.0.1:5000/api/tool/list_tables_missing_unique_indexes/invoke"
			req, err := http.NewRequest(http.MethodPost, api, tc.requestBody)
			if err != nil {
				t.Fatalf("unable to create request: %v", err)
			}
			req.Header.Add("Content-type", "application/json")

			resp, err := http.DefaultClient.Do(req)
			if err != nil {
				t.Fatalf("unable to send request: %v", err)
			}
			defer resp.Body.Close()

			if resp.StatusCode != tc.wantStatusCode {
				body, _ := io.ReadAll(resp.Body)
				t.Fatalf("wrong status code: got %d, want %d, body: %s", resp.StatusCode, tc.wantStatusCode, string(body))
			}
			if tc.wantStatusCode != http.StatusOK {
				return
			}

			var bodyWrapper struct {
				Result json.RawMessage `json:"result"`
			}
			if err := json.NewDecoder(resp.Body).Decode(&bodyWrapper); err != nil {
				t.Fatalf("error decoding response wrapper: %v", err)
			}

			var resultString string
			if err := json.Unmarshal(bodyWrapper.Result, &resultString); err != nil {
				resultString = string(bodyWrapper.Result)
			}

			var got any
			var details []listDetails
			if err := json.Unmarshal([]byte(resultString), &details); err != nil {
				t.Fatalf("failed to unmarshal nested listDetails string: %v", err)
			}
			got = details

			if diff := cmp.Diff(tc.want, got, cmp.Comparer(func(a, b listDetails) bool {
				return a.TableSchema == b.TableSchema && a.TableName == b.TableName
			})); diff != "" {
				t.Errorf("Unexpected result: got %#v, want: %#v", got, tc.want)
			}
		})
	}
}

func RunMySQLListTableFragmentationTest(t *testing.T, databaseName, tableNameParam, tableNameAuth string) {
	type tableFragmentationDetails struct {
		TableSchema             string `json:"table_schema"`
		TableName               string `json:"table_name"`
		DataSize                any    `json:"data_size"`
		IndexSize               any    `json:"index_size"`
		DataFree                any    `json:"data_free"`
		FragmentationPercentage any    `json:"fragmentation_percentage"`
	}

	paramTableEntryWanted := tableFragmentationDetails{
		TableSchema:             databaseName,
		TableName:               tableNameParam,
		DataSize:                any(nil),
		IndexSize:               any(nil),
		DataFree:                any(nil),
		FragmentationPercentage: any(nil),
	}
	authTableEntryWanted := tableFragmentationDetails{
		TableSchema:             databaseName,
		TableName:               tableNameAuth,
		DataSize:                any(nil),
		IndexSize:               any(nil),
		DataFree:                any(nil),
		FragmentationPercentage: any(nil),
	}

	invokeTcs := []struct {
		name           string
		requestBody    io.Reader
		wantStatusCode int
		want           any
	}{
		{
			name:           "invoke list_table_fragmentation on all, no data_free threshold, expected to have 2 results",
			requestBody:    bytes.NewBufferString(`{"data_free_threshold_bytes": 0}`),
			wantStatusCode: http.StatusOK,
			want:           []tableFragmentationDetails{authTableEntryWanted, paramTableEntryWanted},
		},
		{
			name:           "invoke list_table_fragmentation on all, no data_free threshold, limit to 1, expected to have 1 results",
			requestBody:    bytes.NewBufferString(`{"data_free_threshold_bytes": 0, "limit": 1}`),
			wantStatusCode: http.StatusOK,
			want:           []tableFragmentationDetails{authTableEntryWanted},
		},
		{
			name:           "invoke list_table_fragmentation on all databases and 1 specific table name, no data_free threshold, expected to have 1 result",
			requestBody:    bytes.NewBufferString(fmt.Sprintf(`{"table_name": "%s","data_free_threshold_bytes": 0}`, tableNameAuth)),
			wantStatusCode: http.StatusOK,
			want:           []tableFragmentationDetails{authTableEntryWanted},
		},
		{
			name:           "invoke list_table_fragmentation on 1 database and 1 specific table name, no data_free threshold, expected to have 1 result",
			requestBody:    bytes.NewBufferString(fmt.Sprintf(`{"table_schema": "%s", "table_name": "%s", "data_free_threshold_bytes": 0}`, databaseName, tableNameParam)),
			wantStatusCode: http.StatusOK,
			want:           []tableFragmentationDetails{paramTableEntryWanted},
		},
		{
			name:           "invoke list_table_fragmentation on 1 database and 1 specific table name, high data_free threshold, expected to have 0 result",
			requestBody:    bytes.NewBufferString(fmt.Sprintf(`{"table_schema": "%s", "table_name": "%s", "data_free_threshold_bytes": 1000000000}`, databaseName, tableNameParam)),
			wantStatusCode: http.StatusOK,
			want:           []tableFragmentationDetails(nil),
		},
		{
			name:           "invoke list_table_fragmentation on 1 non-exist database, no data_free threshold, expected to have 0 result",
			requestBody:    bytes.NewBufferString(`{"table_schema": "non_existent_database", "data_free_threshold_bytes": 0}`),
			wantStatusCode: http.StatusOK,
			want:           []tableFragmentationDetails(nil),
		},
		{
			name:           "invoke list_table_fragmentation on 1 non-exist table, no data_free threshold, expected to have 0 result",
			requestBody:    bytes.NewBufferString(`{"table_name": "non_existent_table", "data_free_threshold_bytes": 0}`),
			wantStatusCode: http.StatusOK,
			want:           []tableFragmentationDetails(nil),
		},
	}
	for _, tc := range invokeTcs {
		t.Run(tc.name, func(t *testing.T) {
			const api = "http://127.0.0.1:5000/api/tool/list_table_fragmentation/invoke"
			req, err := http.NewRequest(http.MethodPost, api, tc.requestBody)
			if err != nil {
				t.Fatalf("unable to create request: %v", err)
			}
			req.Header.Add("Content-type", "application/json")

			resp, err := http.DefaultClient.Do(req)
			if err != nil {
				t.Fatalf("unable to send request: %v", err)
			}
			defer resp.Body.Close()

			if resp.StatusCode != tc.wantStatusCode {
				body, _ := io.ReadAll(resp.Body)
				t.Fatalf("wrong status code: got %d, want %d, body: %s", resp.StatusCode, tc.wantStatusCode, string(body))
			}
			if tc.wantStatusCode != http.StatusOK {
				return
			}

			var bodyWrapper struct {
				Result json.RawMessage `json:"result"`
			}
			if err := json.NewDecoder(resp.Body).Decode(&bodyWrapper); err != nil {
				t.Fatalf("error decoding response wrapper: %v", err)
			}

			var resultString string
			if err := json.Unmarshal(bodyWrapper.Result, &resultString); err != nil {
				resultString = string(bodyWrapper.Result)
			}

			var got any
			var details []tableFragmentationDetails
			if err := json.Unmarshal([]byte(resultString), &details); err != nil {
				t.Fatalf("failed to unmarshal outer JSON array into []tableInfo: %v", err)
			}
			got = details

			if diff := cmp.Diff(tc.want, got, cmp.Comparer(func(a, b tableFragmentationDetails) bool {
				return a.TableSchema == b.TableSchema && a.TableName == b.TableName
			})); diff != "" {
				t.Errorf("Unexpected result: got %#v, want: %#v", got, tc.want)
			}
		})
	}
}

// RunRequest is a helper function to send HTTP requests and return the response
func RunRequest(t *testing.T, method, url string, body io.Reader, headers map[string]string) (*http.Response, []byte) {
	// Send request
	req, err := http.NewRequest(method, url, body)
	if err != nil {
		t.Fatalf("unable to create request: %s", err)
	}

	req.Header.Set("Content-type", "application/json")

	for k, v := range headers {
		req.Header.Set(k, v)
	}

	resp, err := http.DefaultClient.Do(req)
	if err != nil {
		t.Fatalf("unable to send request: %s", err)
	}
	respBody, err := io.ReadAll(resp.Body)
	if err != nil {
		t.Fatalf("unable to read request body: %s", err)
	}

	defer resp.Body.Close()
	return resp, respBody
}<|MERGE_RESOLUTION|>--- conflicted
+++ resolved
@@ -385,20 +385,11 @@
 			wantStatusCode: http.StatusUnauthorized,
 		},
 		{
-<<<<<<< HEAD
 			name:           "Invoke my-auth-required-tool with auth token",
 			api:            "http://127.0.0.1:5000/api/tool/my-auth-required-tool/invoke",
-			enabled:        true,
+			enabled:        configs.supportSelect1Auth,
 			requestHeader:  map[string]string{"my-google-auth_token": idToken},
 			requestBody:    bytes.NewBuffer([]byte(`{}`)),
-=======
-			name:          "Invoke my-auth-required-tool with auth token",
-			api:           "http://127.0.0.1:5000/api/tool/my-auth-required-tool/invoke",
-			enabled:       configs.supportSelect1Auth,
-			requestHeader: map[string]string{"my-google-auth_token": idToken},
-			requestBody:   bytes.NewBuffer([]byte(`{}`)),
-
->>>>>>> 20cb43a2
 			wantBody:       select1Want,
 			wantStatusCode: http.StatusOK,
 		},
