--- conflicted
+++ resolved
@@ -2481,7 +2481,7 @@
 	testCases := []struct {
 		name           string
 		wantStatusCode int
-		wantElements []string
+		wantElements   []string
 	}{
 		{
 			name:           "invoke list-dataset-ids with restriction",
@@ -2506,30 +2506,12 @@
 			if err := json.Unmarshal(bodyBytes, &respBody); err != nil {
 				t.Fatalf("error parsing response body: %v", err)
 			}
-			
+
 			gotJSON, ok := respBody["result"].(string)
 			if !ok {
 				t.Fatalf("unable to find 'result' as a string in response body: %s", string(bodyBytes))
 			}
 
-<<<<<<< HEAD
-			var gotSlice, wantSlice []string
-			if err := json.Unmarshal([]byte(got), &gotSlice); err != nil {
-				t.Fatalf("failed to unmarshal 'got' result: %v", err)
-			}
-			if err := json.Unmarshal([]byte(tc.wantResult), &wantSlice); err != nil {
-				t.Fatalf("failed to unmarshal 'want' result: %v", err)
-			}
-
-			sort.Strings(gotSlice)
-			sort.Strings(wantSlice)
-
-			sortedGot, _ := json.Marshal(gotSlice)
-			sortedWant, _ := json.Marshal(wantSlice)
-
-			if string(sortedGot) != string(sortedWant) {
-				t.Errorf("unexpected result: got %q, want %q", string(sortedGot), string(sortedWant))
-=======
 			// Unmarshal the result string into a slice to compare contents.
 			var gotElements []string
 			if err := json.Unmarshal([]byte(gotJSON), &gotElements); err != nil {
@@ -2540,7 +2522,6 @@
 			sort.Strings(tc.wantElements)
 			if !reflect.DeepEqual(gotElements, tc.wantElements) {
 				t.Errorf("unexpected result:\n got: %v\nwant: %v", gotElements, tc.wantElements)
->>>>>>> 0ed998bf
 			}
 		})
 	}
