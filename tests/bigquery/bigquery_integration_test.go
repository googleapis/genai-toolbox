--- conflicted
+++ resolved
@@ -269,17 +269,15 @@
 			"source":      "my-instance",
 			"description": "Tool to list table within a dataset",
 		},
-<<<<<<< HEAD
+		"conversational-analytics-restricted": map[string]any{
+			"kind":        "bigquery-conversational-analytics",
+			"source":      "my-instance",
+			"description": "Tool to ask BigQuery conversational analytics",
+		},
 		"forecast-restricted": map[string]any{
 			"kind":        "bigquery-forecast",
 			"source":      "my-instance",
 			"description": "Tool to forecast",
-=======
-		"conversational-analytics-restricted": map[string]any{
-			"kind":        "bigquery-conversational-analytics",
-			"source":      "my-instance",
-			"description": "Tool to ask BigQuery conversational analytics",
->>>>>>> 345bd6af
 		},
 	}
 
@@ -309,13 +307,10 @@
 	// Run tests
 	runListTableIdsWithRestriction(t, allowedDatasetName1, disallowedDatasetName, allowedTableName1, allowedForecastTableName1)
 	runListTableIdsWithRestriction(t, allowedDatasetName2, disallowedDatasetName, allowedTableName2, allowedForecastTableName2)
-<<<<<<< HEAD
+	runConversationalAnalyticsWithRestriction(t, allowedDatasetName1, disallowedDatasetName, allowedTableName1, disallowedTableName)
+	runConversationalAnalyticsWithRestriction(t, allowedDatasetName2, disallowedDatasetName, allowedTableName2, disallowedTableName)
 	runForecastWithRestriction(t, allowedForecastTableFullName1, disallowedForecastTableFullName)
 	runForecastWithRestriction(t, allowedForecastTableFullName2, disallowedForecastTableFullName)
-=======
-	runConversationalAnalyticsWithRestriction(t, allowedDatasetName1, disallowedDatasetName, allowedTableName1, disallowedTableName)
-	runConversationalAnalyticsWithRestriction(t, allowedDatasetName2, disallowedDatasetName, allowedTableName2, disallowedTableName)
->>>>>>> 345bd6af
 }
 
 // getBigQueryParamToolInfo returns statements and param for my-tool for bigquery kind
@@ -2161,16 +2156,6 @@
 	}
 }
 
-<<<<<<< HEAD
-func runForecastWithRestriction(t *testing.T, allowedTableFullName, disallowedTableFullName string) {
-	allowedTableUnquoted := strings.ReplaceAll(allowedTableFullName, "`", "")
-	disallowedTableUnquoted := strings.ReplaceAll(disallowedTableFullName, "`", "")
-	disallowedDatasetFQN := strings.Join(strings.Split(disallowedTableUnquoted, ".")[0:2], ".")
-
-	testCases := []struct {
-		name           string
-		historyData    string
-=======
 func runConversationalAnalyticsWithRestriction(t *testing.T, allowedDatasetName, disallowedDatasetName, allowedTableName, disallowedTableName string) {
 	allowedTableRefsJSON := fmt.Sprintf(`[{"projectId":"%s","datasetId":"%s","tableId":"%s"}]`, BigqueryProject, allowedDatasetName, allowedTableName)
 	disallowedTableRefsJSON := fmt.Sprintf(`[{"projectId":"%s","datasetId":"%s","tableId":"%s"}]`, BigqueryProject, disallowedDatasetName, disallowedTableName)
@@ -2178,36 +2163,11 @@
 	testCases := []struct {
 		name           string
 		tableRefs      string
->>>>>>> 345bd6af
 		wantStatusCode int
 		wantInResult   string
 		wantInError    string
 	}{
 		{
-<<<<<<< HEAD
-			name:           "invoke with allowed table name",
-			historyData:    allowedTableUnquoted,
-			wantStatusCode: http.StatusOK,
-			wantInResult:   `"forecast_timestamp"`,
-		},
-		{
-			name:           "invoke with disallowed table name",
-			historyData:    disallowedTableUnquoted,
-			wantStatusCode: http.StatusBadRequest,
-			wantInError:    fmt.Sprintf("access to dataset '%s' (from table '%s') is not allowed", disallowedDatasetFQN, disallowedTableUnquoted),
-		},
-		{
-			name:           "invoke with query on allowed table",
-			historyData:    fmt.Sprintf("SELECT * FROM %s", allowedTableFullName),
-			wantStatusCode: http.StatusOK,
-			wantInResult:   `"forecast_timestamp"`,
-		},
-		{
-			name:           "invoke with query on disallowed table",
-			historyData:    fmt.Sprintf("SELECT * FROM %s", disallowedTableFullName),
-			wantStatusCode: http.StatusBadRequest,
-			wantInError:    fmt.Sprintf("query in history_data accesses dataset '%s', which is not in the allowed list", disallowedDatasetFQN),
-=======
 			name:           "invoke with allowed table",
 			tableRefs:      allowedTableRefsJSON,
 			wantStatusCode: http.StatusOK,
@@ -2218,21 +2178,14 @@
 			tableRefs:      disallowedTableRefsJSON,
 			wantStatusCode: http.StatusBadRequest,
 			wantInError:    fmt.Sprintf("access to dataset '%s.%s' (from table '%s') is not allowed", BigqueryProject, disallowedDatasetName, disallowedTableName),
->>>>>>> 345bd6af
 		},
 	}
 
 	for _, tc := range testCases {
 		t.Run(tc.name, func(t *testing.T) {
 			requestBodyMap := map[string]any{
-<<<<<<< HEAD
-				"history_data":  tc.historyData,
-				"timestamp_col": "ts",
-				"data_col":      "data",
-=======
 				"user_query_with_context": "What is in the table?",
 				"table_references":        tc.tableRefs,
->>>>>>> 345bd6af
 			}
 			bodyBytes, err := json.Marshal(requestBodyMap)
 			if err != nil {
@@ -2240,11 +2193,7 @@
 			}
 			body := bytes.NewBuffer(bodyBytes)
 
-<<<<<<< HEAD
-			req, err := http.NewRequest(http.MethodPost, "http://127.0.0.1:5000/api/tool/forecast-restricted/invoke", body)
-=======
 			req, err := http.NewRequest(http.MethodPost, "http://127.0.0.1:5000/api/tool/conversational-analytics-restricted/invoke", body)
->>>>>>> 345bd6af
 			if err != nil {
 				t.Fatalf("unable to create request: %s", err)
 			}
@@ -2282,8 +2231,6 @@
 			}
 		})
 	}
-<<<<<<< HEAD
-=======
 }
 
 func runBigQuerySearchCatalogToolInvokeTest(t *testing.T, datasetName string, tableName string) {
@@ -2443,5 +2390,95 @@
 			}
 		})
 	}
->>>>>>> 345bd6af
+}
+
+func runForecastWithRestriction(t *testing.T, allowedTableFullName, disallowedTableFullName string) {
+	allowedTableUnquoted := strings.ReplaceAll(allowedTableFullName, "`", "")
+	disallowedTableUnquoted := strings.ReplaceAll(disallowedTableFullName, "`", "")
+	disallowedDatasetFQN := strings.Join(strings.Split(disallowedTableUnquoted, ".")[0:2], ".")
+
+	testCases := []struct {
+		name           string
+		historyData    string
+		wantStatusCode int
+		wantInResult   string
+		wantInError    string
+	}{
+		{
+			name:           "invoke with allowed table name",
+			historyData:    allowedTableUnquoted,
+			wantStatusCode: http.StatusOK,
+			wantInResult:   `"forecast_timestamp"`,
+		},
+		{
+			name:           "invoke with disallowed table name",
+			historyData:    disallowedTableUnquoted,
+			wantStatusCode: http.StatusBadRequest,
+			wantInError:    fmt.Sprintf("access to dataset '%s' (from table '%s') is not allowed", disallowedDatasetFQN, disallowedTableUnquoted),
+		},
+		{
+			name:           "invoke with query on allowed table",
+			historyData:    fmt.Sprintf("SELECT * FROM %s", allowedTableFullName),
+			wantStatusCode: http.StatusOK,
+			wantInResult:   `"forecast_timestamp"`,
+		},
+		{
+			name:           "invoke with query on disallowed table",
+			historyData:    fmt.Sprintf("SELECT * FROM %s", disallowedTableFullName),
+			wantStatusCode: http.StatusBadRequest,
+			wantInError:    fmt.Sprintf("query in history_data accesses dataset '%s', which is not in the allowed list", disallowedDatasetFQN),
+		},
+	}
+
+	for _, tc := range testCases {
+		t.Run(tc.name, func(t *testing.T) {
+			requestBodyMap := map[string]any{
+				"history_data":  tc.historyData,
+				"timestamp_col": "ts",
+				"data_col":      "data",
+			}
+			bodyBytes, err := json.Marshal(requestBodyMap)
+			if err != nil {
+				t.Fatalf("failed to marshal request body: %v", err)
+			}
+			body := bytes.NewBuffer(bodyBytes)
+
+			req, err := http.NewRequest(http.MethodPost, "http://127.0.0.1:5000/api/tool/forecast-restricted/invoke", body)
+			if err != nil {
+				t.Fatalf("unable to create request: %s", err)
+			}
+			req.Header.Add("Content-type", "application/json")
+			resp, err := http.DefaultClient.Do(req)
+			if err != nil {
+				t.Fatalf("unable to send request: %s", err)
+			}
+			defer resp.Body.Close()
+
+			if resp.StatusCode != tc.wantStatusCode {
+				bodyBytes, _ := io.ReadAll(resp.Body)
+				t.Fatalf("unexpected status code: got %d, want %d. Body: %s", resp.StatusCode, tc.wantStatusCode, string(bodyBytes))
+			}
+
+			if tc.wantInResult != "" {
+				var respBody map[string]interface{}
+				if err := json.NewDecoder(resp.Body).Decode(&respBody); err != nil {
+					t.Fatalf("error parsing response body: %v", err)
+				}
+				got, ok := respBody["result"].(string)
+				if !ok {
+					t.Fatalf("unable to find result in response body")
+				}
+				if !strings.Contains(got, tc.wantInResult) {
+					t.Errorf("unexpected result: got %q, want to contain %q", got, tc.wantInResult)
+				}
+			}
+
+			if tc.wantInError != "" {
+				bodyBytes, _ := io.ReadAll(resp.Body)
+				if !strings.Contains(string(bodyBytes), tc.wantInError) {
+					t.Errorf("unexpected error message: got %q, want to contain %q", string(bodyBytes), tc.wantInError)
+				}
+			}
+		})
+	}
 }