// Copyright 2025 Google LLC
//
// Licensed under the Apache License, Version 2.0 (the "License");
// you may not use this file except in compliance with the License.
// You may obtain a copy of the License at
//
//     http://www.apache.org/licenses/LICENSE-2.0
//
// Unless required by applicable law or agreed to in writing, software
// distributed under the License is distributed on an "AS IS" BASIS,
// WITHOUT WARRANTIES OR CONDITIONS OF ANY KIND, either express or implied.
// See the License for the specific language governing permissions and
// limitations under the License.

package bigquery

import (
	"bytes"
	"context"
	"encoding/json"
	"fmt"
	"io"
	"net/http"
	"os"
	"regexp"
	"strings"
	"testing"
	"time"

	bigqueryapi "cloud.google.com/go/bigquery"
	"github.com/google/uuid"
	"github.com/googleapis/genai-toolbox/internal/testutils"
	"github.com/googleapis/genai-toolbox/tests"
	"golang.org/x/oauth2/google"
	"google.golang.org/api/googleapi"
	"google.golang.org/api/iterator"
	"google.golang.org/api/option"
)

var (
	BigquerySourceKind = "bigquery"
	BigqueryToolKind   = "bigquery-sql"
	BigqueryProject    = os.Getenv("BIGQUERY_PROJECT")
)

func getBigQueryVars(t *testing.T) map[string]any {
	switch "" {
	case BigqueryProject:
		t.Fatal("'BIGQUERY_PROJECT' not set")
	}

	return map[string]any{
		"kind":    BigquerySourceKind,
		"project": BigqueryProject,
	}
}

// Copied over from bigquery.go
func initBigQueryConnection(project string) (*bigqueryapi.Client, error) {
	ctx := context.Background()
	cred, err := google.FindDefaultCredentials(ctx, bigqueryapi.Scope)
	if err != nil {
		return nil, fmt.Errorf("failed to find default Google Cloud credentials with scope %q: %w", bigqueryapi.Scope, err)
	}

	client, err := bigqueryapi.NewClient(ctx, project, option.WithCredentials(cred))
	if err != nil {
		return nil, fmt.Errorf("failed to create BigQuery client for project %q: %w", project, err)
	}
	return client, nil
}

func TestBigQueryToolEndpoints(t *testing.T) {
	sourceConfig := getBigQueryVars(t)
<<<<<<< HEAD
	ctx, cancel := context.WithTimeout(context.Background(), 2*time.Minute)
=======
	ctx, cancel := context.WithTimeout(context.Background(), 7*time.Minute)
>>>>>>> 63c54d04
	defer cancel()

	var args []string

	client, err := initBigQueryConnection(BigqueryProject)
	if err != nil {
		t.Fatalf("unable to create Cloud SQL connection pool: %s", err)
	}

	// create table name with UUID
	datasetName := fmt.Sprintf("temp_toolbox_test_%s", strings.ReplaceAll(uuid.New().String(), "-", ""))
	tableName := fmt.Sprintf("param_table_%s", strings.ReplaceAll(uuid.New().String(), "-", ""))
	tableNameParam := fmt.Sprintf("`%s.%s.%s`",
		BigqueryProject,
		datasetName,
		tableName,
	)
	tableNameAuth := fmt.Sprintf("`%s.%s.auth_table_%s`",
		BigqueryProject,
		datasetName,
		strings.ReplaceAll(uuid.New().String(), "-", ""),
	)
	tableNameTemplateParam := fmt.Sprintf("`%s.%s.template_param_table_%s`",
		BigqueryProject,
		datasetName,
		strings.ReplaceAll(uuid.New().String(), "-", ""),
	)
	tableNameDataType := fmt.Sprintf("`%s.%s.datatype_table_%s`",
		BigqueryProject,
		datasetName,
		strings.ReplaceAll(uuid.New().String(), "-", ""),
	)

	// set up data for param tool
	createParamTableStmt, insertParamTableStmt, paramToolStmt, idParamToolStmt, nameParamToolStmt, arrayToolStmt, paramTestParams := getBigQueryParamToolInfo(tableNameParam)
	teardownTable1 := setupBigQueryTable(t, ctx, client, createParamTableStmt, insertParamTableStmt, datasetName, tableNameParam, paramTestParams)
	defer teardownTable1(t)

	// set up data for auth tool
	createAuthTableStmt, insertAuthTableStmt, authToolStmt, authTestParams := getBigQueryAuthToolInfo(tableNameAuth)
	teardownTable2 := setupBigQueryTable(t, ctx, client, createAuthTableStmt, insertAuthTableStmt, datasetName, tableNameAuth, authTestParams)
	defer teardownTable2(t)

	// set up data for data type test tool
	createDataTypeTableStmt, insertDataTypeTableStmt, dataTypeToolStmt, arrayDataTypeToolStmt, dataTypeTestParams := getBigQueryDataTypeTestInfo(tableNameDataType)
	teardownTable3 := setupBigQueryTable(t, ctx, client, createDataTypeTableStmt, insertDataTypeTableStmt, datasetName, tableNameDataType, dataTypeTestParams)
	defer teardownTable3(t)

	// Write config into a file and pass it to command
	toolsFile := tests.GetToolsConfig(sourceConfig, BigqueryToolKind, paramToolStmt, idParamToolStmt, nameParamToolStmt, arrayToolStmt, authToolStmt)
	toolsFile = addBigQuerySqlToolConfig(t, toolsFile, dataTypeToolStmt, arrayDataTypeToolStmt)
	toolsFile = addBigQueryPrebuiltToolsConfig(t, toolsFile)
	tmplSelectCombined, tmplSelectFilterCombined := getBigQueryTmplToolStatement()
	toolsFile = tests.AddTemplateParamConfig(t, toolsFile, BigqueryToolKind, tmplSelectCombined, tmplSelectFilterCombined, "")

	cmd, cleanup, err := tests.StartCmd(ctx, toolsFile, args...)
	if err != nil {
		t.Fatalf("command initialization returned an error: %s", err)
	}
	defer cleanup()

	waitCtx, cancel := context.WithTimeout(ctx, 10*time.Second)
	defer cancel()
	out, err := testutils.WaitForString(waitCtx, regexp.MustCompile(`Server ready to serve`), cmd.Out)
	if err != nil {
		t.Logf("toolbox command logs: \n%s", out)
		t.Fatalf("toolbox didn't start successfully: %s", err)
	}

	tests.RunToolGetTest(t)

	select1Want := "[{\"f0_\":1}]"
	// Partial message; the full error message is too long.
	failInvocationWant := `{"jsonrpc":"2.0","id":"invoke-fail-tool","result":{"content":[{"type":"text","text":"final query validation failed: failed to insert dry run job: googleapi: Error 400: Syntax error: Unexpected identifier \"SELEC\" at [1:1]`
	datasetInfoWant := "\"Location\":\"US\",\"DefaultTableExpiration\":0,\"Labels\":null,\"Access\":"
	tableInfoWant := "{\"Name\":\"\",\"Location\":\"US\",\"Description\":\"\",\"Schema\":[{\"Name\":\"id\""
	ddlWant := `"Query executed successfully and returned no content."`
	invokeParamWant, invokeIdNullWant, nullWant, mcpInvokeParamWant := tests.GetNonSpannerInvokeParamWant()
	tests.RunToolInvokeTest(t, select1Want, invokeParamWant, invokeIdNullWant, nullWant, false, true)
	tests.RunMCPToolCallMethod(t, mcpInvokeParamWant, failInvocationWant)
	templateParamTestConfig := tests.NewTemplateParameterTestConfig(
		tests.WithCreateColArray(`["id INT64", "name STRING", "age INT64"]`),
		tests.WithDdlWant(ddlWant),
		tests.WithSelectEmptyWant(`"The query returned 0 rows."`),
		tests.WithInsert1Want(ddlWant),
	)
	tests.RunToolInvokeWithTemplateParameters(t, tableNameTemplateParam, templateParamTestConfig)

	runBigQueryExecuteSqlToolInvokeTest(t, select1Want, invokeParamWant, tableNameParam, ddlWant)
	runBigQueryExecuteSqlToolInvokeDryRunTest(t, datasetName)
	runBigQueryDataTypeTests(t)
	runBigQueryListDatasetToolInvokeTest(t, datasetName)
	runBigQueryGetDatasetInfoToolInvokeTest(t, datasetName, datasetInfoWant)
	runBigQueryListTableIdsToolInvokeTest(t, datasetName, tableName)
	runBigQueryGetTableInfoToolInvokeTest(t, datasetName, tableName, tableInfoWant)
<<<<<<< HEAD
=======
	runBigQueryConversationalAnalyticsInvokeTest(t, datasetName, tableName, dataInsightsWant)
	runBigQuerySearchCatalogToolInvokeTest(t, datasetName, tableName)
}

func TestBigQueryToolWithDatasetRestriction(t *testing.T) {
	ctx, cancel := context.WithTimeout(context.Background(), 3*time.Minute)
	defer cancel()

	client, err := initBigQueryConnection(BigqueryProject)
	if err != nil {
		t.Fatalf("unable to create BigQuery client: %s", err)
	}

	// Create two datasets, one allowed, one not.
	baseName := strings.ReplaceAll(uuid.New().String(), "-", "")
	allowedDatasetName1 := fmt.Sprintf("allowed_dataset_1_%s", baseName)
	allowedDatasetName2 := fmt.Sprintf("allowed_dataset_2_%s", baseName)
	disallowedDatasetName := fmt.Sprintf("disallowed_dataset_%s", baseName)
	allowedTableName1 := "allowed_table_1"
	allowedTableName2 := "allowed_table_2"
	disallowedTableName := "disallowed_table"
	allowedForecastTableName1 := "allowed_forecast_table_1"
	allowedForecastTableName2 := "allowed_forecast_table_2"
	disallowedForecastTableName := "disallowed_forecast_table"

	// Setup allowed table
	allowedTableNameParam1 := fmt.Sprintf("`%s.%s.%s`", BigqueryProject, allowedDatasetName1, allowedTableName1)
	createAllowedTableStmt1 := fmt.Sprintf("CREATE TABLE %s (id INT64)", allowedTableNameParam1)
	teardownAllowed1 := setupBigQueryTable(t, ctx, client, createAllowedTableStmt1, "", allowedDatasetName1, allowedTableNameParam1, nil)
	defer teardownAllowed1(t)

	allowedTableNameParam2 := fmt.Sprintf("`%s.%s.%s`", BigqueryProject, allowedDatasetName2, allowedTableName2)
	createAllowedTableStmt2 := fmt.Sprintf("CREATE TABLE %s (id INT64)", allowedTableNameParam2)
	teardownAllowed2 := setupBigQueryTable(t, ctx, client, createAllowedTableStmt2, "", allowedDatasetName2, allowedTableNameParam2, nil)
	defer teardownAllowed2(t)

	// Setup allowed forecast table
	allowedForecastTableFullName1 := fmt.Sprintf("`%s.%s.%s`", BigqueryProject, allowedDatasetName1, allowedForecastTableName1)
	createForecastStmt1, insertForecastStmt1, forecastParams1 := getBigQueryForecastToolInfo(allowedForecastTableFullName1)
	teardownAllowedForecast1 := setupBigQueryTable(t, ctx, client, createForecastStmt1, insertForecastStmt1, allowedDatasetName1, allowedForecastTableFullName1, forecastParams1)
	defer teardownAllowedForecast1(t)

	allowedForecastTableFullName2 := fmt.Sprintf("`%s.%s.%s`", BigqueryProject, allowedDatasetName2, allowedForecastTableName2)
	createForecastStmt2, insertForecastStmt2, forecastParams2 := getBigQueryForecastToolInfo(allowedForecastTableFullName2)
	teardownAllowedForecast2 := setupBigQueryTable(t, ctx, client, createForecastStmt2, insertForecastStmt2, allowedDatasetName2, allowedForecastTableFullName2, forecastParams2)
	defer teardownAllowedForecast2(t)

	// Setup disallowed table
	disallowedTableNameParam := fmt.Sprintf("`%s.%s.%s`", BigqueryProject, disallowedDatasetName, disallowedTableName)
	createDisallowedTableStmt := fmt.Sprintf("CREATE TABLE %s (id INT64)", disallowedTableNameParam)
	teardownDisallowed := setupBigQueryTable(t, ctx, client, createDisallowedTableStmt, "", disallowedDatasetName, disallowedTableNameParam, nil)
	defer teardownDisallowed(t)

	// Setup disallowed forecast table
	disallowedForecastTableFullName := fmt.Sprintf("`%s.%s.%s`", BigqueryProject, disallowedDatasetName, disallowedForecastTableName)
	createDisallowedForecastStmt, insertDisallowedForecastStmt, disallowedForecastParams := getBigQueryForecastToolInfo(disallowedForecastTableFullName)
	teardownDisallowedForecast := setupBigQueryTable(t, ctx, client, createDisallowedForecastStmt, insertDisallowedForecastStmt, disallowedDatasetName, disallowedForecastTableFullName, disallowedForecastParams)
	defer teardownDisallowedForecast(t)

	// Configure source with dataset restriction.
	sourceConfig := getBigQueryVars(t)
	sourceConfig["allowedDatasets"] = []string{allowedDatasetName1, allowedDatasetName2}

	// Configure tool
	toolsConfig := map[string]any{
		"list-dataset-ids-restricted": map[string]any{
			"kind":        "bigquery-list-dataset-ids",
			"source":      "my-instance",
			"description": "Tool to list dataset ids",
		},
		"list-table-ids-restricted": map[string]any{
			"kind":        "bigquery-list-table-ids",
			"source":      "my-instance",
			"description": "Tool to list table within a dataset",
		},
		"execute-sql-restricted": map[string]any{
			"kind":        "bigquery-execute-sql",
			"source":      "my-instance",
			"description": "Tool to execute SQL",
		},
		"conversational-analytics-restricted": map[string]any{
			"kind":        "bigquery-conversational-analytics",
			"source":      "my-instance",
			"description": "Tool to ask BigQuery conversational analytics",
		},
		"forecast-restricted": map[string]any{
			"kind":        "bigquery-forecast",
			"source":      "my-instance",
			"description": "Tool to forecast",
		},
	}

	// Create config file
	config := map[string]any{
		"sources": map[string]any{
			"my-instance": sourceConfig,
		},
		"tools": toolsConfig,
	}

	// Start server
	cmd, cleanup, err := tests.StartCmd(ctx, config)
	if err != nil {
		t.Fatalf("command initialization returned an error: %s", err)
	}
	defer cleanup()

	waitCtx, cancel := context.WithTimeout(ctx, 10*time.Second)
	defer cancel()
	out, err := testutils.WaitForString(waitCtx, regexp.MustCompile(`Server ready to serve`), cmd.Out)
	if err != nil {
		t.Logf("toolbox command logs: \n%s", out)
		t.Fatalf("toolbox didn't start successfully: %s", err)
	}

	// Run tests
	runListDatasetIdsWithRestriction(t, allowedDatasetName1, allowedDatasetName2)
	runListTableIdsWithRestriction(t, allowedDatasetName1, disallowedDatasetName, allowedTableName1, allowedForecastTableName1)
	runListTableIdsWithRestriction(t, allowedDatasetName2, disallowedDatasetName, allowedTableName2, allowedForecastTableName2)
	runExecuteSqlWithRestriction(t, allowedTableNameParam1, disallowedTableNameParam)
	runExecuteSqlWithRestriction(t, allowedTableNameParam2, disallowedTableNameParam)
	runConversationalAnalyticsWithRestriction(t, allowedDatasetName1, disallowedDatasetName, allowedTableName1, disallowedTableName)
	runConversationalAnalyticsWithRestriction(t, allowedDatasetName2, disallowedDatasetName, allowedTableName2, disallowedTableName)
	runForecastWithRestriction(t, allowedForecastTableFullName1, disallowedForecastTableFullName)
	runForecastWithRestriction(t, allowedForecastTableFullName2, disallowedForecastTableFullName)
>>>>>>> 63c54d04
}

// getBigQueryParamToolInfo returns statements and param for my-tool for bigquery kind
func getBigQueryParamToolInfo(tableName string) (string, string, string, string, string, string, []bigqueryapi.QueryParameter) {
	createStatement := fmt.Sprintf(`
		CREATE TABLE IF NOT EXISTS %s (id INT64, name STRING);`, tableName)
	insertStatement := fmt.Sprintf(`
		INSERT INTO %s (id, name) VALUES (?, ?), (?, ?), (?, ?), (?, NULL);`, tableName)
	toolStatement := fmt.Sprintf(`SELECT * FROM %s WHERE id = ? OR name = ? ORDER BY id;`, tableName)
	idToolStatement := fmt.Sprintf(`SELECT * FROM %s WHERE id = ? ORDER BY id;`, tableName)
	nameToolStatement := fmt.Sprintf(`SELECT * FROM %s WHERE name = ? ORDER BY id;`, tableName)
	arrayToolStatememt := fmt.Sprintf(`SELECT * FROM %s WHERE id IN UNNEST(@idArray) AND name IN UNNEST(@nameArray) ORDER BY id;`, tableName)
	params := []bigqueryapi.QueryParameter{
		{Value: int64(1)}, {Value: "Alice"},
		{Value: int64(2)}, {Value: "Jane"},
		{Value: int64(3)}, {Value: "Sid"},
		{Value: int64(4)},
	}
	return createStatement, insertStatement, toolStatement, idToolStatement, nameToolStatement, arrayToolStatememt, params
}

// getBigQueryAuthToolInfo returns statements and param of my-auth-tool for bigquery kind
func getBigQueryAuthToolInfo(tableName string) (string, string, string, []bigqueryapi.QueryParameter) {
	createStatement := fmt.Sprintf(`
		CREATE TABLE IF NOT EXISTS %s (id INT64, name STRING, email STRING)`, tableName)
	insertStatement := fmt.Sprintf(`
		INSERT INTO %s (id, name, email) VALUES (?, ?, ?), (?, ?, ?)`, tableName)
	toolStatement := fmt.Sprintf(`
		SELECT name FROM %s WHERE email = ?`, tableName)
	params := []bigqueryapi.QueryParameter{
		{Value: int64(1)}, {Value: "Alice"}, {Value: tests.ServiceAccountEmail},
		{Value: int64(2)}, {Value: "Jane"}, {Value: "janedoe@gmail.com"},
	}
	return createStatement, insertStatement, toolStatement, params
}

// getBigQueryDataTypeTestInfo returns statements and params for data type tests.
func getBigQueryDataTypeTestInfo(tableName string) (string, string, string, string, []bigqueryapi.QueryParameter) {
	createStatement := fmt.Sprintf(`
		CREATE TABLE IF NOT EXISTS %s (id INT64, int_val INT64, string_val STRING, float_val FLOAT64, bool_val BOOL);`, tableName)
	insertStatement := fmt.Sprintf(`
		INSERT INTO %s (id, int_val, string_val, float_val, bool_val) VALUES (?, ?, ?, ?, ?), (?, ?, ?, ?, ?), (?, ?, ?, ?, ?);`, tableName)
	toolStatement := fmt.Sprintf(`SELECT * FROM %s WHERE int_val = ? AND string_val = ? AND float_val = ? AND bool_val = ?;`, tableName)
	arrayToolStatement := fmt.Sprintf(`SELECT * FROM %s WHERE int_val IN UNNEST(@int_array) AND string_val IN UNNEST(@string_array) AND float_val IN UNNEST(@float_array) AND bool_val IN UNNEST(@bool_array) ORDER BY id;`, tableName)
	params := []bigqueryapi.QueryParameter{
		{Value: int64(1)}, {Value: int64(123)}, {Value: "hello"}, {Value: 3.14}, {Value: true},
		{Value: int64(2)}, {Value: int64(-456)}, {Value: "world"}, {Value: -0.55}, {Value: false},
		{Value: int64(3)}, {Value: int64(789)}, {Value: "test"}, {Value: 100.1}, {Value: true},
	}
	return createStatement, insertStatement, toolStatement, arrayToolStatement, params
}

// getBigQueryTmplToolStatement returns statements for template parameter test cases for bigquery kind
func getBigQueryTmplToolStatement() (string, string) {
	tmplSelectCombined := "SELECT * FROM {{.tableName}} WHERE id = ? ORDER BY id"
	tmplSelectFilterCombined := "SELECT * FROM {{.tableName}} WHERE {{.columnFilter}} = ? ORDER BY id"
	return tmplSelectCombined, tmplSelectFilterCombined
}

func setupBigQueryTable(t *testing.T, ctx context.Context, client *bigqueryapi.Client, createStatement, insertStatement, datasetName string, tableName string, params []bigqueryapi.QueryParameter) func(*testing.T) {
	// Create dataset
	dataset := client.Dataset(datasetName)
	_, err := dataset.Metadata(ctx)

	if err != nil {
		apiErr, ok := err.(*googleapi.Error)
		if !ok || apiErr.Code != 404 {
			t.Fatalf("Failed to check dataset %q existence: %v", datasetName, err)
		}
		metadataToCreate := &bigqueryapi.DatasetMetadata{Name: datasetName}
		if err := dataset.Create(ctx, metadataToCreate); err != nil {
			t.Fatalf("Failed to create dataset %q: %v", datasetName, err)
		}
	}

	// Create table
	createJob, err := client.Query(createStatement).Run(ctx)

	if err != nil {
		t.Fatalf("Failed to start create table job for %s: %v", tableName, err)
	}
	createStatus, err := createJob.Wait(ctx)
	if err != nil {
		t.Fatalf("Failed to wait for create table job for %s: %v", tableName, err)
	}
	if err := createStatus.Err(); err != nil {
		t.Fatalf("Create table job for %s failed: %v", tableName, err)
	}

	// Insert test data
	insertQuery := client.Query(insertStatement)
	insertQuery.Parameters = params
	insertJob, err := insertQuery.Run(ctx)
	if err != nil {
		t.Fatalf("Failed to start insert job for %s: %v", tableName, err)
	}
	insertStatus, err := insertJob.Wait(ctx)
	if err != nil {
		t.Fatalf("Failed to wait for insert job for %s: %v", tableName, err)
	}
	if err := insertStatus.Err(); err != nil {
		t.Fatalf("Insert job for %s failed: %v", tableName, err)
	}

	return func(t *testing.T) {
		// tear down table
		dropSQL := fmt.Sprintf("drop table %s", tableName)
		dropJob, err := client.Query(dropSQL).Run(ctx)
		if err != nil {
			t.Errorf("Failed to start drop table job for %s: %v", tableName, err)
			return
		}
		dropStatus, err := dropJob.Wait(ctx)
		if err != nil {
			t.Errorf("Failed to wait for drop table job for %s: %v", tableName, err)
			return
		}
		if err := dropStatus.Err(); err != nil {
			t.Errorf("Error dropping table %s: %v", tableName, err)
		}

		// tear down dataset
		datasetToTeardown := client.Dataset(datasetName)
		tablesIterator := datasetToTeardown.Tables(ctx)
		_, err = tablesIterator.Next()

		if err == iterator.Done {
			if err := datasetToTeardown.Delete(ctx); err != nil {
				t.Errorf("Failed to delete dataset %s: %v", datasetName, err)
			}
		} else if err != nil {
			t.Errorf("Failed to list tables in dataset %s to check emptiness: %v.", datasetName, err)
		}
	}
}

func addBigQueryPrebuiltToolsConfig(t *testing.T, config map[string]any) map[string]any {
	tools, ok := config["tools"].(map[string]any)
	if !ok {
		t.Fatalf("unable to get tools from config")
	}
	tools["my-exec-sql-tool"] = map[string]any{
		"kind":        "bigquery-execute-sql",
		"source":      "my-instance",
		"description": "Tool to execute sql",
	}
	tools["my-auth-exec-sql-tool"] = map[string]any{
		"kind":        "bigquery-execute-sql",
		"source":      "my-instance",
		"description": "Tool to execute sql",
		"authRequired": []string{
			"my-google-auth",
		},
	}
	tools["my-list-dataset-ids-tool"] = map[string]any{
		"kind":        "bigquery-list-dataset-ids",
		"source":      "my-instance",
		"description": "Tool to list dataset",
	}
	tools["my-auth-list-dataset-ids-tool"] = map[string]any{
		"kind":        "bigquery-list-dataset-ids",
		"source":      "my-instance",
		"description": "Tool to list dataset",
		"authRequired": []string{
			"my-google-auth",
		},
	}
	tools["my-get-dataset-info-tool"] = map[string]any{
		"kind":        "bigquery-get-dataset-info",
		"source":      "my-instance",
		"description": "Tool to show dataset metadata",
	}
	tools["my-auth-get-dataset-info-tool"] = map[string]any{
		"kind":        "bigquery-get-dataset-info",
		"source":      "my-instance",
		"description": "Tool to show dataset metadata",
		"authRequired": []string{
			"my-google-auth",
		},
	}
	tools["my-list-table-ids-tool"] = map[string]any{
		"kind":        "bigquery-list-table-ids",
		"source":      "my-instance",
		"description": "Tool to list table within a dataset",
	}
	tools["my-auth-list-table-ids-tool"] = map[string]any{
		"kind":        "bigquery-list-table-ids",
		"source":      "my-instance",
		"description": "Tool to list table within a dataset",
		"authRequired": []string{
			"my-google-auth",
		},
	}
	tools["my-get-table-info-tool"] = map[string]any{
		"kind":        "bigquery-get-table-info",
		"source":      "my-instance",
		"description": "Tool to show dataset metadata",
	}
	tools["my-auth-get-table-info-tool"] = map[string]any{
		"kind":        "bigquery-get-table-info",
		"source":      "my-instance",
		"description": "Tool to show dataset metadata",
		"authRequired": []string{
			"my-google-auth",
		},
	}
<<<<<<< HEAD
=======
	tools["my-client-auth-get-table-info-tool"] = map[string]any{
		"kind":        "bigquery-get-table-info",
		"source":      "my-client-auth-source",
		"description": "Tool to show dataset metadata",
	}
	tools["my-conversational-analytics-tool"] = map[string]any{
		"kind":        "bigquery-conversational-analytics",
		"source":      "my-instance",
		"description": "Tool to ask BigQuery conversational analytics",
	}
	tools["my-auth-conversational-analytics-tool"] = map[string]any{
		"kind":        "bigquery-conversational-analytics",
		"source":      "my-instance",
		"description": "Tool to ask BigQuery conversational analytics",
		"authRequired": []string{
			"my-google-auth",
		},
	}
	tools["my-client-auth-conversational-analytics-tool"] = map[string]any{
		"kind":        "bigquery-conversational-analytics",
		"source":      "my-client-auth-source",
		"description": "Tool to ask BigQuery conversational analytics",
	}
	tools["my-search-catalog-tool"] = map[string]any{
		"kind":        "bigquery-search-catalog",
		"source":      "my-instance",
		"description": "Tool to search the BiqQuery catalog",
	}
	tools["my-auth-search-catalog-tool"] = map[string]any{
		"kind":        "bigquery-search-catalog",
		"source":      "my-instance",
		"description": "Tool to search the BiqQuery catalog",
		"authRequired": []string{
			"my-google-auth",
		},
	}
	tools["my-client-auth-search-catalog-tool"] = map[string]any{
		"kind":        "bigquery-search-catalog",
		"source":      "my-client-auth-source",
		"description": "Tool to search the BiqQuery catalog",
	}
>>>>>>> 63c54d04
	config["tools"] = tools
	return config
}

func addBigQuerySqlToolConfig(t *testing.T, config map[string]any, toolStatement, arrayToolStatement string) map[string]any {
	tools, ok := config["tools"].(map[string]any)
	if !ok {
		t.Fatalf("unable to get tools from config")
	}
	tools["my-scalar-datatype-tool"] = map[string]any{
		"kind":        "bigquery-sql",
		"source":      "my-instance",
		"description": "Tool to test various scalar data types.",
		"statement":   toolStatement,
		"parameters": []any{
			map[string]any{"name": "int_val", "type": "integer", "description": "an integer value"},
			map[string]any{"name": "string_val", "type": "string", "description": "a string value"},
			map[string]any{"name": "float_val", "type": "float", "description": "a float value"},
			map[string]any{"name": "bool_val", "type": "boolean", "description": "a boolean value"},
		},
	}
	tools["my-array-datatype-tool"] = map[string]any{
		"kind":        "bigquery-sql",
		"source":      "my-instance",
		"description": "Tool to test various array data types.",
		"statement":   arrayToolStatement,
		"parameters": []any{
			map[string]any{"name": "int_array", "type": "array", "description": "an array of integer values", "items": map[string]any{"name": "item", "type": "integer", "description": "desc"}},
			map[string]any{"name": "string_array", "type": "array", "description": "an array of string values", "items": map[string]any{"name": "item", "type": "string", "description": "desc"}},
			map[string]any{"name": "float_array", "type": "array", "description": "an array of float values", "items": map[string]any{"name": "item", "type": "float", "description": "desc"}},
			map[string]any{"name": "bool_array", "type": "array", "description": "an array of boolean values", "items": map[string]any{"name": "item", "type": "boolean", "description": "desc"}},
		},
	}

	config["tools"] = tools
	return config
}

func runBigQueryExecuteSqlToolInvokeTest(t *testing.T, select1Want, invokeParamWant, tableNameParam, ddlWant string) {
	// Get ID token
	idToken, err := tests.GetGoogleIdToken(tests.ClientId)
	if err != nil {
		t.Fatalf("error getting Google ID token: %s", err)
	}

	// Test tool invoke endpoint
	invokeTcs := []struct {
		name          string
		api           string
		requestHeader map[string]string
		requestBody   io.Reader
		want          string
		isErr         bool
	}{
		{
			name:          "invoke my-exec-sql-tool without body",
			api:           "http://127.0.0.1:5000/api/tool/my-exec-sql-tool/invoke",
			requestHeader: map[string]string{},
			requestBody:   bytes.NewBuffer([]byte(`{}`)),
			isErr:         true,
		},
		{
			name:          "invoke my-exec-sql-tool",
			api:           "http://127.0.0.1:5000/api/tool/my-exec-sql-tool/invoke",
			requestHeader: map[string]string{},
			requestBody:   bytes.NewBuffer([]byte(`{"sql":"SELECT 1"}`)),
			want:          select1Want,
			isErr:         false,
		},
		{
			name:          "invoke my-exec-sql-tool create table",
			api:           "http://127.0.0.1:5000/api/tool/my-exec-sql-tool/invoke",
			requestHeader: map[string]string{},
			requestBody:   bytes.NewBuffer([]byte(`{"sql":"CREATE TABLE t (id SERIAL PRIMARY KEY, name TEXT)"}`)),
			want:          ddlWant,
			isErr:         true,
		},
		{
			name:          "invoke my-exec-sql-tool with data present in table",
			api:           "http://127.0.0.1:5000/api/tool/my-exec-sql-tool/invoke",
			requestHeader: map[string]string{},
			requestBody:   bytes.NewBuffer([]byte(fmt.Sprintf("{\"sql\":\"SELECT * FROM %s WHERE id = 3 OR name = 'Alice' ORDER BY id\"}", tableNameParam))),
			want:          invokeParamWant,
			isErr:         false,
		},
		{
			name:          "invoke my-exec-sql-tool with no matching rows",
			api:           "http://127.0.0.1:5000/api/tool/my-exec-sql-tool/invoke",
			requestHeader: map[string]string{},
			requestBody:   bytes.NewBuffer([]byte(fmt.Sprintf("{\"sql\":\"SELECT * FROM %s WHERE id = 999\"}", tableNameParam))),
			want:          `"The query returned 0 rows."`,
			isErr:         false,
		},
		{
			name:          "invoke my-exec-sql-tool drop table",
			api:           "http://127.0.0.1:5000/api/tool/my-exec-sql-tool/invoke",
			requestHeader: map[string]string{},
			requestBody:   bytes.NewBuffer([]byte(`{"sql":"DROP TABLE t"}`)),
			want:          ddlWant,
			isErr:         true,
		},
		{
			name:          "invoke my-exec-sql-tool insert entry",
			api:           "http://127.0.0.1:5000/api/tool/my-exec-sql-tool/invoke",
			requestHeader: map[string]string{},
			requestBody:   bytes.NewBuffer([]byte(fmt.Sprintf("{\"sql\":\"INSERT INTO %s (id, name) VALUES (4, 'test_name')\"}", tableNameParam))),
			want:          ddlWant,
			isErr:         false,
		},
		{
			name:          "invoke my-exec-sql-tool without body",
			api:           "http://127.0.0.1:5000/api/tool/my-exec-sql-tool/invoke",
			requestHeader: map[string]string{},
			requestBody:   bytes.NewBuffer([]byte(`{}`)),
			isErr:         true,
		},
		{
			name:          "Invoke my-auth-exec-sql-tool with auth token",
			api:           "http://127.0.0.1:5000/api/tool/my-auth-exec-sql-tool/invoke",
			requestHeader: map[string]string{"my-google-auth_token": idToken},
			requestBody:   bytes.NewBuffer([]byte(`{"sql":"SELECT 1"}`)),
			isErr:         false,
			want:          select1Want,
		},
		{
			name:          "Invoke my-auth-exec-sql-tool with invalid auth token",
			api:           "http://127.0.0.1:5000/api/tool/my-auth-exec-sql-tool/invoke",
			requestHeader: map[string]string{"my-google-auth_token": "INVALID_TOKEN"},
			requestBody:   bytes.NewBuffer([]byte(`{"sql":"SELECT 1"}`)),
			isErr:         true,
		},
		{
			name:          "Invoke my-auth-exec-sql-tool without auth token",
			api:           "http://127.0.0.1:5000/api/tool/my-auth-exec-sql-tool/invoke",
			requestHeader: map[string]string{},
			requestBody:   bytes.NewBuffer([]byte(`{"sql":"SELECT 1"}`)),
			isErr:         true,
		},
	}
	for _, tc := range invokeTcs {
		t.Run(tc.name, func(t *testing.T) {
			// Send Tool invocation request
			req, err := http.NewRequest(http.MethodPost, tc.api, tc.requestBody)
			if err != nil {
				t.Fatalf("unable to create request: %s", err)
			}
			req.Header.Add("Content-type", "application/json")
			for k, v := range tc.requestHeader {
				req.Header.Add(k, v)
			}
			resp, err := http.DefaultClient.Do(req)
			if err != nil {
				t.Fatalf("unable to send request: %s", err)
			}
			defer resp.Body.Close()

			if resp.StatusCode != http.StatusOK {
				if tc.isErr {
					return
				}
				bodyBytes, _ := io.ReadAll(resp.Body)
				t.Fatalf("response status code is not 200, got %d: %s", resp.StatusCode, string(bodyBytes))
			}

			// Check response body
			var body map[string]interface{}
			err = json.NewDecoder(resp.Body).Decode(&body)
			if err != nil {
				t.Fatalf("error parsing response body")
			}

			got, ok := body["result"].(string)
			if !ok {
				t.Fatalf("unable to find result in response body")
			}

			if got != tc.want {
				t.Fatalf("unexpected value: got %q, want %q", got, tc.want)
			}
		})
	}
}

func runBigQueryExecuteSqlToolInvokeDryRunTest(t *testing.T, datasetName string) {
	// Get ID token
	idToken, err := tests.GetGoogleIdToken(tests.ClientId)
	if err != nil {
		t.Fatalf("error getting Google ID token: %s", err)
	}

	newTableName := fmt.Sprintf("%s.new_dry_run_table_%s", datasetName, strings.ReplaceAll(uuid.New().String(), "-", ""))

	// Test tool invoke endpoint
	invokeTcs := []struct {
		name          string
		api           string
		requestHeader map[string]string
		requestBody   io.Reader
		want          string
		isErr         bool
	}{
		{
			name:          "invoke my-exec-sql-tool with dryRun",
			api:           "http://127.0.0.1:5000/api/tool/my-exec-sql-tool/invoke",
			requestHeader: map[string]string{},
			requestBody:   bytes.NewBuffer([]byte(`{"sql":"SELECT 1", "dry_run": true}`)),
			want:          `\"statementType\": \"SELECT\"`,
			isErr:         false,
		},
		{
			name:          "invoke my-exec-sql-tool with dryRun create table",
			api:           "http://127.0.0.1:5000/api/tool/my-exec-sql-tool/invoke",
			requestHeader: map[string]string{},
			requestBody:   bytes.NewBuffer([]byte(fmt.Sprintf(`{"sql":"CREATE TABLE %s (id INT64, name STRING)", "dry_run": true}`, newTableName))),
			want:          `\"statementType\": \"CREATE_TABLE\"`,
			isErr:         false,
		},
		{
			name:          "invoke my-exec-sql-tool with dryRun execute immediate",
			api:           "http://127.0.0.1:5000/api/tool/my-exec-sql-tool/invoke",
			requestHeader: map[string]string{},
			requestBody:   bytes.NewBuffer([]byte(fmt.Sprintf(`{"sql":"EXECUTE IMMEDIATE \"CREATE TABLE %s (id INT64, name STRING)\"", "dry_run": true}`, newTableName))),
			want:          `\"statementType\": \"SCRIPT\"`,
			isErr:         false,
		},
		{
			name:          "Invoke my-auth-exec-sql-tool with dryRun and auth token",
			api:           "http://127.0.0.1:5000/api/tool/my-auth-exec-sql-tool/invoke",
			requestHeader: map[string]string{"my-google-auth_token": idToken},
			requestBody:   bytes.NewBuffer([]byte(`{"sql":"SELECT 1", "dry_run": true}`)),
			isErr:         false,
			want:          `\"statementType\": \"SELECT\"`,
		},
		{
			name:          "Invoke my-auth-exec-sql-tool with dryRun and invalid auth token",
			api:           "http://127.0.0.1:5000/api/tool/my-auth-exec-sql-tool/invoke",
			requestHeader: map[string]string{"my-google-auth_token": "INVALID_TOKEN"},
			requestBody:   bytes.NewBuffer([]byte(`{"sql":"SELECT 1","dry_run": true}`)),
			isErr:         true,
		},
		{
			name:          "Invoke my-auth-exec-sql-tool with dryRun and without auth token",
			api:           "http://127.0.0.1:5000/api/tool/my-auth-exec-sql-tool/invoke",
			requestHeader: map[string]string{},
			requestBody:   bytes.NewBuffer([]byte(`{"sql":"SELECT 1", "dry_run": true}`)),
			isErr:         true,
		},
	}
	for _, tc := range invokeTcs {
		t.Run(tc.name, func(t *testing.T) {
			// Send Tool invocation request
			req, err := http.NewRequest(http.MethodPost, tc.api, tc.requestBody)
			if err != nil {
				t.Fatalf("unable to create request: %s", err)
			}
			req.Header.Add("Content-type", "application/json")
			for k, v := range tc.requestHeader {
				req.Header.Add(k, v)
			}
			resp, err := http.DefaultClient.Do(req)
			if err != nil {
				t.Fatalf("unable to send request: %s", err)
			}
			defer resp.Body.Close()

			if resp.StatusCode != http.StatusOK {
				if tc.isErr {
					return
				}
				bodyBytes, _ := io.ReadAll(resp.Body)
				t.Fatalf("response status code is not 200, got %d: %s", resp.StatusCode, string(bodyBytes))
			}

			// Check response body
			var body map[string]interface{}
			err = json.NewDecoder(resp.Body).Decode(&body)
			if err != nil {
				t.Fatalf("error parsing response body")
			}

			got, ok := body["result"].(string)
			if !ok {
				t.Fatalf("unable to find result in response body")
			}

			if !strings.Contains(got, tc.want) {
				t.Fatalf("expected %q to contain %q, but it did not", got, tc.want)
			}
		})
	}
}

func runBigQueryDataTypeTests(t *testing.T) {
	// Test tool invoke endpoint
	invokeTcs := []struct {
		name          string
		api           string
		requestHeader map[string]string
		requestBody   io.Reader
		want          string
		isErr         bool
	}{
		{
			name:          "invoke my-scalar-datatype-tool with values",
			api:           "http://127.0.0.1:5000/api/tool/my-scalar-datatype-tool/invoke",
			requestHeader: map[string]string{},
			requestBody:   bytes.NewBuffer([]byte(`{"int_val": 123, "string_val": "hello", "float_val": 3.14, "bool_val": true}`)),
			want:          `[{"bool_val":true,"float_val":3.14,"id":1,"int_val":123,"string_val":"hello"}]`,
			isErr:         false,
		},
		{
			name:          "invoke my-scalar-datatype-tool with missing params",
			api:           "http://127.0.0.1:5000/api/tool/my-scalar-datatype-tool/invoke",
			requestHeader: map[string]string{},
			requestBody:   bytes.NewBuffer([]byte(`{"int_val": 123}`)),
			isErr:         true,
		},
		{
			name:          "invoke my-array-datatype-tool",
			api:           "http://127.0.0.1:5000/api/tool/my-array-datatype-tool/invoke",
			requestHeader: map[string]string{},
			requestBody:   bytes.NewBuffer([]byte(`{"int_array": [123, 789], "string_array": ["hello", "test"], "float_array": [3.14, 100.1], "bool_array": [true]}`)),
			want:          `[{"bool_val":true,"float_val":3.14,"id":1,"int_val":123,"string_val":"hello"},{"bool_val":true,"float_val":100.1,"id":3,"int_val":789,"string_val":"test"}]`,
			isErr:         false,
		},
	}
	for _, tc := range invokeTcs {
		t.Run(tc.name, func(t *testing.T) {
			// Send Tool invocation request
			req, err := http.NewRequest(http.MethodPost, tc.api, tc.requestBody)
			if err != nil {
				t.Fatalf("unable to create request: %s", err)
			}
			req.Header.Add("Content-type", "application/json")
			for k, v := range tc.requestHeader {
				req.Header.Add(k, v)
			}
			resp, err := http.DefaultClient.Do(req)
			if err != nil {
				t.Fatalf("unable to send request: %s", err)
			}
			defer resp.Body.Close()

			if resp.StatusCode != http.StatusOK {
				if tc.isErr {
					return
				}
				bodyBytes, _ := io.ReadAll(resp.Body)
				t.Fatalf("response status code is not 200, got %d: %s", resp.StatusCode, string(bodyBytes))
			}

			// Check response body
			var body map[string]interface{}
			err = json.NewDecoder(resp.Body).Decode(&body)
			if err != nil {
				t.Fatalf("error parsing response body")
			}

			got, ok := body["result"].(string)
			if !ok {
				t.Fatalf("unable to find result in response body")
			}

			if got != tc.want {
				t.Fatalf("unexpected value: got %q, want %q", got, tc.want)
			}
		})
	}
}

func runBigQueryListDatasetToolInvokeTest(t *testing.T, datasetWant string) {
	// Get ID token
	idToken, err := tests.GetGoogleIdToken(tests.ClientId)
	if err != nil {
		t.Fatalf("error getting Google ID token: %s", err)
	}

	// Test tool invoke endpoint
	invokeTcs := []struct {
		name          string
		api           string
		requestHeader map[string]string
		requestBody   io.Reader
		want          string
		isErr         bool
	}{
		{
			name:          "invoke my-list-dataset-ids-tool",
			api:           "http://127.0.0.1:5000/api/tool/my-list-dataset-ids-tool/invoke",
			requestHeader: map[string]string{},
			requestBody:   bytes.NewBuffer([]byte(`{}`)),
			isErr:         false,
			want:          datasetWant,
		},
		{
			name:          "invoke my-list-dataset-ids-tool with project",
			api:           "http://127.0.0.1:5000/api/tool/my-auth-list-dataset-ids-tool/invoke",
			requestHeader: map[string]string{"my-google-auth_token": idToken},
			requestBody:   bytes.NewBuffer([]byte(fmt.Sprintf("{\"project\":\"%s\"}", BigqueryProject))),
			isErr:         false,
			want:          datasetWant,
		},
		{
			name:          "invoke my-list-dataset-ids-tool with non-existent project",
			api:           "http://127.0.0.1:5000/api/tool/my-auth-list-dataset-ids-tool/invoke",
			requestHeader: map[string]string{"my-google-auth_token": idToken},
			requestBody:   bytes.NewBuffer([]byte(fmt.Sprintf("{\"project\":\"%s-%s\"}", BigqueryProject, uuid.NewString()))),
			isErr:         true,
		},
		{
			name:          "invoke my-auth-list-dataset-ids-tool",
			api:           "http://127.0.0.1:5000/api/tool/my-auth-list-dataset-ids-tool/invoke",
			requestHeader: map[string]string{"my-google-auth_token": idToken},
			requestBody:   bytes.NewBuffer([]byte(`{}`)),
			isErr:         false,
			want:          datasetWant,
		},
	}
	for _, tc := range invokeTcs {
		t.Run(tc.name, func(t *testing.T) {
			// Send Tool invocation request
			req, err := http.NewRequest(http.MethodPost, tc.api, tc.requestBody)
			if err != nil {
				t.Fatalf("unable to create request: %s", err)
			}
			req.Header.Add("Content-type", "application/json")
			for k, v := range tc.requestHeader {
				req.Header.Add(k, v)
			}
			resp, err := http.DefaultClient.Do(req)
			if err != nil {
				t.Fatalf("unable to send request: %s", err)
			}
			defer resp.Body.Close()

			if resp.StatusCode != http.StatusOK {
				if tc.isErr {
					return
				}
				bodyBytes, _ := io.ReadAll(resp.Body)
				t.Fatalf("response status code is not 200, got %d: %s", resp.StatusCode, string(bodyBytes))
			}

			// Check response body
			var body map[string]interface{}
			err = json.NewDecoder(resp.Body).Decode(&body)
			if err != nil {
				t.Fatalf("error parsing response body")
			}

			got, ok := body["result"].(string)
			if !ok {
				t.Fatalf("unable to find result in response body")
			}

			if !strings.Contains(got, tc.want) {
				t.Fatalf("expected %q to contain %q, but it did not", got, tc.want)
			}
		})
	}
}

func runBigQueryGetDatasetInfoToolInvokeTest(t *testing.T, datasetName, datasetInfoWant string) {
	// Get ID token
	idToken, err := tests.GetGoogleIdToken(tests.ClientId)
	if err != nil {
		t.Fatalf("error getting Google ID token: %s", err)
	}

	// Test tool invoke endpoint
	invokeTcs := []struct {
		name          string
		api           string
		requestHeader map[string]string
		requestBody   io.Reader
		want          string
		isErr         bool
	}{
		{
			name:          "invoke my-get-dataset-info-tool without body",
			api:           "http://127.0.0.1:5000/api/tool/my-get-dataset-info-tool/invoke",
			requestHeader: map[string]string{},
			requestBody:   bytes.NewBuffer([]byte(`{}`)),
			isErr:         true,
		},
		{
			name:          "invoke my-get-dataset-info-tool",
			api:           "http://127.0.0.1:5000/api/tool/my-get-dataset-info-tool/invoke",
			requestHeader: map[string]string{},
			requestBody:   bytes.NewBuffer([]byte(fmt.Sprintf("{\"dataset\":\"%s\"}", datasetName))),
			want:          datasetInfoWant,
			isErr:         false,
		},
		{
			name:          "Invoke my-auth-get-dataset-info-tool with correct project",
			api:           "http://127.0.0.1:5000/api/tool/my-auth-get-dataset-info-tool/invoke",
			requestHeader: map[string]string{"my-google-auth_token": idToken},
			requestBody:   bytes.NewBuffer([]byte(fmt.Sprintf("{\"project\":\"%s\", \"dataset\":\"%s\"}", BigqueryProject, datasetName))),
			want:          datasetInfoWant,
			isErr:         false,
		},
		{
			name:          "Invoke my-auth-get-dataset-info-tool with non-existent project",
			api:           "http://127.0.0.1:5000/api/tool/my-auth-get-dataset-info-tool/invoke",
			requestHeader: map[string]string{"my-google-auth_token": idToken},
			requestBody:   bytes.NewBuffer([]byte(fmt.Sprintf("{\"project\":\"%s-%s\", \"dataset\":\"%s\"}", BigqueryProject, uuid.NewString(), datasetName))),
			isErr:         true,
		},
		{
			name:          "invoke my-auth-get-dataset-info-tool without body",
			api:           "http://127.0.0.1:5000/api/tool/my-get-dataset-info-tool/invoke",
			requestHeader: map[string]string{},
			requestBody:   bytes.NewBuffer([]byte(`{}`)),
			isErr:         true,
		},
		{
			name:          "Invoke my-auth-get-dataset-info-tool with auth token",
			api:           "http://127.0.0.1:5000/api/tool/my-auth-get-dataset-info-tool/invoke",
			requestHeader: map[string]string{"my-google-auth_token": idToken},
			requestBody:   bytes.NewBuffer([]byte(fmt.Sprintf("{\"dataset\":\"%s\"}", datasetName))),
			want:          datasetInfoWant,
			isErr:         false,
		},
		{
			name:          "Invoke my-auth-get-dataset-info-tool with invalid auth token",
			api:           "http://127.0.0.1:5000/api/tool/my-auth-get-dataset-info-tool/invoke",
			requestHeader: map[string]string{"my-google-auth_token": "INVALID_TOKEN"},
			requestBody:   bytes.NewBuffer([]byte(fmt.Sprintf("{\"dataset\":\"%s\"}", datasetName))),
			isErr:         true,
		},
		{
			name:          "Invoke my-auth-get-dataset-info-tool without auth token",
			api:           "http://127.0.0.1:5000/api/tool/my-auth-get-dataset-info-tool/invoke",
			requestHeader: map[string]string{},
			requestBody:   bytes.NewBuffer([]byte(fmt.Sprintf("{\"dataset\":\"%s\"}", datasetName))),
			isErr:         true,
		},
	}
	for _, tc := range invokeTcs {
		t.Run(tc.name, func(t *testing.T) {
			// Send Tool invocation request
			req, err := http.NewRequest(http.MethodPost, tc.api, tc.requestBody)
			if err != nil {
				t.Fatalf("unable to create request: %s", err)
			}
			req.Header.Add("Content-type", "application/json")
			for k, v := range tc.requestHeader {
				req.Header.Add(k, v)
			}
			resp, err := http.DefaultClient.Do(req)
			if err != nil {
				t.Fatalf("unable to send request: %s", err)
			}
			defer resp.Body.Close()

			if resp.StatusCode != http.StatusOK {
				if tc.isErr {
					return
				}
				bodyBytes, _ := io.ReadAll(resp.Body)
				t.Fatalf("response status code is not 200, got %d: %s", resp.StatusCode, string(bodyBytes))
			}

			// Check response body
			var body map[string]interface{}
			err = json.NewDecoder(resp.Body).Decode(&body)
			if err != nil {
				t.Fatalf("error parsing response body")
			}

			got, ok := body["result"].(string)
			if !ok {
				t.Fatalf("unable to find result in response body")
			}

			if !strings.Contains(got, tc.want) {
				t.Fatalf("expected %q to contain %q, but it did not", got, tc.want)
			}
		})
	}
}

func runBigQueryListTableIdsToolInvokeTest(t *testing.T, datasetName, tablename_want string) {
	// Get ID token
	idToken, err := tests.GetGoogleIdToken(tests.ClientId)
	if err != nil {
		t.Fatalf("error getting Google ID token: %s", err)
	}

	// Test tool invoke endpoint
	invokeTcs := []struct {
		name          string
		api           string
		requestHeader map[string]string
		requestBody   io.Reader
		want          string
		isErr         bool
	}{
		{
			name:          "invoke my-list-table-ids-tool without body",
			api:           "http://127.0.0.1:5000/api/tool/my-list-table-ids-tool/invoke",
			requestHeader: map[string]string{},
			requestBody:   bytes.NewBuffer([]byte(`{}`)),
			isErr:         true,
		},
		{
			name:          "invoke my-list-table-ids-tool",
			api:           "http://127.0.0.1:5000/api/tool/my-list-table-ids-tool/invoke",
			requestHeader: map[string]string{},
			requestBody:   bytes.NewBuffer([]byte(fmt.Sprintf("{\"dataset\":\"%s\"}", datasetName))),
			want:          tablename_want,
			isErr:         false,
		},
		{
			name:          "invoke my-list-table-ids-tool without body",
			api:           "http://127.0.0.1:5000/api/tool/my-list-table-ids-tool/invoke",
			requestHeader: map[string]string{},
			requestBody:   bytes.NewBuffer([]byte(`{}`)),
			isErr:         true,
		},
		{
			name:          "Invoke my-auth-list-table-ids-tool with auth token",
			api:           "http://127.0.0.1:5000/api/tool/my-auth-list-table-ids-tool/invoke",
			requestHeader: map[string]string{"my-google-auth_token": idToken},
			requestBody:   bytes.NewBuffer([]byte(fmt.Sprintf("{\"dataset\":\"%s\"}", datasetName))),
			want:          tablename_want,
			isErr:         false,
		},
		{
			name:          "Invoke my-auth-list-table-ids-tool with correct project",
			api:           "http://127.0.0.1:5000/api/tool/my-auth-list-table-ids-tool/invoke",
			requestHeader: map[string]string{"my-google-auth_token": idToken},
			requestBody:   bytes.NewBuffer([]byte(fmt.Sprintf("{\"project\":\"%s\", \"dataset\":\"%s\"}", BigqueryProject, datasetName))),
			want:          tablename_want,
			isErr:         false,
		},
		{
			name:          "Invoke my-auth-list-table-ids-tool with non-existent project",
			api:           "http://127.0.0.1:5000/api/tool/my-auth-list-table-ids-tool/invoke",
			requestHeader: map[string]string{"my-google-auth_token": idToken},
			requestBody:   bytes.NewBuffer([]byte(fmt.Sprintf("{\"project\":\"%s-%s\", \"dataset\":\"%s\"}", BigqueryProject, uuid.NewString(), datasetName))),
			isErr:         true,
		},
		{
			name:          "Invoke my-auth-list-table-ids-tool with invalid auth token",
			api:           "http://127.0.0.1:5000/api/tool/my-auth-list-table-ids-tool/invoke",
			requestHeader: map[string]string{"my-google-auth_token": "INVALID_TOKEN"},
			requestBody:   bytes.NewBuffer([]byte(fmt.Sprintf("{\"dataset\":\"%s\"}", datasetName))),
			isErr:         true,
		},
		{
			name:          "Invoke my-auth-list-table-ids-tool without auth token",
			api:           "http://127.0.0.1:5000/api/tool/my-auth-list-table-ids-tool/invoke",
			requestHeader: map[string]string{},
			requestBody:   bytes.NewBuffer([]byte(fmt.Sprintf("{\"dataset\":\"%s\"}", datasetName))),
			isErr:         true,
		},
	}
	for _, tc := range invokeTcs {
		t.Run(tc.name, func(t *testing.T) {
			// Send Tool invocation request
			req, err := http.NewRequest(http.MethodPost, tc.api, tc.requestBody)
			if err != nil {
				t.Fatalf("unable to create request: %s", err)
			}
			req.Header.Add("Content-type", "application/json")
			for k, v := range tc.requestHeader {
				req.Header.Add(k, v)
			}
			resp, err := http.DefaultClient.Do(req)
			if err != nil {
				t.Fatalf("unable to send request: %s", err)
			}
			defer resp.Body.Close()

			if resp.StatusCode != http.StatusOK {
				if tc.isErr {
					return
				}
				bodyBytes, _ := io.ReadAll(resp.Body)
				t.Fatalf("response status code is not 200, got %d: %s", resp.StatusCode, string(bodyBytes))
			}

			// Check response body
			var body map[string]interface{}
			err = json.NewDecoder(resp.Body).Decode(&body)
			if err != nil {
				t.Fatalf("error parsing response body")
			}

			got, ok := body["result"].(string)
			if !ok {
				t.Fatalf("unable to find result in response body")
			}

			if !strings.Contains(got, tc.want) {
				t.Fatalf("expected %q to contain %q, but it did not", got, tc.want)
			}
		})
	}
}

func runBigQueryGetTableInfoToolInvokeTest(t *testing.T, datasetName, tableName, tableInfoWant string) {
	// Get ID token
	idToken, err := tests.GetGoogleIdToken(tests.ClientId)
	if err != nil {
		t.Fatalf("error getting Google ID token: %s", err)
	}

	// Test tool invoke endpoint
	invokeTcs := []struct {
		name          string
		api           string
		requestHeader map[string]string
		requestBody   io.Reader
		want          string
		isErr         bool
	}{
		{
			name:          "invoke my-get-table-info-tool without body",
			api:           "http://127.0.0.1:5000/api/tool/my-get-table-info-tool/invoke",
			requestHeader: map[string]string{},
			requestBody:   bytes.NewBuffer([]byte(`{}`)),
			isErr:         true,
		},
		{
			name:          "invoke my-get-table-info-tool",
			api:           "http://127.0.0.1:5000/api/tool/my-get-table-info-tool/invoke",
			requestHeader: map[string]string{},
			requestBody:   bytes.NewBuffer([]byte(fmt.Sprintf("{\"dataset\":\"%s\", \"table\":\"%s\"}", datasetName, tableName))),
			want:          tableInfoWant,
			isErr:         false,
		},
		{
			name:          "invoke my-auth-get-table-info-tool without body",
			api:           "http://127.0.0.1:5000/api/tool/my-get-table-info-tool/invoke",
			requestHeader: map[string]string{},
			requestBody:   bytes.NewBuffer([]byte(`{}`)),
			isErr:         true,
		},
		{
			name:          "Invoke my-auth-get-table-info-tool with auth token",
			api:           "http://127.0.0.1:5000/api/tool/my-auth-get-table-info-tool/invoke",
			requestHeader: map[string]string{"my-google-auth_token": idToken},
			requestBody:   bytes.NewBuffer([]byte(fmt.Sprintf("{\"dataset\":\"%s\", \"table\":\"%s\"}", datasetName, tableName))),
			want:          tableInfoWant,
			isErr:         false,
		},
		{
			name:          "Invoke my-auth-get-table-info-tool with correct project",
			api:           "http://127.0.0.1:5000/api/tool/my-auth-get-table-info-tool/invoke",
			requestHeader: map[string]string{"my-google-auth_token": idToken},
			requestBody:   bytes.NewBuffer([]byte(fmt.Sprintf("{\"project\":\"%s\", \"dataset\":\"%s\", \"table\":\"%s\"}", BigqueryProject, datasetName, tableName))),
			want:          tableInfoWant,
			isErr:         false,
		},
		{
			name:          "Invoke my-auth-get-table-info-tool with non-existent project",
			api:           "http://127.0.0.1:5000/api/tool/my-auth-get-table-info-tool/invoke",
			requestHeader: map[string]string{"my-google-auth_token": idToken},
			requestBody:   bytes.NewBuffer([]byte(fmt.Sprintf("{\"project\":\"%s-%s\", \"dataset\":\"%s\", \"table\":\"%s\"}", BigqueryProject, uuid.NewString(), datasetName, tableName))),
			isErr:         true,
		},
		{
			name:          "Invoke my-auth-get-table-info-tool with invalid auth token",
			api:           "http://127.0.0.1:5000/api/tool/my-auth-get-table-info-tool/invoke",
			requestHeader: map[string]string{"my-google-auth_token": "INVALID_TOKEN"},
			requestBody:   bytes.NewBuffer([]byte(fmt.Sprintf("{\"dataset\":\"%s\", \"table\":\"%s\"}", datasetName, tableName))),
			isErr:         true,
		},
		{
			name:          "Invoke my-auth-get-table-info-tool without auth token",
			api:           "http://127.0.0.1:5000/api/tool/my-auth-get-table-info-tool/invoke",
			requestHeader: map[string]string{},
			requestBody:   bytes.NewBuffer([]byte(fmt.Sprintf("{\"dataset\":\"%s\", \"table\":\"%s\"}", datasetName, tableName))),
			isErr:         true,
		},
	}
	for _, tc := range invokeTcs {
		t.Run(tc.name, func(t *testing.T) {
			// Send Tool invocation request
			req, err := http.NewRequest(http.MethodPost, tc.api, tc.requestBody)
			if err != nil {
				t.Fatalf("unable to create request: %s", err)
			}
			req.Header.Add("Content-type", "application/json")
			for k, v := range tc.requestHeader {
				req.Header.Add(k, v)
			}
			resp, err := http.DefaultClient.Do(req)
			if err != nil {
				t.Fatalf("unable to send request: %s", err)
			}
			defer resp.Body.Close()

			if resp.StatusCode != http.StatusOK {
				if tc.isErr {
					return
				}
				bodyBytes, _ := io.ReadAll(resp.Body)
				t.Fatalf("response status code is not 200, got %d: %s", resp.StatusCode, string(bodyBytes))
			}

			// Check response body
			var body map[string]interface{}
			err = json.NewDecoder(resp.Body).Decode(&body)
			if err != nil {
				t.Fatalf("error parsing response body")
			}

			got, ok := body["result"].(string)
			if !ok {
				t.Fatalf("unable to find result in response body")
			}

			if !strings.Contains(got, tc.want) {
				t.Fatalf("expected %q to contain %q, but it did not", got, tc.want)
			}
		})
	}
<<<<<<< HEAD
=======
}

func runBigQueryConversationalAnalyticsInvokeTest(t *testing.T, datasetName, tableName, dataInsightsWant string) {
	// Each test is expected to complete in under 10s, we set a 25s timeout with retries to avoid flaky tests.
	const maxRetries = 3
	const requestTimeout = 25 * time.Second
	// Get ID token
	idToken, err := tests.GetGoogleIdToken(tests.ClientId)
	if err != nil {
		t.Fatalf("error getting Google ID token: %s", err)
	}

	// Get access token
	accessToken, err := sources.GetIAMAccessToken(t.Context())
	if err != nil {
		t.Fatalf("error getting access token from ADC: %s", err)
	}
	accessToken = "Bearer " + accessToken

	tableRefsJSON := fmt.Sprintf(`[{"projectId":"%s","datasetId":"%s","tableId":"%s"}]`, BigqueryProject, datasetName, tableName)

	invokeTcs := []struct {
		name          string
		api           string
		requestHeader map[string]string
		requestBody   io.Reader
		want          string
		isErr         bool
	}{
		{
			name:          "invoke my-conversational-analytics-tool successfully",
			api:           "http://127.0.0.1:5000/api/tool/my-conversational-analytics-tool/invoke",
			requestHeader: map[string]string{},
			requestBody: bytes.NewBuffer([]byte(fmt.Sprintf(
				`{"user_query_with_context": "What are the names in the table?", "table_references": %q}`,
				tableRefsJSON,
			))),
			want:  dataInsightsWant,
			isErr: false,
		},
		{
			name:          "invoke my-auth-conversational-analytics-tool with auth token",
			api:           "http://127.0.0.1:5000/api/tool/my-auth-conversational-analytics-tool/invoke",
			requestHeader: map[string]string{"my-google-auth_token": idToken},
			requestBody: bytes.NewBuffer([]byte(fmt.Sprintf(
				`{"user_query_with_context": "What are the names in the table?", "table_references": %q}`,
				tableRefsJSON,
			))),
			want:  dataInsightsWant,
			isErr: false,
		},
		{
			name:          "invoke my-auth-conversational-analytics-tool without auth token",
			api:           "http://127.0.0.1:5000/api/tool/my-auth-conversational-analytics-tool/invoke",
			requestHeader: map[string]string{},
			requestBody:   bytes.NewBuffer([]byte(`{"user_query_with_context": "What are the names in the table?"}`)),
			isErr:         true,
		},
		{
			name:          "Invoke my-client-auth-conversational-analytics-tool with auth token",
			api:           "http://127.0.0.1:5000/api/tool/my-client-auth-conversational-analytics-tool/invoke",
			requestHeader: map[string]string{"Authorization": accessToken},
			requestBody: bytes.NewBuffer([]byte(fmt.Sprintf(
				`{"user_query_with_context": "What are the names in the table?", "table_references": %q}`,
				tableRefsJSON,
			))),
			want:  "[{\"f0_\":1}]",
			isErr: false,
		},
		{
			name:          "Invoke my-client-auth-conversational-analytics-tool without auth token",
			api:           "http://127.0.0.1:5000/api/tool/my-client-auth-conversational-analytics-tool/invoke",
			requestHeader: map[string]string{},
			requestBody: bytes.NewBuffer([]byte(fmt.Sprintf(
				`{"user_query_with_context": "What are the names in the table?", "table_references": %q}`,
				tableRefsJSON,
			))),
			isErr: true,
		},
		{

			name:          "Invoke my-client-auth-conversational-analytics-tool with invalid auth token",
			api:           "http://127.0.0.1:5000/api/tool/my-client-auth-conversational-analytics-tool/invoke",
			requestHeader: map[string]string{"Authorization": "Bearer invalid-token"},
			requestBody: bytes.NewBuffer([]byte(fmt.Sprintf(
				`{"user_query_with_context": "What are the names in the table?", "table_references": %q}`,
				tableRefsJSON,
			))),
			isErr: true,
		},
	}
	for _, tc := range invokeTcs {
		t.Run(tc.name, func(t *testing.T) {
			var resp *http.Response
			var err error

			bodyBytes, err := io.ReadAll(tc.requestBody)
			if err != nil {
				t.Fatalf("failed to read request body: %v", err)
			}

			req, err := http.NewRequest(http.MethodPost, tc.api, nil)
			if err != nil {
				t.Fatalf("unable to create request: %s", err)
			}
			req.Header.Set("Content-type", "application/json")
			for k, v := range tc.requestHeader {
				req.Header.Add(k, v)
			}

			for i := 0; i < maxRetries; i++ {
				ctx, cancel := context.WithTimeout(context.Background(), requestTimeout)
				defer cancel()

				req.Body = io.NopCloser(bytes.NewReader(bodyBytes))
				req.GetBody = func() (io.ReadCloser, error) {
					return io.NopCloser(bytes.NewReader(bodyBytes)), nil
				}
				reqWithCtx := req.WithContext(ctx)

				resp, err = http.DefaultClient.Do(reqWithCtx)
				if err != nil {
					// Retry on time out.
					if os.IsTimeout(err) {
						t.Logf("Request timed out (attempt %d/%d), retrying...", i+1, maxRetries)
						time.Sleep(5 * time.Second)
						continue
					}
					t.Fatalf("unable to send request: %s", err)
				}
				if resp.StatusCode == http.StatusServiceUnavailable {
					t.Logf("Received 503 Service Unavailable (attempt %d/%d), retrying...", i+1, maxRetries)
					time.Sleep(15 * time.Second)
					continue
				}
				break
			}

			if err != nil {
				t.Fatalf("Request failed after %d retries: %v", maxRetries, err)
			}
			defer resp.Body.Close()

			if resp.StatusCode != http.StatusOK {
				if tc.isErr {
					return
				}
				bodyBytes, _ := io.ReadAll(resp.Body)
				t.Fatalf("response status code is not 200, got %d: %s", resp.StatusCode, string(bodyBytes))
			}

			var body map[string]interface{}
			err = json.NewDecoder(resp.Body).Decode(&body)
			if err != nil {
				t.Fatalf("error parsing response body: %v", err)
			}

			got, ok := body["result"].(string)
			if !ok {
				t.Fatalf("unable to find result in response body")
			}

			wantPattern := regexp.MustCompile(tc.want)
			if !wantPattern.MatchString(got) {
				t.Fatalf("response did not match the expected pattern.\nFull response:\n%s", got)
			}
		})
	}
}

func runListDatasetIdsWithRestriction(t *testing.T, allowedDatasetName1, allowedDatasetName2 string) {
	testCases := []struct {
		name           string
		wantStatusCode int
		wantResult     string
	}{
		{
			name:           "invoke list-dataset-ids with restriction",
			wantStatusCode: http.StatusOK,
			wantResult:     fmt.Sprintf(`["%s.%s","%s.%s"]`, BigqueryProject, allowedDatasetName1, BigqueryProject, allowedDatasetName2),
		},
	}

	for _, tc := range testCases {
		t.Run(tc.name, func(t *testing.T) {
			body := bytes.NewBuffer([]byte(`{}`))
			resp, bodyBytes := tests.RunRequest(t, http.MethodPost, "http://127.0.0.1:5000/api/tool/list-dataset-ids-restricted/invoke", body, nil)

			if resp.StatusCode != tc.wantStatusCode {
				t.Fatalf("unexpected status code: got %d, want %d. Body: %s", resp.StatusCode, tc.wantStatusCode, string(bodyBytes))
			}

			var respBody map[string]interface{}
			if err := json.Unmarshal(bodyBytes, &respBody); err != nil {
				t.Fatalf("error parsing response body: %v", err)
			}
			got, ok := respBody["result"].(string)
			if !ok {
				t.Fatalf("unable to find result in response body")
			}
			if got != tc.wantResult {
				t.Errorf("unexpected result: got %q, want %q", got, tc.wantResult)
			}
		})
	}
}

func runListTableIdsWithRestriction(t *testing.T, allowedDatasetName, disallowedDatasetName string, allowedTableNames ...string) {
	sort.Strings(allowedTableNames)
	var quotedNames []string
	for _, name := range allowedTableNames {
		quotedNames = append(quotedNames, fmt.Sprintf(`"%s"`, name))
	}
	wantResult := fmt.Sprintf(`[%s]`, strings.Join(quotedNames, ","))

	testCases := []struct {
		name           string
		dataset        string
		wantStatusCode int
		wantInResult   string
		wantInError    string
	}{
		{
			name:           "invoke on allowed dataset",
			dataset:        allowedDatasetName,
			wantStatusCode: http.StatusOK,
			wantInResult:   wantResult,
		},
		{
			name:           "invoke on disallowed dataset",
			dataset:        disallowedDatasetName,
			wantStatusCode: http.StatusBadRequest, // Or the specific error code returned
			wantInError:    fmt.Sprintf("access denied to dataset '%s'", disallowedDatasetName),
		},
	}

	for _, tc := range testCases {
		t.Run(tc.name, func(t *testing.T) {
			body := bytes.NewBuffer([]byte(fmt.Sprintf(`{"dataset":"%s"}`, tc.dataset)))
			req, err := http.NewRequest(http.MethodPost, "http://127.0.0.1:5000/api/tool/list-table-ids-restricted/invoke", body)
			if err != nil {
				t.Fatalf("unable to create request: %s", err)
			}
			req.Header.Add("Content-type", "application/json")
			resp, err := http.DefaultClient.Do(req)
			if err != nil {
				t.Fatalf("unable to send request: %s", err)
			}
			defer resp.Body.Close()

			if resp.StatusCode != tc.wantStatusCode {
				bodyBytes, _ := io.ReadAll(resp.Body)
				t.Fatalf("unexpected status code: got %d, want %d. Body: %s", resp.StatusCode, tc.wantStatusCode, string(bodyBytes))
			}

			if tc.wantInResult != "" {
				var respBody map[string]interface{}
				if err := json.NewDecoder(resp.Body).Decode(&respBody); err != nil {
					t.Fatalf("error parsing response body: %v", err)
				}
				got, ok := respBody["result"].(string)
				if !ok {
					t.Fatalf("unable to find result in response body")
				}

				var gotSlice []string
				if err := json.Unmarshal([]byte(got), &gotSlice); err != nil {
					t.Fatalf("error unmarshalling result: %v", err)
				}
				sort.Strings(gotSlice)
				sortedGotBytes, err := json.Marshal(gotSlice)
				if err != nil {
					t.Fatalf("error marshalling sorted result: %v", err)
				}

				if string(sortedGotBytes) != tc.wantInResult {
					t.Errorf("unexpected result: got %q, want %q", string(sortedGotBytes), tc.wantInResult)
				}
			}

			if tc.wantInError != "" {
				bodyBytes, _ := io.ReadAll(resp.Body)
				if !strings.Contains(string(bodyBytes), tc.wantInError) {
					t.Errorf("unexpected error message: got %q, want to contain %q", string(bodyBytes), tc.wantInError)
				}
			}
		})
	}
}

func runExecuteSqlWithRestriction(t *testing.T, allowedTableFullName, disallowedTableFullName string) {
	allowedTableParts := strings.Split(strings.Trim(allowedTableFullName, "`"), ".")
	if len(allowedTableParts) != 3 {
		t.Fatalf("invalid allowed table name format: %s", allowedTableFullName)
	}
	allowedDatasetID := allowedTableParts[1]

	testCases := []struct {
		name           string
		sql            string
		wantStatusCode int
		wantInError    string
	}{
		{
			name:           "invoke on allowed table",
			sql:            fmt.Sprintf("SELECT * FROM %s", allowedTableFullName),
			wantStatusCode: http.StatusOK,
		},
		{
			name:           "invoke on disallowed table",
			sql:            fmt.Sprintf("SELECT * FROM %s", disallowedTableFullName),
			wantStatusCode: http.StatusBadRequest,
			wantInError: fmt.Sprintf("query accesses dataset '%s', which is not in the allowed list",
				strings.Join(
					strings.Split(strings.Trim(disallowedTableFullName, "`"), ".")[0:2],
					".")),
		},
		{
			name:           "disallowed create schema",
			sql:            "CREATE SCHEMA another_dataset",
			wantStatusCode: http.StatusBadRequest,
			wantInError:    "dataset-level operations like 'CREATE_SCHEMA' are not allowed",
		},
		{
			name:           "disallowed alter schema",
			sql:            fmt.Sprintf("ALTER SCHEMA %s SET OPTIONS(description='new one')", allowedDatasetID),
			wantStatusCode: http.StatusBadRequest,
			wantInError:    "dataset-level operations like 'ALTER_SCHEMA' are not allowed",
		},
		{
			name:           "disallowed create function",
			sql:            fmt.Sprintf("CREATE FUNCTION %s.my_func() RETURNS INT64 AS (1)", allowedDatasetID),
			wantStatusCode: http.StatusBadRequest,
			wantInError:    "creating stored routines ('CREATE_FUNCTION') is not allowed",
		},
		{
			name:           "disallowed create procedure",
			sql:            fmt.Sprintf("CREATE PROCEDURE %s.my_proc() BEGIN SELECT 1; END", allowedDatasetID),
			wantStatusCode: http.StatusBadRequest,
			wantInError:    "unanalyzable statements like 'CREATE PROCEDURE' are not allowed",
		},
		{
			name:           "disallowed execute immediate",
			sql:            "EXECUTE IMMEDIATE 'SELECT 1'",
			wantStatusCode: http.StatusBadRequest,
			wantInError:    "EXECUTE IMMEDIATE is not allowed when dataset restrictions are in place",
		},
	}

	for _, tc := range testCases {
		t.Run(tc.name, func(t *testing.T) {
			body := bytes.NewBuffer([]byte(fmt.Sprintf(`{"sql":"%s"}`, tc.sql)))
			req, err := http.NewRequest(http.MethodPost, "http://127.0.0.1:5000/api/tool/execute-sql-restricted/invoke", body)
			if err != nil {
				t.Fatalf("unable to create request: %s", err)
			}
			req.Header.Add("Content-type", "application/json")
			resp, err := http.DefaultClient.Do(req)
			if err != nil {
				t.Fatalf("unable to send request: %s", err)
			}
			defer resp.Body.Close()

			if resp.StatusCode != tc.wantStatusCode {
				bodyBytes, _ := io.ReadAll(resp.Body)
				t.Fatalf("unexpected status code: got %d, want %d. Body: %s", resp.StatusCode, tc.wantStatusCode, string(bodyBytes))
			}

			if tc.wantInError != "" {
				bodyBytes, _ := io.ReadAll(resp.Body)
				if !strings.Contains(string(bodyBytes), tc.wantInError) {
					t.Errorf("unexpected error message: got %q, want to contain %q", string(bodyBytes), tc.wantInError)
				}
			}
		})
	}
}

func runConversationalAnalyticsWithRestriction(t *testing.T, allowedDatasetName, disallowedDatasetName, allowedTableName, disallowedTableName string) {
	allowedTableRefsJSON := fmt.Sprintf(`[{"projectId":"%s","datasetId":"%s","tableId":"%s"}]`, BigqueryProject, allowedDatasetName, allowedTableName)
	disallowedTableRefsJSON := fmt.Sprintf(`[{"projectId":"%s","datasetId":"%s","tableId":"%s"}]`, BigqueryProject, disallowedDatasetName, disallowedTableName)

	testCases := []struct {
		name           string
		tableRefs      string
		wantStatusCode int
		wantInResult   string
		wantInError    string
	}{
		{
			name:           "invoke with allowed table",
			tableRefs:      allowedTableRefsJSON,
			wantStatusCode: http.StatusOK,
			wantInResult:   `Answer`,
		},
		{
			name:           "invoke with disallowed table",
			tableRefs:      disallowedTableRefsJSON,
			wantStatusCode: http.StatusBadRequest,
			wantInError:    fmt.Sprintf("access to dataset '%s.%s' (from table '%s') is not allowed", BigqueryProject, disallowedDatasetName, disallowedTableName),
		},
	}

	for _, tc := range testCases {
		t.Run(tc.name, func(t *testing.T) {
			requestBodyMap := map[string]any{
				"user_query_with_context": "What is in the table?",
				"table_references":        tc.tableRefs,
			}
			bodyBytes, err := json.Marshal(requestBodyMap)
			if err != nil {
				t.Fatalf("failed to marshal request body: %v", err)
			}
			body := bytes.NewBuffer(bodyBytes)

			req, err := http.NewRequest(http.MethodPost, "http://127.0.0.1:5000/api/tool/conversational-analytics-restricted/invoke", body)
			if err != nil {
				t.Fatalf("unable to create request: %s", err)
			}
			req.Header.Add("Content-type", "application/json")
			resp, err := http.DefaultClient.Do(req)
			if err != nil {
				t.Fatalf("unable to send request: %s", err)
			}
			defer resp.Body.Close()

			if resp.StatusCode != tc.wantStatusCode {
				bodyBytes, _ := io.ReadAll(resp.Body)
				t.Fatalf("unexpected status code: got %d, want %d. Body: %s", resp.StatusCode, tc.wantStatusCode, string(bodyBytes))
			}

			if tc.wantInResult != "" {
				var respBody map[string]interface{}
				if err := json.NewDecoder(resp.Body).Decode(&respBody); err != nil {
					t.Fatalf("error parsing response body: %v", err)
				}
				got, ok := respBody["result"].(string)
				if !ok {
					t.Fatalf("unable to find result in response body")
				}
				if !strings.Contains(got, tc.wantInResult) {
					t.Errorf("unexpected result: got %q, want to contain %q", got, tc.wantInResult)
				}
			}

			if tc.wantInError != "" {
				bodyBytes, _ := io.ReadAll(resp.Body)
				if !strings.Contains(string(bodyBytes), tc.wantInError) {
					t.Errorf("unexpected error message: got %q, want to contain %q", string(bodyBytes), tc.wantInError)
				}
			}
		})
	}
}

func runBigQuerySearchCatalogToolInvokeTest(t *testing.T, datasetName string, tableName string) {
	// Get ID token
	idToken, err := tests.GetGoogleIdToken(tests.ClientId)
	if err != nil {
		t.Fatalf("error getting Google ID token: %s", err)
	}

	// Get access token
	accessToken, err := sources.GetIAMAccessToken(t.Context())
	if err != nil {
		t.Fatalf("error getting access token from ADC: %s", err)
	}
	accessToken = "Bearer " + accessToken

	// Test tool invoke endpoint
	invokeTcs := []struct {
		name          string
		api           string
		requestHeader map[string]string
		requestBody   io.Reader
		wantKey       string
		isErr         bool
	}{
		{
			name:          "invoke my-search-catalog-tool without body",
			api:           "http://127.0.0.1:5000/api/tool/my-search-catalog-tool/invoke",
			requestHeader: map[string]string{},
			requestBody:   bytes.NewBuffer([]byte(`{}`)),
			isErr:         true,
		},
		{
			name:          "invoke my-search-catalog-tool",
			api:           "http://127.0.0.1:5000/api/tool/my-search-catalog-tool/invoke",
			requestHeader: map[string]string{},
			requestBody:   bytes.NewBuffer([]byte(fmt.Sprintf("{\"prompt\":\"%s\", \"types\":[\"TABLE\"], \"datasetIds\":[\"%s\"]}", tableName, datasetName))),
			wantKey:       "DisplayName",
			isErr:         false,
		},
		{
			name:          "Invoke my-auth-search-catalog-tool with auth token",
			api:           "http://127.0.0.1:5000/api/tool/my-auth-search-catalog-tool/invoke",
			requestHeader: map[string]string{"my-google-auth_token": idToken},
			requestBody:   bytes.NewBuffer([]byte(fmt.Sprintf("{\"prompt\":\"%s\", \"types\":[\"TABLE\"], \"datasetIds\":[\"%s\"]}", tableName, datasetName))),
			wantKey:       "DisplayName",
			isErr:         false,
		},
		{
			name:          "Invoke my-auth-search-catalog-tool with correct project",
			api:           "http://127.0.0.1:5000/api/tool/my-auth-search-catalog-tool/invoke",
			requestHeader: map[string]string{"my-google-auth_token": idToken},
			requestBody:   bytes.NewBuffer([]byte(fmt.Sprintf("{\"prompt\":\"%s\", \"types\":[\"TABLE\"], \"projectIds\":[\"%s\"], \"datasetIds\":[\"%s\"]}", tableName, BigqueryProject, datasetName))),
			wantKey:       "DisplayName",
			isErr:         false,
		},
		{
			name:          "Invoke my-auth-search-catalog-tool with non-existent project",
			api:           "http://127.0.0.1:5000/api/tool/my-auth-search-catalog-tool/invoke",
			requestHeader: map[string]string{"my-google-auth_token": idToken},
			requestBody:   bytes.NewBuffer([]byte(fmt.Sprintf("{\"prompt\":\"%s\", \"types\":[\"TABLE\"], \"projectIds\":[\"%s-%s\"], \"datasetIds\":[\"%s\"]}", tableName, BigqueryProject, uuid.NewString(), datasetName))),
			isErr:         true,
		},
		{
			name:          "Invoke my-auth-search-catalog-tool with invalid auth token",
			api:           "http://127.0.0.1:5000/api/tool/my-auth-search-catalog-tool/invoke",
			requestHeader: map[string]string{"my-google-auth_token": "INVALID_TOKEN"},
			requestBody:   bytes.NewBuffer([]byte(fmt.Sprintf("{\"prompt\":\"%s\", \"types\":[\"TABLE\"], \"datasetIds\":[\"%s\"]}", tableName, datasetName))),
			isErr:         true,
		},
		{
			name:          "Invoke my-auth-search-catalog-tool without auth token",
			api:           "http://127.0.0.1:5000/api/tool/my-auth-search-catalog-tool/invoke",
			requestHeader: map[string]string{},
			requestBody:   bytes.NewBuffer([]byte(fmt.Sprintf("{\"prompt\":\"%s\", \"types\":[\"TABLE\"], \"datasetIds\":[\"%s\"]}", tableName, datasetName))),
			isErr:         true,
		},
		{
			name:          "Invoke my-client-auth-search-catalog-tool without auth token",
			api:           "http://127.0.0.1:5000/api/tool/my-client-auth-search-catalog-tool/invoke",
			requestHeader: map[string]string{},
			requestBody:   bytes.NewBuffer([]byte(fmt.Sprintf("{\"prompt\":\"%s\", \"types\":[\"TABLE\"], \"datasetIds\":[\"%s\"]}", tableName, datasetName))),
			isErr:         true,
		},
		{
			name:          "Invoke my-client-auth-search-catalog-tool with auth token",
			api:           "http://127.0.0.1:5000/api/tool/my-client-auth-search-catalog-tool/invoke",
			requestHeader: map[string]string{"Authorization": accessToken},
			requestBody:   bytes.NewBuffer([]byte(fmt.Sprintf("{\"prompt\":\"%s\", \"types\":[\"TABLE\"], \"datasetIds\":[\"%s\"]}", tableName, datasetName))),
			wantKey:       "DisplayName",
			isErr:         false,
		},
	}
	for _, tc := range invokeTcs {
		t.Run(tc.name, func(t *testing.T) {
			// Send Tool invocation request
			req, err := http.NewRequest(http.MethodPost, tc.api, tc.requestBody)
			if err != nil {
				t.Fatalf("unable to create request: %s", err)
			}
			req.Header.Add("Content-type", "application/json")
			for k, v := range tc.requestHeader {
				req.Header.Add(k, v)
			}
			resp, err := http.DefaultClient.Do(req)
			if err != nil {
				t.Fatalf("unable to send request: %s", err)
			}
			defer resp.Body.Close()

			if resp.StatusCode != http.StatusOK {
				if tc.isErr {
					return
				}
				bodyBytes, _ := io.ReadAll(resp.Body)
				t.Fatalf("response status code is not 200, got %d: %s", resp.StatusCode, string(bodyBytes))
			}

			var result map[string]interface{}
			if err := json.NewDecoder(resp.Body).Decode(&result); err != nil {
				t.Fatalf("error parsing response body: %s", err)
			}
			resultStr, ok := result["result"].(string)
			if !ok {
				if result["result"] == nil && tc.isErr {
					return
				}
				t.Fatalf("expected 'result' field to be a string, got %T", result["result"])
			}
			if tc.isErr && (resultStr == "" || resultStr == "[]") {
				return
			}
			var entries []interface{}
			if err := json.Unmarshal([]byte(resultStr), &entries); err != nil {
				t.Fatalf("error unmarshalling result string: %v", err)
			}

			if !tc.isErr {
				if len(entries) != 1 {
					t.Fatalf("expected exactly one entry, but got %d", len(entries))
				}
				entry, ok := entries[0].(map[string]interface{})
				if !ok {
					t.Fatalf("expected first entry to be a map, got %T", entries[0])
				}
				respTable, ok := entry[tc.wantKey]
				if !ok {
					t.Fatalf("expected entry to have key '%s', but it was not found in %v", tc.wantKey, entry)
				}
				if respTable != tableName {
					t.Fatalf("expected key '%s' to have value '%s', but got %s", tc.wantKey, tableName, respTable)
				}
			} else {
				if len(entries) != 0 {
					t.Fatalf("expected 0 entries, but got %d", len(entries))
				}
			}
		})
	}
}

func runForecastWithRestriction(t *testing.T, allowedTableFullName, disallowedTableFullName string) {
	allowedTableUnquoted := strings.ReplaceAll(allowedTableFullName, "`", "")
	disallowedTableUnquoted := strings.ReplaceAll(disallowedTableFullName, "`", "")
	disallowedDatasetFQN := strings.Join(strings.Split(disallowedTableUnquoted, ".")[0:2], ".")

	testCases := []struct {
		name           string
		historyData    string
		wantStatusCode int
		wantInResult   string
		wantInError    string
	}{
		{
			name:           "invoke with allowed table name",
			historyData:    allowedTableUnquoted,
			wantStatusCode: http.StatusOK,
			wantInResult:   `"forecast_timestamp"`,
		},
		{
			name:           "invoke with disallowed table name",
			historyData:    disallowedTableUnquoted,
			wantStatusCode: http.StatusBadRequest,
			wantInError:    fmt.Sprintf("access to dataset '%s' (from table '%s') is not allowed", disallowedDatasetFQN, disallowedTableUnquoted),
		},
		{
			name:           "invoke with query on allowed table",
			historyData:    fmt.Sprintf("SELECT * FROM %s", allowedTableFullName),
			wantStatusCode: http.StatusOK,
			wantInResult:   `"forecast_timestamp"`,
		},
		{
			name:           "invoke with query on disallowed table",
			historyData:    fmt.Sprintf("SELECT * FROM %s", disallowedTableFullName),
			wantStatusCode: http.StatusBadRequest,
			wantInError:    fmt.Sprintf("query in history_data accesses dataset '%s', which is not in the allowed list", disallowedDatasetFQN),
		},
	}

	for _, tc := range testCases {
		t.Run(tc.name, func(t *testing.T) {
			requestBodyMap := map[string]any{
				"history_data":  tc.historyData,
				"timestamp_col": "ts",
				"data_col":      "data",
			}
			bodyBytes, err := json.Marshal(requestBodyMap)
			if err != nil {
				t.Fatalf("failed to marshal request body: %v", err)
			}
			body := bytes.NewBuffer(bodyBytes)

			req, err := http.NewRequest(http.MethodPost, "http://127.0.0.1:5000/api/tool/forecast-restricted/invoke", body)
			if err != nil {
				t.Fatalf("unable to create request: %s", err)
			}
			req.Header.Add("Content-type", "application/json")
			resp, err := http.DefaultClient.Do(req)
			if err != nil {
				t.Fatalf("unable to send request: %s", err)
			}
			defer resp.Body.Close()

			if resp.StatusCode != tc.wantStatusCode {
				bodyBytes, _ := io.ReadAll(resp.Body)
				t.Fatalf("unexpected status code: got %d, want %d. Body: %s", resp.StatusCode, tc.wantStatusCode, string(bodyBytes))
			}

			if tc.wantInResult != "" {
				var respBody map[string]interface{}
				if err := json.NewDecoder(resp.Body).Decode(&respBody); err != nil {
					t.Fatalf("error parsing response body: %v", err)
				}
				got, ok := respBody["result"].(string)
				if !ok {
					t.Fatalf("unable to find result in response body")
				}
				if !strings.Contains(got, tc.wantInResult) {
					t.Errorf("unexpected result: got %q, want to contain %q", got, tc.wantInResult)
				}
			}

			if tc.wantInError != "" {
				bodyBytes, _ := io.ReadAll(resp.Body)
				if !strings.Contains(string(bodyBytes), tc.wantInError) {
					t.Errorf("unexpected error message: got %q, want to contain %q", string(bodyBytes), tc.wantInError)
				}
			}
		})
	}
>>>>>>> 63c54d04
}<|MERGE_RESOLUTION|>--- conflicted
+++ resolved
@@ -23,12 +23,14 @@
 	"net/http"
 	"os"
 	"regexp"
+	"sort"
 	"strings"
 	"testing"
 	"time"
 
 	bigqueryapi "cloud.google.com/go/bigquery"
 	"github.com/google/uuid"
+	"github.com/googleapis/genai-toolbox/internal/sources"
 	"github.com/googleapis/genai-toolbox/internal/testutils"
 	"github.com/googleapis/genai-toolbox/tests"
 	"golang.org/x/oauth2/google"
@@ -72,11 +74,7 @@
 
 func TestBigQueryToolEndpoints(t *testing.T) {
 	sourceConfig := getBigQueryVars(t)
-<<<<<<< HEAD
-	ctx, cancel := context.WithTimeout(context.Background(), 2*time.Minute)
-=======
 	ctx, cancel := context.WithTimeout(context.Background(), 7*time.Minute)
->>>>>>> 63c54d04
 	defer cancel()
 
 	var args []string
@@ -109,6 +107,17 @@
 		datasetName,
 		strings.ReplaceAll(uuid.New().String(), "-", ""),
 	)
+	tableNameForecast := fmt.Sprintf("`%s.%s.forecast_table_%s`",
+		BigqueryProject,
+		datasetName,
+		strings.ReplaceAll(uuid.New().String(), "-", ""),
+	)
+
+	tableNameAnalyzeContribution := fmt.Sprintf("`%s.%s.analyze_contribution_table_%s`",
+		BigqueryProject,
+		datasetName,
+		strings.ReplaceAll(uuid.New().String(), "-", ""),
+	)
 
 	// set up data for param tool
 	createParamTableStmt, insertParamTableStmt, paramToolStmt, idParamToolStmt, nameParamToolStmt, arrayToolStmt, paramTestParams := getBigQueryParamToolInfo(tableNameParam)
@@ -125,8 +134,19 @@
 	teardownTable3 := setupBigQueryTable(t, ctx, client, createDataTypeTableStmt, insertDataTypeTableStmt, datasetName, tableNameDataType, dataTypeTestParams)
 	defer teardownTable3(t)
 
+	// set up data for forecast tool
+	createForecastTableStmt, insertForecastTableStmt, forecastTestParams := getBigQueryForecastToolInfo(tableNameForecast)
+	teardownTable4 := setupBigQueryTable(t, ctx, client, createForecastTableStmt, insertForecastTableStmt, datasetName, tableNameForecast, forecastTestParams)
+	defer teardownTable4(t)
+
+	// set up data for analyze contribution tool
+	createAnalyzeContributionTableStmt, insertAnalyzeContributionTableStmt, analyzeContributionTestParams := getBigQueryAnalyzeContributionToolInfo(tableNameAnalyzeContribution)
+	teardownTable5 := setupBigQueryTable(t, ctx, client, createAnalyzeContributionTableStmt, insertAnalyzeContributionTableStmt, datasetName, tableNameAnalyzeContribution, analyzeContributionTestParams)
+	defer teardownTable5(t)
+
 	// Write config into a file and pass it to command
 	toolsFile := tests.GetToolsConfig(sourceConfig, BigqueryToolKind, paramToolStmt, idParamToolStmt, nameParamToolStmt, arrayToolStmt, authToolStmt)
+	toolsFile = addClientAuthSourceConfig(t, toolsFile)
 	toolsFile = addBigQuerySqlToolConfig(t, toolsFile, dataTypeToolStmt, arrayDataTypeToolStmt)
 	toolsFile = addBigQueryPrebuiltToolsConfig(t, toolsFile)
 	tmplSelectCombined, tmplSelectFilterCombined := getBigQueryTmplToolStatement()
@@ -146,34 +166,39 @@
 		t.Fatalf("toolbox didn't start successfully: %s", err)
 	}
 
-	tests.RunToolGetTest(t)
-
+	// Get configs for tests
 	select1Want := "[{\"f0_\":1}]"
-	// Partial message; the full error message is too long.
-	failInvocationWant := `{"jsonrpc":"2.0","id":"invoke-fail-tool","result":{"content":[{"type":"text","text":"final query validation failed: failed to insert dry run job: googleapi: Error 400: Syntax error: Unexpected identifier \"SELEC\" at [1:1]`
+	invokeParamWant := "[{\"id\":1,\"name\":\"Alice\"},{\"id\":3,\"name\":\"Sid\"}]"
 	datasetInfoWant := "\"Location\":\"US\",\"DefaultTableExpiration\":0,\"Labels\":null,\"Access\":"
 	tableInfoWant := "{\"Name\":\"\",\"Location\":\"US\",\"Description\":\"\",\"Schema\":[{\"Name\":\"id\""
 	ddlWant := `"Query executed successfully and returned no content."`
-	invokeParamWant, invokeIdNullWant, nullWant, mcpInvokeParamWant := tests.GetNonSpannerInvokeParamWant()
-	tests.RunToolInvokeTest(t, select1Want, invokeParamWant, invokeIdNullWant, nullWant, false, true)
-	tests.RunMCPToolCallMethod(t, mcpInvokeParamWant, failInvocationWant)
-	templateParamTestConfig := tests.NewTemplateParameterTestConfig(
-		tests.WithCreateColArray(`["id INT64", "name STRING", "age INT64"]`),
+	dataInsightsWant := `(?s)Schema Resolved.*Retrieval Query.*SQL Generated.*Answer`
+	// Partial message; the full error message is too long.
+	mcpMyFailToolWant := `{"jsonrpc":"2.0","id":"invoke-fail-tool","result":{"content":[{"type":"text","text":"final query validation failed: failed to insert dry run job: googleapi: Error 400: Syntax error: Unexpected identifier \"SELEC\" at [1:1]`
+	mcpSelect1Want := `{"jsonrpc":"2.0","id":"invoke my-auth-required-tool","result":{"content":[{"type":"text","text":"{\"f0_\":1}"}]}}`
+	createColArray := `["id INT64", "name STRING", "age INT64"]`
+	selectEmptyWant := `"The query returned 0 rows."`
+
+	// Run tests
+	tests.RunToolGetTest(t)
+	tests.RunToolInvokeTest(t, select1Want, tests.DisableOptionalNullParamTest(), tests.EnableClientAuthTest())
+	tests.RunMCPToolCallMethod(t, mcpMyFailToolWant, mcpSelect1Want, tests.EnableMcpClientAuthTest())
+	tests.RunToolInvokeWithTemplateParameters(t, tableNameTemplateParam,
+		tests.WithCreateColArray(createColArray),
 		tests.WithDdlWant(ddlWant),
-		tests.WithSelectEmptyWant(`"The query returned 0 rows."`),
+		tests.WithSelectEmptyWant(selectEmptyWant),
 		tests.WithInsert1Want(ddlWant),
 	)
-	tests.RunToolInvokeWithTemplateParameters(t, tableNameTemplateParam, templateParamTestConfig)
 
 	runBigQueryExecuteSqlToolInvokeTest(t, select1Want, invokeParamWant, tableNameParam, ddlWant)
 	runBigQueryExecuteSqlToolInvokeDryRunTest(t, datasetName)
+	runBigQueryForecastToolInvokeTest(t, tableNameForecast)
+	runBigQueryAnalyzeContributionToolInvokeTest(t, tableNameAnalyzeContribution)
 	runBigQueryDataTypeTests(t)
 	runBigQueryListDatasetToolInvokeTest(t, datasetName)
 	runBigQueryGetDatasetInfoToolInvokeTest(t, datasetName, datasetInfoWant)
 	runBigQueryListTableIdsToolInvokeTest(t, datasetName, tableName)
 	runBigQueryGetTableInfoToolInvokeTest(t, datasetName, tableName, tableInfoWant)
-<<<<<<< HEAD
-=======
 	runBigQueryConversationalAnalyticsInvokeTest(t, datasetName, tableName, dataInsightsWant)
 	runBigQuerySearchCatalogToolInvokeTest(t, datasetName, tableName)
 }
@@ -299,7 +324,6 @@
 	runConversationalAnalyticsWithRestriction(t, allowedDatasetName2, disallowedDatasetName, allowedTableName2, disallowedTableName)
 	runForecastWithRestriction(t, allowedForecastTableFullName1, disallowedForecastTableFullName)
 	runForecastWithRestriction(t, allowedForecastTableFullName2, disallowedForecastTableFullName)
->>>>>>> 63c54d04
 }
 
 // getBigQueryParamToolInfo returns statements and param for my-tool for bigquery kind
@@ -352,6 +376,45 @@
 	return createStatement, insertStatement, toolStatement, arrayToolStatement, params
 }
 
+// getBigQueryForecastToolInfo returns statements and params for the forecast tool.
+func getBigQueryForecastToolInfo(tableName string) (string, string, []bigqueryapi.QueryParameter) {
+	createStatement := fmt.Sprintf(`
+		CREATE TABLE IF NOT EXISTS %s (ts TIMESTAMP, data FLOAT64, id STRING);`, tableName)
+	insertStatement := fmt.Sprintf(`
+		INSERT INTO %s (ts, data, id) VALUES
+		(?, ?, ?), (?, ?, ?), (?, ?, ?), 
+		(?, ?, ?), (?, ?, ?), (?, ?, ?);`, tableName)
+	params := []bigqueryapi.QueryParameter{
+		{Value: "2025-01-01T00:00:00Z"}, {Value: 10.0}, {Value: "a"},
+		{Value: "2025-01-01T01:00:00Z"}, {Value: 11.0}, {Value: "a"},
+		{Value: "2025-01-01T02:00:00Z"}, {Value: 12.0}, {Value: "a"},
+		{Value: "2025-01-01T00:00:00Z"}, {Value: 20.0}, {Value: "b"},
+		{Value: "2025-01-01T01:00:00Z"}, {Value: 21.0}, {Value: "b"},
+		{Value: "2025-01-01T02:00:00Z"}, {Value: 22.0}, {Value: "b"},
+	}
+	return createStatement, insertStatement, params
+}
+
+// getBigQueryAnalyzeContributionToolInfo returns statements and params for the analyze-contribution tool.
+func getBigQueryAnalyzeContributionToolInfo(tableName string) (string, string, []bigqueryapi.QueryParameter) {
+	createStatement := fmt.Sprintf(`
+		CREATE TABLE IF NOT EXISTS %s (dim1 STRING, dim2 STRING, is_test BOOL, metric FLOAT64);`, tableName)
+	insertStatement := fmt.Sprintf(`
+		INSERT INTO %s (dim1, dim2, is_test, metric) VALUES 
+		(?, ?, ?, ?), (?, ?, ?, ?), (?, ?, ?, ?), (?, ?, ?, ?);`, tableName)
+	params := []bigqueryapi.QueryParameter{
+		{Value: "a"}, {Value: "x"}, {Value: true}, {Value: 100.0},
+		{Value: "a"}, {Value: "x"}, {Value: false}, {Value: 110.0},
+		{Value: "a"}, {Value: "y"}, {Value: true}, {Value: 120.0},
+		{Value: "a"}, {Value: "y"}, {Value: false}, {Value: 100.0},
+		{Value: "b"}, {Value: "x"}, {Value: true}, {Value: 40.0},
+		{Value: "b"}, {Value: "x"}, {Value: false}, {Value: 100.0},
+		{Value: "b"}, {Value: "y"}, {Value: true}, {Value: 60.0},
+		{Value: "b"}, {Value: "y"}, {Value: false}, {Value: 60.0},
+	}
+	return createStatement, insertStatement, params
+}
+
 // getBigQueryTmplToolStatement returns statements for template parameter test cases for bigquery kind
 func getBigQueryTmplToolStatement() (string, string) {
 	tmplSelectCombined := "SELECT * FROM {{.tableName}} WHERE id = ? ORDER BY id"
@@ -389,19 +452,21 @@
 		t.Fatalf("Create table job for %s failed: %v", tableName, err)
 	}
 
-	// Insert test data
-	insertQuery := client.Query(insertStatement)
-	insertQuery.Parameters = params
-	insertJob, err := insertQuery.Run(ctx)
-	if err != nil {
-		t.Fatalf("Failed to start insert job for %s: %v", tableName, err)
-	}
-	insertStatus, err := insertJob.Wait(ctx)
-	if err != nil {
-		t.Fatalf("Failed to wait for insert job for %s: %v", tableName, err)
-	}
-	if err := insertStatus.Err(); err != nil {
-		t.Fatalf("Insert job for %s failed: %v", tableName, err)
+	if len(params) > 0 {
+		// Insert test data
+		insertQuery := client.Query(insertStatement)
+		insertQuery.Parameters = params
+		insertJob, err := insertQuery.Run(ctx)
+		if err != nil {
+			t.Fatalf("Failed to start insert job for %s: %v", tableName, err)
+		}
+		insertStatus, err := insertJob.Wait(ctx)
+		if err != nil {
+			t.Fatalf("Failed to wait for insert job for %s: %v", tableName, err)
+		}
+		if err := insertStatus.Err(); err != nil {
+			t.Fatalf("Insert job for %s failed: %v", tableName, err)
+		}
 	}
 
 	return func(t *testing.T) {
@@ -454,6 +519,47 @@
 			"my-google-auth",
 		},
 	}
+	tools["my-client-auth-exec-sql-tool"] = map[string]any{
+		"kind":        "bigquery-execute-sql",
+		"source":      "my-client-auth-source",
+		"description": "Tool to execute sql",
+	}
+	tools["my-forecast-tool"] = map[string]any{
+		"kind":        "bigquery-forecast",
+		"source":      "my-instance",
+		"description": "Tool to forecast time series data.",
+	}
+	tools["my-auth-forecast-tool"] = map[string]any{
+		"kind":        "bigquery-forecast",
+		"source":      "my-instance",
+		"description": "Tool to forecast time series data with auth.",
+		"authRequired": []string{
+			"my-google-auth",
+		},
+	}
+	tools["my-client-auth-forecast-tool"] = map[string]any{
+		"kind":        "bigquery-forecast",
+		"source":      "my-client-auth-source",
+		"description": "Tool to forecast time series data with auth.",
+	}
+	tools["my-analyze-contribution-tool"] = map[string]any{
+		"kind":        "bigquery-analyze-contribution",
+		"source":      "my-instance",
+		"description": "Tool to analyze contribution.",
+	}
+	tools["my-auth-analyze-contribution-tool"] = map[string]any{
+		"kind":        "bigquery-analyze-contribution",
+		"source":      "my-instance",
+		"description": "Tool to analyze contribution with auth.",
+		"authRequired": []string{
+			"my-google-auth",
+		},
+	}
+	tools["my-client-auth-analyze-contribution-tool"] = map[string]any{
+		"kind":        "bigquery-analyze-contribution",
+		"source":      "my-client-auth-source",
+		"description": "Tool to analyze contribution with auth.",
+	}
 	tools["my-list-dataset-ids-tool"] = map[string]any{
 		"kind":        "bigquery-list-dataset-ids",
 		"source":      "my-instance",
@@ -467,6 +573,11 @@
 			"my-google-auth",
 		},
 	}
+	tools["my-client-auth-list-dataset-ids-tool"] = map[string]any{
+		"kind":        "bigquery-list-dataset-ids",
+		"source":      "my-client-auth-source",
+		"description": "Tool to list dataset",
+	}
 	tools["my-get-dataset-info-tool"] = map[string]any{
 		"kind":        "bigquery-get-dataset-info",
 		"source":      "my-instance",
@@ -480,6 +591,11 @@
 			"my-google-auth",
 		},
 	}
+	tools["my-client-auth-get-dataset-info-tool"] = map[string]any{
+		"kind":        "bigquery-get-dataset-info",
+		"source":      "my-client-auth-source",
+		"description": "Tool to show dataset metadata",
+	}
 	tools["my-list-table-ids-tool"] = map[string]any{
 		"kind":        "bigquery-list-table-ids",
 		"source":      "my-instance",
@@ -493,6 +609,11 @@
 			"my-google-auth",
 		},
 	}
+	tools["my-client-auth-list-table-ids-tool"] = map[string]any{
+		"kind":        "bigquery-list-table-ids",
+		"source":      "my-client-auth-source",
+		"description": "Tool to list table within a dataset",
+	}
 	tools["my-get-table-info-tool"] = map[string]any{
 		"kind":        "bigquery-get-table-info",
 		"source":      "my-instance",
@@ -506,8 +627,6 @@
 			"my-google-auth",
 		},
 	}
-<<<<<<< HEAD
-=======
 	tools["my-client-auth-get-table-info-tool"] = map[string]any{
 		"kind":        "bigquery-get-table-info",
 		"source":      "my-client-auth-source",
@@ -549,8 +668,21 @@
 		"source":      "my-client-auth-source",
 		"description": "Tool to search the BiqQuery catalog",
 	}
->>>>>>> 63c54d04
 	config["tools"] = tools
+	return config
+}
+
+func addClientAuthSourceConfig(t *testing.T, config map[string]any) map[string]any {
+	sources, ok := config["sources"].(map[string]any)
+	if !ok {
+		t.Fatalf("unable to get sources from config")
+	}
+	sources["my-client-auth-source"] = map[string]any{
+		"kind":           BigquerySourceKind,
+		"project":        BigqueryProject,
+		"useClientOAuth": true,
+	}
+	config["sources"] = sources
 	return config
 }
 
@@ -583,7 +715,12 @@
 			map[string]any{"name": "bool_array", "type": "array", "description": "an array of boolean values", "items": map[string]any{"name": "item", "type": "boolean", "description": "desc"}},
 		},
 	}
-
+	tools["my-client-auth-tool"] = map[string]any{
+		"kind":        "bigquery-sql",
+		"source":      "my-client-auth-source",
+		"description": "Tool to test client authorization.",
+		"statement":   "SELECT 1",
+	}
 	config["tools"] = tools
 	return config
 }
@@ -594,6 +731,13 @@
 	if err != nil {
 		t.Fatalf("error getting Google ID token: %s", err)
 	}
+
+	// Get access token
+	accessToken, err := sources.GetIAMAccessToken(t.Context())
+	if err != nil {
+		t.Fatalf("error getting access token from ADC: %s", err)
+	}
+	accessToken = "Bearer " + accessToken
 
 	// Test tool invoke endpoint
 	invokeTcs := []struct {
@@ -688,6 +832,29 @@
 			requestBody:   bytes.NewBuffer([]byte(`{"sql":"SELECT 1"}`)),
 			isErr:         true,
 		},
+		{
+			name:          "Invoke my-client-auth-exec-sql-tool with auth token",
+			api:           "http://127.0.0.1:5000/api/tool/my-client-auth-exec-sql-tool/invoke",
+			requestHeader: map[string]string{"Authorization": accessToken},
+			requestBody:   bytes.NewBuffer([]byte(`{"sql":"SELECT 1"}`)),
+			want:          "[{\"f0_\":1}]",
+			isErr:         false,
+		},
+		{
+			name:          "Invoke my-client-auth-exec-sql-tool without auth token",
+			api:           "http://127.0.0.1:5000/api/tool/my-client-auth-exec-sql-tool/invoke",
+			requestHeader: map[string]string{},
+			requestBody:   bytes.NewBuffer([]byte(`{"sql":"SELECT 1"}`)),
+			isErr:         true,
+		},
+		{
+
+			name:          "Invoke my-client-auth-exec-sql-tool with invalid auth token",
+			api:           "http://127.0.0.1:5000/api/tool/my-client-auth-exec-sql-tool/invoke",
+			requestHeader: map[string]string{"Authorization": "Bearer invalid-token"},
+			requestBody:   bytes.NewBuffer([]byte(`{"sql":"SELECT 1"}`)),
+			isErr:         true,
+		},
 	}
 	for _, tc := range invokeTcs {
 		t.Run(tc.name, func(t *testing.T) {
@@ -795,6 +962,265 @@
 			api:           "http://127.0.0.1:5000/api/tool/my-auth-exec-sql-tool/invoke",
 			requestHeader: map[string]string{},
 			requestBody:   bytes.NewBuffer([]byte(`{"sql":"SELECT 1", "dry_run": true}`)),
+			isErr:         true,
+		},
+	}
+	for _, tc := range invokeTcs {
+		t.Run(tc.name, func(t *testing.T) {
+			// Send Tool invocation request
+			req, err := http.NewRequest(http.MethodPost, tc.api, tc.requestBody)
+			if err != nil {
+				t.Fatalf("unable to create request: %s", err)
+			}
+			req.Header.Add("Content-type", "application/json")
+			for k, v := range tc.requestHeader {
+				req.Header.Add(k, v)
+			}
+			resp, err := http.DefaultClient.Do(req)
+			if err != nil {
+				t.Fatalf("unable to send request: %s", err)
+			}
+			defer resp.Body.Close()
+
+			if resp.StatusCode != http.StatusOK {
+				if tc.isErr {
+					return
+				}
+				bodyBytes, _ := io.ReadAll(resp.Body)
+				t.Fatalf("response status code is not 200, got %d: %s", resp.StatusCode, string(bodyBytes))
+			}
+
+			// Check response body
+			var body map[string]interface{}
+			err = json.NewDecoder(resp.Body).Decode(&body)
+			if err != nil {
+				t.Fatalf("error parsing response body")
+			}
+
+			got, ok := body["result"].(string)
+			if !ok {
+				t.Fatalf("unable to find result in response body")
+			}
+
+			if !strings.Contains(got, tc.want) {
+				t.Fatalf("expected %q to contain %q, but it did not", got, tc.want)
+			}
+		})
+	}
+}
+
+func runBigQueryForecastToolInvokeTest(t *testing.T, tableName string) {
+	idToken, err := tests.GetGoogleIdToken(tests.ClientId)
+	if err != nil {
+		t.Fatalf("error getting Google ID token: %s", err)
+	}
+
+	// Get access token
+	accessToken, err := sources.GetIAMAccessToken(t.Context())
+	if err != nil {
+		t.Fatalf("error getting access token from ADC: %s", err)
+	}
+	accessToken = "Bearer " + accessToken
+
+	historyDataTable := strings.ReplaceAll(tableName, "`", "")
+	historyDataQuery := fmt.Sprintf("SELECT ts, data, id FROM %s", tableName)
+
+	invokeTcs := []struct {
+		name          string
+		api           string
+		requestHeader map[string]string
+		requestBody   io.Reader
+		want          string
+		isErr         bool
+	}{
+		{
+			name:          "invoke my-forecast-tool without required params",
+			api:           "http://127.0.0.1:5000/api/tool/my-forecast-tool/invoke",
+			requestHeader: map[string]string{},
+			requestBody:   bytes.NewBuffer([]byte(fmt.Sprintf(`{"history_data": "%s"}`, historyDataTable))),
+			isErr:         true,
+		},
+		{
+			name:          "invoke my-forecast-tool with table",
+			api:           "http://127.0.0.1:5000/api/tool/my-forecast-tool/invoke",
+			requestHeader: map[string]string{},
+			requestBody:   bytes.NewBuffer([]byte(fmt.Sprintf(`{"history_data": "%s", "timestamp_col": "ts", "data_col": "data"}`, historyDataTable))),
+			want:          `"forecast_timestamp"`,
+			isErr:         false,
+		},
+		{
+			name:          "invoke my-forecast-tool with query and horizon",
+			api:           "http://127.0.0.1:5000/api/tool/my-forecast-tool/invoke",
+			requestHeader: map[string]string{},
+			requestBody:   bytes.NewBuffer([]byte(fmt.Sprintf(`{"history_data": "%s", "timestamp_col": "ts", "data_col": "data", "horizon": 5}`, historyDataQuery))),
+			want:          `"forecast_timestamp"`,
+			isErr:         false,
+		},
+		{
+			name:          "invoke my-forecast-tool with id_cols",
+			api:           "http://127.0.0.1:5000/api/tool/my-forecast-tool/invoke",
+			requestHeader: map[string]string{},
+			requestBody:   bytes.NewBuffer([]byte(fmt.Sprintf(`{"history_data": "%s", "timestamp_col": "ts", "data_col": "data", "id_cols": ["id"]}`, historyDataTable))),
+			want:          `"id"`,
+			isErr:         false,
+		},
+		{
+			name:          "invoke my-auth-forecast-tool with auth token",
+			api:           "http://127.0.0.1:5000/api/tool/my-auth-forecast-tool/invoke",
+			requestHeader: map[string]string{"my-google-auth_token": idToken},
+			requestBody:   bytes.NewBuffer([]byte(fmt.Sprintf(`{"history_data": "%s", "timestamp_col": "ts", "data_col": "data"}`, historyDataTable))),
+			want:          `"forecast_timestamp"`,
+			isErr:         false,
+		},
+		{
+			name:          "invoke my-auth-forecast-tool with invalid auth token",
+			api:           "http://127.0.0.1:5000/api/tool/my-auth-forecast-tool/invoke",
+			requestHeader: map[string]string{"my-google-auth_token": "INVALID_TOKEN"},
+			requestBody:   bytes.NewBuffer([]byte(fmt.Sprintf(`{"history_data": "%s", "timestamp_col": "ts", "data_col": "data"}`, historyDataTable))),
+			isErr:         true,
+		},
+		{
+			name:          "Invoke my-client-auth-forecast-tool with auth token",
+			api:           "http://127.0.0.1:5000/api/tool/my-client-auth-forecast-tool/invoke",
+			requestHeader: map[string]string{"Authorization": accessToken},
+			requestBody:   bytes.NewBuffer([]byte(fmt.Sprintf(`{"history_data": "%s", "timestamp_col": "ts", "data_col": "data"}`, historyDataTable))),
+			want:          `"forecast_timestamp"`,
+			isErr:         false,
+		},
+		{
+			name:          "Invoke my-client-auth-forecast-tool without auth token",
+			api:           "http://127.0.0.1:5000/api/tool/my-client-auth-forecast-tool/invoke",
+			requestHeader: map[string]string{},
+			requestBody:   bytes.NewBuffer([]byte(fmt.Sprintf(`{"history_data": "%s", "timestamp_col": "ts", "data_col": "data"}`, historyDataTable))),
+			isErr:         true,
+		},
+		{
+
+			name:          "Invoke my-client-auth-forecast-tool with invalid auth token",
+			api:           "http://127.0.0.1:5000/api/tool/my-client-auth-forecast-tool/invoke",
+			requestHeader: map[string]string{"Authorization": "Bearer invalid-token"},
+			requestBody:   bytes.NewBuffer([]byte(fmt.Sprintf(`{"history_data": "%s", "timestamp_col": "ts", "data_col": "data"}`, historyDataTable))),
+			isErr:         true,
+		},
+	}
+	for _, tc := range invokeTcs {
+		t.Run(tc.name, func(t *testing.T) {
+			// Send Tool invocation request
+			req, err := http.NewRequest(http.MethodPost, tc.api, tc.requestBody)
+			if err != nil {
+				t.Fatalf("unable to create request: %s", err)
+			}
+			req.Header.Add("Content-type", "application/json")
+			for k, v := range tc.requestHeader {
+				req.Header.Add(k, v)
+			}
+			resp, err := http.DefaultClient.Do(req)
+			if err != nil {
+				t.Fatalf("unable to send request: %s", err)
+			}
+			defer resp.Body.Close()
+
+			if resp.StatusCode != http.StatusOK {
+				if tc.isErr {
+					return
+				}
+				bodyBytes, _ := io.ReadAll(resp.Body)
+				t.Fatalf("response status code is not 200, got %d: %s", resp.StatusCode, string(bodyBytes))
+			}
+
+			// Check response body
+			var body map[string]interface{}
+			err = json.NewDecoder(resp.Body).Decode(&body)
+			if err != nil {
+				t.Fatalf("error parsing response body")
+			}
+
+			got, ok := body["result"].(string)
+			if !ok {
+				t.Fatalf("unable to find result in response body")
+			}
+
+			if !strings.Contains(got, tc.want) {
+				t.Fatalf("expected %q to contain %q, but it did not", got, tc.want)
+			}
+		})
+	}
+}
+
+func runBigQueryAnalyzeContributionToolInvokeTest(t *testing.T, tableName string) {
+	idToken, err := tests.GetGoogleIdToken(tests.ClientId)
+	if err != nil {
+		t.Fatalf("error getting Google ID token: %s", err)
+	}
+
+	// Get access token
+	accessToken, err := sources.GetIAMAccessToken(t.Context())
+	if err != nil {
+		t.Fatalf("error getting access token from ADC: %s", err)
+	}
+	accessToken = "Bearer " + accessToken
+
+	dataTable := strings.ReplaceAll(tableName, "`", "")
+
+	invokeTcs := []struct {
+		name          string
+		api           string
+		requestHeader map[string]string
+		requestBody   io.Reader
+		want          string
+		isErr         bool
+	}{
+		{
+			name:          "invoke my-analyze-contribution-tool without required params",
+			api:           "http://127.0.0.1:5000/api/tool/my-analyze-contribution-tool/invoke",
+			requestHeader: map[string]string{},
+			requestBody:   bytes.NewBuffer([]byte(fmt.Sprintf(`{"input_data": "%s"}`, dataTable))),
+			isErr:         true,
+		},
+		{
+			name:          "invoke my-analyze-contribution-tool with table",
+			api:           "http://127.0.0.1:5000/api/tool/my-analyze-contribution-tool/invoke",
+			requestHeader: map[string]string{},
+			requestBody:   bytes.NewBuffer([]byte(fmt.Sprintf(`{"input_data": "%s", "contribution_metric": "SUM(metric)", "is_test_col": "is_test", "dimension_id_cols": ["dim1", "dim2"]}`, dataTable))),
+			want:          `"relative_difference"`,
+			isErr:         false,
+		},
+		{
+			name:          "invoke my-auth-analyze-contribution-tool with auth token",
+			api:           "http://127.0.0.1:5000/api/tool/my-auth-analyze-contribution-tool/invoke",
+			requestHeader: map[string]string{"my-google-auth_token": idToken},
+			requestBody:   bytes.NewBuffer([]byte(fmt.Sprintf(`{"input_data": "%s", "contribution_metric": "SUM(metric)", "is_test_col": "is_test", "dimension_id_cols": ["dim1", "dim2"]}`, dataTable))),
+			want:          `"relative_difference"`,
+			isErr:         false,
+		},
+		{
+			name:          "invoke my-auth-analyze-contribution-tool with invalid auth token",
+			api:           "http://127.0.0.1:5000/api/tool/my-auth-analyze-contribution-tool/invoke",
+			requestHeader: map[string]string{"my-google-auth_token": "INVALID_TOKEN"},
+			requestBody:   bytes.NewBuffer([]byte(fmt.Sprintf(`{"input_data": "%s", "contribution_metric": "SUM(metric)", "is_test_col": "is_test", "dimension_id_cols": ["dim1", "dim2"]}`, dataTable))),
+			isErr:         true,
+		},
+		{
+			name:          "Invoke my-client-auth-analyze-contribution-tool with auth token",
+			api:           "http://127.0.0.1:5000/api/tool/my-client-auth-analyze-contribution-tool/invoke",
+			requestHeader: map[string]string{"Authorization": accessToken},
+			requestBody:   bytes.NewBuffer([]byte(fmt.Sprintf(`{"input_data": "%s", "contribution_metric": "SUM(metric)", "is_test_col": "is_test", "dimension_id_cols": ["dim1", "dim2"]}`, dataTable))),
+			want:          `"relative_difference"`,
+			isErr:         false,
+		},
+		{
+			name:          "Invoke my-client-auth-analyze-contribution-tool without auth token",
+			api:           "http://127.0.0.1:5000/api/tool/my-client-auth-analyze-contribution-tool/invoke",
+			requestHeader: map[string]string{},
+			requestBody:   bytes.NewBuffer([]byte(fmt.Sprintf(`{"input_data": "%s", "contribution_metric": "SUM(metric)", "is_test_col": "is_test", "dimension_id_cols": ["dim1", "dim2"]}`, dataTable))),
+			isErr:         true,
+		},
+		{
+
+			name:          "Invoke my-client-auth-analyze-contribution-tool with invalid auth token",
+			api:           "http://127.0.0.1:5000/api/tool/my-client-auth-analyze-contribution-tool/invoke",
+			requestHeader: map[string]string{"Authorization": "Bearer invalid-token"},
+			requestBody:   bytes.NewBuffer([]byte(fmt.Sprintf(`{"input_data": "%s", "contribution_metric": "SUM(metric)", "is_test_col": "is_test", "dimension_id_cols": ["dim1", "dim2"]}`, dataTable))),
 			isErr:         true,
 		},
 	}
@@ -927,6 +1353,13 @@
 		t.Fatalf("error getting Google ID token: %s", err)
 	}
 
+	// Get access token
+	accessToken, err := sources.GetIAMAccessToken(t.Context())
+	if err != nil {
+		t.Fatalf("error getting access token from ADC: %s", err)
+	}
+	accessToken = "Bearer " + accessToken
+
 	// Test tool invoke endpoint
 	invokeTcs := []struct {
 		name          string
@@ -967,6 +1400,29 @@
 			isErr:         false,
 			want:          datasetWant,
 		},
+		{
+			name:          "Invoke my-client-auth-list-dataset-ids-tool with auth token",
+			api:           "http://127.0.0.1:5000/api/tool/my-client-auth-list-dataset-ids-tool/invoke",
+			requestHeader: map[string]string{"Authorization": accessToken},
+			requestBody:   bytes.NewBuffer([]byte(`{}`)),
+			isErr:         false,
+			want:          datasetWant,
+		},
+		{
+			name:          "Invoke my-client-auth-list-dataset-ids-tool without auth token",
+			api:           "http://127.0.0.1:5000/api/tool/my-client-auth-list-dataset-ids-tool/invoke",
+			requestHeader: map[string]string{},
+			requestBody:   bytes.NewBuffer([]byte(`{}`)),
+			isErr:         true,
+		},
+		{
+
+			name:          "Invoke my-client-auth-list-dataset-ids-tool with invalid auth token",
+			api:           "http://127.0.0.1:5000/api/tool/my-client-auth-list-dataset-ids-tool/invoke",
+			requestHeader: map[string]string{"Authorization": "Bearer invalid-token"},
+			requestBody:   bytes.NewBuffer([]byte(`{}`)),
+			isErr:         true,
+		},
 	}
 	for _, tc := range invokeTcs {
 		t.Run(tc.name, func(t *testing.T) {
@@ -1018,6 +1474,13 @@
 	if err != nil {
 		t.Fatalf("error getting Google ID token: %s", err)
 	}
+
+	// Get access token
+	accessToken, err := sources.GetIAMAccessToken(t.Context())
+	if err != nil {
+		t.Fatalf("error getting access token from ADC: %s", err)
+	}
+	accessToken = "Bearer " + accessToken
 
 	// Test tool invoke endpoint
 	invokeTcs := []struct {
@@ -1087,6 +1550,29 @@
 			requestBody:   bytes.NewBuffer([]byte(fmt.Sprintf("{\"dataset\":\"%s\"}", datasetName))),
 			isErr:         true,
 		},
+		{
+			name:          "Invoke my-client-auth-get-dataset-info-tool with auth token",
+			api:           "http://127.0.0.1:5000/api/tool/my-client-auth-get-dataset-info-tool/invoke",
+			requestHeader: map[string]string{"Authorization": accessToken},
+			requestBody:   bytes.NewBuffer([]byte(fmt.Sprintf("{\"dataset\":\"%s\"}", datasetName))),
+			want:          datasetInfoWant,
+			isErr:         false,
+		},
+		{
+			name:          "Invoke my-client-auth-get-dataset-info-tool without auth token",
+			api:           "http://127.0.0.1:5000/api/tool/my-client-auth-get-dataset-info-tool/invoke",
+			requestHeader: map[string]string{},
+			requestBody:   bytes.NewBuffer([]byte(fmt.Sprintf("{\"dataset\":\"%s\"}", datasetName))),
+			isErr:         true,
+		},
+		{
+
+			name:          "Invoke my-client-auth-get-dataset-info-tool with invalid auth token",
+			api:           "http://127.0.0.1:5000/api/tool/my-client-auth-get-dataset-info-tool/invoke",
+			requestHeader: map[string]string{"Authorization": "Bearer invalid-token"},
+			requestBody:   bytes.NewBuffer([]byte(fmt.Sprintf("{\"dataset\":\"%s\"}", datasetName))),
+			isErr:         true,
+		},
 	}
 	for _, tc := range invokeTcs {
 		t.Run(tc.name, func(t *testing.T) {
@@ -1138,6 +1624,13 @@
 	if err != nil {
 		t.Fatalf("error getting Google ID token: %s", err)
 	}
+
+	// Get access token
+	accessToken, err := sources.GetIAMAccessToken(t.Context())
+	if err != nil {
+		t.Fatalf("error getting access token from ADC: %s", err)
+	}
+	accessToken = "Bearer " + accessToken
 
 	// Test tool invoke endpoint
 	invokeTcs := []struct {
@@ -1207,6 +1700,29 @@
 			requestBody:   bytes.NewBuffer([]byte(fmt.Sprintf("{\"dataset\":\"%s\"}", datasetName))),
 			isErr:         true,
 		},
+		{
+			name:          "Invoke my-client-auth-list-table-ids-tool with auth token",
+			api:           "http://127.0.0.1:5000/api/tool/my-client-auth-list-table-ids-tool/invoke",
+			requestHeader: map[string]string{"Authorization": accessToken},
+			requestBody:   bytes.NewBuffer([]byte(fmt.Sprintf("{\"dataset\":\"%s\"}", datasetName))),
+			want:          tablename_want,
+			isErr:         false,
+		},
+		{
+			name:          "Invoke my-client-auth-list-table-ids-tool without auth token",
+			api:           "http://127.0.0.1:5000/api/tool/my-client-auth-list-table-ids-tool/invoke",
+			requestHeader: map[string]string{},
+			requestBody:   bytes.NewBuffer([]byte(fmt.Sprintf("{\"dataset\":\"%s\"}", datasetName))),
+			isErr:         true,
+		},
+		{
+
+			name:          "Invoke my-client-auth-list-table-ids-tool with invalid auth token",
+			api:           "http://127.0.0.1:5000/api/tool/my-client-auth-list-table-ids-tool/invoke",
+			requestHeader: map[string]string{"Authorization": "Bearer invalid-token"},
+			requestBody:   bytes.NewBuffer([]byte(fmt.Sprintf("{\"dataset\":\"%s\"}", datasetName))),
+			isErr:         true,
+		},
 	}
 	for _, tc := range invokeTcs {
 		t.Run(tc.name, func(t *testing.T) {
@@ -1258,6 +1774,13 @@
 	if err != nil {
 		t.Fatalf("error getting Google ID token: %s", err)
 	}
+
+	// Get access token
+	accessToken, err := sources.GetIAMAccessToken(t.Context())
+	if err != nil {
+		t.Fatalf("error getting access token from ADC: %s", err)
+	}
+	accessToken = "Bearer " + accessToken
 
 	// Test tool invoke endpoint
 	invokeTcs := []struct {
@@ -1327,6 +1850,29 @@
 			requestBody:   bytes.NewBuffer([]byte(fmt.Sprintf("{\"dataset\":\"%s\", \"table\":\"%s\"}", datasetName, tableName))),
 			isErr:         true,
 		},
+		{
+			name:          "Invoke my-client-auth-get-table-info-tool with auth token",
+			api:           "http://127.0.0.1:5000/api/tool/my-client-auth-get-table-info-tool/invoke",
+			requestHeader: map[string]string{"Authorization": accessToken},
+			requestBody:   bytes.NewBuffer([]byte(fmt.Sprintf("{\"dataset\":\"%s\", \"table\":\"%s\"}", datasetName, tableName))),
+			want:          tableInfoWant,
+			isErr:         false,
+		},
+		{
+			name:          "Invoke my-client-auth-get-table-info-tool without auth token",
+			api:           "http://127.0.0.1:5000/api/tool/my-client-auth-get-table-info-tool/invoke",
+			requestHeader: map[string]string{},
+			requestBody:   bytes.NewBuffer([]byte(fmt.Sprintf("{\"dataset\":\"%s\", \"table\":\"%s\"}", datasetName, tableName))),
+			isErr:         true,
+		},
+		{
+
+			name:          "Invoke my-client-auth-get-table-info-tool with invalid auth token",
+			api:           "http://127.0.0.1:5000/api/tool/my-client-auth-get-table-info-tool/invoke",
+			requestHeader: map[string]string{"Authorization": "Bearer invalid-token"},
+			requestBody:   bytes.NewBuffer([]byte(fmt.Sprintf("{\"dataset\":\"%s\", \"table\":\"%s\"}", datasetName, tableName))),
+			isErr:         true,
+		},
 	}
 	for _, tc := range invokeTcs {
 		t.Run(tc.name, func(t *testing.T) {
@@ -1370,8 +1916,6 @@
 			}
 		})
 	}
-<<<<<<< HEAD
-=======
 }
 
 func runBigQueryConversationalAnalyticsInvokeTest(t *testing.T, datasetName, tableName, dataInsightsWant string) {
@@ -2075,5 +2619,4 @@
 			}
 		})
 	}
->>>>>>> 63c54d04
 }