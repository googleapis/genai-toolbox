// Copyright 2024 Google LLC
//
// Licensed under the Apache License, Version 2.0 (the "License");
// you may not use this file except in compliance with the License.
// You may obtain a copy of the License at
//
//     http://www.apache.org/licenses/LICENSE-2.0
//
// Unless required by applicable law or agreed to in writing, software
// distributed under the License is distributed on an "AS IS" BASIS,
// WITHOUT WARRANTIES OR CONDITIONS OF ANY KIND, either express or implied.
// See the License for the specific language governing permissions and
// limitations under the License.

package alloydbpg

import (
	"context"
	"fmt"
	"net"
	"os"
	"regexp"
	"strings"
	"testing"
	"time"

	"cloud.google.com/go/alloydbconn"
	"github.com/google/uuid"
	"github.com/googleapis/genai-toolbox/tests"
	"github.com/jackc/pgx/v5/pgxpool"
)

var (
	ALLOYDB_POSTGRES_SOURCE_KIND = "alloydb-postgres"
	ALLOYDB_POSTGRES_TOOL_KIND   = "postgres-sql"
	ALLOYDB_POSTGRES_PROJECT     = os.Getenv("ALLOYDB_POSTGRES_PROJECT")
	ALLOYDB_POSTGRES_REGION      = os.Getenv("ALLOYDB_POSTGRES_REGION")
	ALLOYDB_POSTGRES_CLUSTER     = os.Getenv("ALLOYDB_POSTGRES_CLUSTER")
	ALLOYDB_POSTGRES_INSTANCE    = os.Getenv("ALLOYDB_POSTGRES_INSTANCE")
	ALLOYDB_POSTGRES_DATABASE    = os.Getenv("ALLOYDB_POSTGRES_DATABASE")
	ALLOYDB_POSTGRES_USER        = os.Getenv("ALLOYDB_POSTGRES_USER")
	ALLOYDB_POSTGRES_PASS        = os.Getenv("ALLOYDB_POSTGRES_PASS")
)

func getAlloyDBPgVars(t *testing.T) map[string]any {
	switch "" {
	case ALLOYDB_POSTGRES_PROJECT:
		t.Fatal("'ALLOYDB_POSTGRES_PROJECT' not set")
	case ALLOYDB_POSTGRES_REGION:
		t.Fatal("'ALLOYDB_POSTGRES_REGION' not set")
	case ALLOYDB_POSTGRES_CLUSTER:
		t.Fatal("'ALLOYDB_POSTGRES_CLUSTER' not set")
	case ALLOYDB_POSTGRES_INSTANCE:
		t.Fatal("'ALLOYDB_POSTGRES_INSTANCE' not set")
	case ALLOYDB_POSTGRES_DATABASE:
		t.Fatal("'ALLOYDB_POSTGRES_DATABASE' not set")
	case ALLOYDB_POSTGRES_USER:
		t.Fatal("'ALLOYDB_POSTGRES_USER' not set")
	case ALLOYDB_POSTGRES_PASS:
		t.Fatal("'ALLOYDB_POSTGRES_PASS' not set")
	}
	return map[string]any{
		"kind":     ALLOYDB_POSTGRES_SOURCE_KIND,
		"project":  ALLOYDB_POSTGRES_PROJECT,
		"cluster":  ALLOYDB_POSTGRES_CLUSTER,
		"instance": ALLOYDB_POSTGRES_INSTANCE,
		"region":   ALLOYDB_POSTGRES_REGION,
		"database": ALLOYDB_POSTGRES_DATABASE,
		"user":     ALLOYDB_POSTGRES_USER,
		"password": ALLOYDB_POSTGRES_PASS,
	}
}

// Copied over from  alloydb_pg.go
func getAlloyDBDialOpts(ip_type string) ([]alloydbconn.DialOption, error) {
	switch strings.ToLower(ip_type) {
	case "private":
		return []alloydbconn.DialOption{alloydbconn.WithPrivateIP()}, nil
	case "public":
		return []alloydbconn.DialOption{alloydbconn.WithPublicIP()}, nil
	default:
		return nil, fmt.Errorf("invalid ip_type %s", ip_type)
	}
}

// Copied over from  alloydb_pg.go
func initAlloyDBPgConnectionPool(project, region, cluster, instance, ip_type, user, pass, dbname string) (*pgxpool.Pool, error) {
	// Configure the driver to connect to the database
	dsn := fmt.Sprintf("user=%s password=%s dbname=%s sslmode=disable", user, pass, dbname)
	config, err := pgxpool.ParseConfig(dsn)
	if err != nil {
		return nil, fmt.Errorf("unable to parse connection uri: %w", err)
	}

	// Create a new dialer with options
	dialOpts, err := getAlloyDBDialOpts(ip_type)
	if err != nil {
		return nil, err
	}
	d, err := alloydbconn.NewDialer(context.Background(), alloydbconn.WithDefaultDialOptions(dialOpts...))
	if err != nil {
		return nil, fmt.Errorf("unable to parse connection uri: %w", err)
	}

	// Tell the driver to use the AlloyDB Go Connector to create connections
	i := fmt.Sprintf("projects/%s/locations/%s/clusters/%s/instances/%s", project, region, cluster, instance)
	config.ConnConfig.DialFunc = func(ctx context.Context, _ string, instance string) (net.Conn, error) {
		return d.Dial(ctx, i)
	}

	// Interact with the driver directly as you normally would
	pool, err := pgxpool.NewWithConfig(context.Background(), config)
	if err != nil {
		return nil, err
	}
	return pool, nil
}

func TestAlloyDBPgToolEndpoints(t *testing.T) {
	sourceConfig := getAlloyDBPgVars(t)
	ctx, cancel := context.WithTimeout(context.Background(), time.Minute)
	defer cancel()

	var args []string

	pool, err := initAlloyDBPgConnectionPool(ALLOYDB_POSTGRES_PROJECT, ALLOYDB_POSTGRES_REGION, ALLOYDB_POSTGRES_CLUSTER, ALLOYDB_POSTGRES_INSTANCE, "public", ALLOYDB_POSTGRES_USER, ALLOYDB_POSTGRES_PASS, ALLOYDB_POSTGRES_DATABASE)
	if err != nil {
		t.Fatalf("unable to create AlloyDB connection pool: %s", err)
	}

	// create table name with UUID
<<<<<<< HEAD
	tableNameParam := "param_table_" + strings.Replace(uuid.New().String(), "-", "", -1)
	tableNameTemplateParam := "template_param_table_" + strings.Replace(uuid.New().String(), "-", "", -1)
	tableNameAuth := "auth_table_" + strings.Replace(uuid.New().String(), "-", "", -1)
=======
	tableNameParam := "param_table_" + strings.ReplaceAll(uuid.New().String(), "-", "")
	tableNameAuth := "auth_table_" + strings.ReplaceAll(uuid.New().String(), "-", "")
>>>>>>> 46d7cdf4

	// set up data for param tool
	create_statement1, insert_statement1, tool_statement1, params1 := tests.GetPostgresSQLParamToolInfo(tableNameParam)
	teardownTable1 := tests.SetupPostgresSQLTable(t, ctx, pool, create_statement1, insert_statement1, tableNameParam, params1)
	defer teardownTable1(t)

	// set up data for auth tool
	create_statement2, insert_statement2, tool_statement2, params2 := tests.GetPostgresSQLAuthToolInfo(tableNameAuth)
	teardownTable2 := tests.SetupPostgresSQLTable(t, ctx, pool, create_statement2, insert_statement2, tableNameAuth, params2)
	defer teardownTable2(t)

	// Write config into a file and pass it to command
	toolsFile := tests.GetToolsConfig(sourceConfig, ALLOYDB_POSTGRES_TOOL_KIND, tool_statement1, tool_statement2)
	toolsFile = tests.AddPgExecuteSqlConfig(t, toolsFile)
	toolsFile = tests.AddTemplateParamConfig(t, toolsFile)
	cmd, cleanup, err := tests.StartCmd(ctx, toolsFile, args...)
	if err != nil {
		t.Fatalf("command initialization returned an error: %s", err)
	}
	defer cleanup()

	waitCtx, cancel := context.WithTimeout(ctx, 10*time.Second)
	defer cancel()
	out, err := cmd.WaitForString(waitCtx, regexp.MustCompile(`Server ready to serve`))
	if err != nil {
		t.Logf("toolbox command logs: \n%s", out)
		t.Fatalf("toolbox didn't start successfully: %s", err)
	}

	tests.RunToolGetTest(t)

	select1Want, failInvocationWant, createTableStatement := tests.GetPostgresWants()
	invokeParamWant, mcpInvokeParamWant := tests.GetNonSpannerInvokeParamWant()
	tests.RunToolInvokeTest(t, select1Want, invokeParamWant)
	tests.RunExecuteSqlToolInvokeTest(t, createTableStatement, select1Want)
	tests.RunMCPToolCallMethod(t, mcpInvokeParamWant, failInvocationWant)
	tests.RunToolInvokeWithTemplateParameters(t, tableNameTemplateParam)
}

// Test connection with different IP type
func TestAlloyDBPgIpConnection(t *testing.T) {
	sourceConfig := getAlloyDBPgVars(t)

	tcs := []struct {
		name   string
		ipType string
	}{
		{
			name:   "public ip",
			ipType: "public",
		},
		{
			name:   "private ip",
			ipType: "private",
		},
	}
	for _, tc := range tcs {
		t.Run(tc.name, func(t *testing.T) {
			sourceConfig["ipType"] = tc.ipType
			err := tests.RunSourceConnectionTest(t, sourceConfig, ALLOYDB_POSTGRES_TOOL_KIND)
			if err != nil {
				t.Fatalf("Connection test failure: %s", err)
			}
		})
	}
}

// Test IAM connection
func TestAlloyDBPgIAMConnection(t *testing.T) {
	getAlloyDBPgVars(t)
	// service account email used for IAM should trim the suffix
	serviceAccountEmail := strings.TrimSuffix(tests.SERVICE_ACCOUNT_EMAIL, ".gserviceaccount.com")

	noPassSourceConfig := map[string]any{
		"kind":     ALLOYDB_POSTGRES_SOURCE_KIND,
		"project":  ALLOYDB_POSTGRES_PROJECT,
		"cluster":  ALLOYDB_POSTGRES_CLUSTER,
		"instance": ALLOYDB_POSTGRES_INSTANCE,
		"region":   ALLOYDB_POSTGRES_REGION,
		"database": ALLOYDB_POSTGRES_DATABASE,
		"user":     serviceAccountEmail,
	}

	noUserSourceConfig := map[string]any{
		"kind":     ALLOYDB_POSTGRES_SOURCE_KIND,
		"project":  ALLOYDB_POSTGRES_PROJECT,
		"cluster":  ALLOYDB_POSTGRES_CLUSTER,
		"instance": ALLOYDB_POSTGRES_INSTANCE,
		"region":   ALLOYDB_POSTGRES_REGION,
		"database": ALLOYDB_POSTGRES_DATABASE,
		"password": "random",
	}

	noUserNoPassSourceConfig := map[string]any{
		"kind":     ALLOYDB_POSTGRES_SOURCE_KIND,
		"project":  ALLOYDB_POSTGRES_PROJECT,
		"cluster":  ALLOYDB_POSTGRES_CLUSTER,
		"instance": ALLOYDB_POSTGRES_INSTANCE,
		"region":   ALLOYDB_POSTGRES_REGION,
		"database": ALLOYDB_POSTGRES_DATABASE,
	}
	tcs := []struct {
		name         string
		sourceConfig map[string]any
		isErr        bool
	}{
		{
			name:         "no user no pass",
			sourceConfig: noUserNoPassSourceConfig,
			isErr:        false,
		},
		{
			name:         "no password",
			sourceConfig: noPassSourceConfig,
			isErr:        false,
		},
		{
			name:         "no user",
			sourceConfig: noUserSourceConfig,
			isErr:        true,
		},
	}
	for _, tc := range tcs {
		t.Run(tc.name, func(t *testing.T) {
			err := tests.RunSourceConnectionTest(t, tc.sourceConfig, ALLOYDB_POSTGRES_TOOL_KIND)
			if err != nil {
				if tc.isErr {
					return
				}
				t.Fatalf("Connection test failure: %s", err)
			}
			if tc.isErr {
				t.Fatalf("Expected error but test passed.")
			}
		})
	}
}<|MERGE_RESOLUTION|>--- conflicted
+++ resolved
@@ -129,14 +129,9 @@
 	}
 
 	// create table name with UUID
-<<<<<<< HEAD
-	tableNameParam := "param_table_" + strings.Replace(uuid.New().String(), "-", "", -1)
-	tableNameTemplateParam := "template_param_table_" + strings.Replace(uuid.New().String(), "-", "", -1)
-	tableNameAuth := "auth_table_" + strings.Replace(uuid.New().String(), "-", "", -1)
-=======
-	tableNameParam := "param_table_" + strings.ReplaceAll(uuid.New().String(), "-", "")
+  tableNameParam := "param_table_" + strings.ReplaceAll(uuid.New().String(), "-", "")
 	tableNameAuth := "auth_table_" + strings.ReplaceAll(uuid.New().String(), "-", "")
->>>>>>> 46d7cdf4
+	tableNameTemplateParam := "template_param_table_" + strings.ReplaceAll(uuid.New().String(), "-", "")
 
 	// set up data for param tool
 	create_statement1, insert_statement1, tool_statement1, params1 := tests.GetPostgresSQLParamToolInfo(tableNameParam)
