--- conflicted
+++ resolved
@@ -45,13 +45,10 @@
 	PostgresListActiveQueriesToolKind       = "postgres-list-active-queries"
 	PostgresListInstalledExtensionsToolKind = "postgres-list-installed-extensions"
 	PostgresListAvailableExtensionsToolKind = "postgres-list-available-extensions"
-<<<<<<< HEAD
 	PostgresLongRunningTransactionsToolKind = "postgres-long-running-transactions"
 	PostgresListLocksToolKind               = "postgres-list-locks"
 	PostgresReplicationStatsToolKind        = "postgres-replication-stats"
-=======
 	PostgresListViewsToolKind               = "postgres-list-views"
->>>>>>> 1b2cca9f
 	PostgresDatabase                        = os.Getenv("POSTGRES_DATABASE")
 	PostgresHost                            = os.Getenv("POSTGRES_HOST")
 	PostgresPort                            = os.Getenv("POSTGRES_PORT")
@@ -111,7 +108,6 @@
 		"description": "Lists available extensions in the database.",
 	}
 
-<<<<<<< HEAD
 	tools["long_running_transactions"] = map[string]any{
 		"kind":        PostgresLongRunningTransactionsToolKind,
 		"source":      "my-instance",
@@ -128,11 +124,10 @@
 		"kind":        PostgresReplicationStatsToolKind,
 		"source":      "my-instance",
 		"description": "Lists replication statistics in the instance.",
-=======
+
 	tools["list_views"] = map[string]any{
 		"kind":   PostgresListViewsToolKind,
 		"source": "my-instance",
->>>>>>> 1b2cca9f
 	}
 
 	config["tools"] = tools
