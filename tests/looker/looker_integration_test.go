// Copyright 2024 Google LLC
//
// Licensed under the Apache License, Version 2.0 (the "License");
// you may not use this file except in compliance with the License.
// You may obtain a copy of the License at
//
//     http://www.apache.org/licenses/LICENSE-2.0
//
// Unless required by applicable law or agreed to in writing, software
// distributed under the License is distributed on an "AS IS" BASIS,
// WITHOUT WARRANTIES OR CONDITIONS OF ANY KIND, either express or implied.
// See the License for the specific language governing permissions and
// limitations under the License.

package looker

import (
	"bytes"
	"context"
	"encoding/json"
	"fmt"
	"net/http"
	"os"
	"regexp"
	"strings"
	"testing"
	"time"

	"github.com/googleapis/genai-toolbox/internal/log"
	"github.com/googleapis/genai-toolbox/internal/testutils"
	"github.com/googleapis/genai-toolbox/internal/util"
	"github.com/googleapis/genai-toolbox/tests"
)

var (
	LookerSourceKind   = "looker"
	LookerBaseUrl      = os.Getenv("LOOKER_BASE_URL")
	LookerVerifySsl    = os.Getenv("LOOKER_VERIFY_SSL")
	LookerClientId     = os.Getenv("LOOKER_CLIENT_ID")
	LookerClientSecret = os.Getenv("LOOKER_CLIENT_SECRET")
	LookerProject      = os.Getenv("LOOKER_PROJECT")
	LookerLocation     = os.Getenv("LOOKER_LOCATION")
)

func getLookerVars(t *testing.T) map[string]any {
	switch "" {
	case LookerBaseUrl:
		t.Fatal("'LOOKER_BASE_URL' not set")
	case LookerVerifySsl:
		t.Fatal("'LOOKER_VERIFY_SSL' not set")
	case LookerClientId:
		t.Fatal("'LOOKER_CLIENT_ID' not set")
	case LookerClientSecret:
		t.Fatal("'LOOKER_CLIENT_SECRET' not set")
	case LookerProject:
		t.Fatal("'LOOKER_PROJECT' not set")
	case LookerLocation:
		t.Fatal("'LOOKER_LOCATION' not set")
	}

	return map[string]any{
		"kind":          LookerSourceKind,
		"base_url":      LookerBaseUrl,
		"verify_ssl":    (LookerVerifySsl == "true"),
		"client_id":     LookerClientId,
		"client_secret": LookerClientSecret,
		"project":       LookerProject,
		"location":      LookerLocation,
	}
}

func TestLooker(t *testing.T) {
	sourceConfig := getLookerVars(t)
	ctx, cancel := context.WithTimeout(context.Background(), time.Minute)
	defer cancel()

	testLogger, err := log.NewStdLogger(os.Stdout, os.Stderr, "info")
	if err != nil {
		t.Fatalf("unexpected error: %s", err)
	}
	ctx = util.WithLogger(ctx, testLogger)

	var args []string

	// Write config into a file and pass it to command

	toolsFile := map[string]any{
		"sources": map[string]any{
			"my-instance": sourceConfig,
		},
		"tools": map[string]any{
			"get_models": map[string]any{
				"kind":        "looker-get-models",
				"source":      "my-instance",
				"description": "Simple tool to test end to end functionality.",
			},
			"get_explores": map[string]any{
				"kind":        "looker-get-explores",
				"source":      "my-instance",
				"description": "Simple tool to test end to end functionality.",
			},
			"get_dimensions": map[string]any{
				"kind":        "looker-get-dimensions",
				"source":      "my-instance",
				"description": "Simple tool to test end to end functionality.",
			},
			"get_measures": map[string]any{
				"kind":        "looker-get-measures",
				"source":      "my-instance",
				"description": "Simple tool to test end to end functionality.",
			},
			"get_filters": map[string]any{
				"kind":        "looker-get-filters",
				"source":      "my-instance",
				"description": "Simple tool to test end to end functionality.",
			},
			"get_parameters": map[string]any{
				"kind":        "looker-get-parameters",
				"source":      "my-instance",
				"description": "Simple tool to test end to end functionality.",
			},
			"query": map[string]any{
				"kind":        "looker-query",
				"source":      "my-instance",
				"description": "Simple tool to test end to end functionality.",
			},
			"query_sql": map[string]any{
				"kind":        "looker-query-sql",
				"source":      "my-instance",
				"description": "Simple tool to test end to end functionality.",
			},
			"query_url": map[string]any{
				"kind":        "looker-query-url",
				"source":      "my-instance",
				"description": "Simple tool to test end to end functionality.",
			},
			"get_looks": map[string]any{
				"kind":        "looker-get-looks",
				"source":      "my-instance",
				"description": "Simple tool to test end to end functionality.",
			},
			"get_dashboards": map[string]any{
				"kind":        "looker-get-dashboards",
				"source":      "my-instance",
				"description": "Simple tool to test end to end functionality.",
			},
<<<<<<< HEAD
			"conversational_analytics": map[string]any{
				"kind":        "looker-conversational-analytics",
				"source":      "my-instance",
				"description": "Simple tool to test end to end functionality.",
=======
			"health_pulse": map[string]any{
				"kind":        "looker-health-pulse",
				"source":      "my-instance",
				"description": "Checks the health of a Looker instance by running a series of checks on the system.",
			},
			"health_analyze": map[string]any{
				"kind":        "looker-health-analyze",
				"source":      "my-instance",
				"description": "Provides analysis of a Looker instance's projects, models, or explores.",
			},
			"health_vacuum": map[string]any{
				"kind":        "looker-health-vacuum",
				"source":      "my-instance",
				"description": "Vacuums unused content from a Looker instance.",
>>>>>>> 5aed4e13
			},
		},
	}

	cmd, cleanup, err := tests.StartCmd(ctx, toolsFile, args...)
	if err != nil {
		t.Fatalf("command initialization returned an error: %s", err)
	}
	defer cleanup()

	waitCtx, cancel := context.WithTimeout(ctx, 10*time.Second)
	defer cancel()
	out, err := testutils.WaitForString(waitCtx, regexp.MustCompile(`Server ready to serve`), cmd.Out)
	if err != nil {
		t.Logf("toolbox command logs: \n%s", out)
		t.Fatalf("toolbox didn't start successfully: %s", err)
	}

	tests.RunToolGetTestByName(t, "get_models",
		map[string]any{
			"get_models": map[string]any{
				"description":  "Simple tool to test end to end functionality.",
				"authRequired": []any{},
				"parameters":   []any{},
			},
		},
	)
	tests.RunToolGetTestByName(t, "get_explores",
		map[string]any{
			"get_explores": map[string]any{
				"description":  "Simple tool to test end to end functionality.",
				"authRequired": []any{},
				"parameters": []any{
					map[string]any{
						"authSources": []any{},
						"description": "The model containing the explores.",
						"name":        "model",
						"required":    true,
						"type":        "string",
					},
				},
			},
		},
	)
	tests.RunToolGetTestByName(t, "get_dimensions",
		map[string]any{
			"get_dimensions": map[string]any{
				"description":  "Simple tool to test end to end functionality.",
				"authRequired": []any{},
				"parameters": []any{
					map[string]any{
						"authSources": []any{},
						"description": "The model containing the explore.",
						"name":        "model",
						"required":    true,
						"type":        "string",
					},
					map[string]any{
						"authSources": []any{},
						"description": "The explore containing the fields.",
						"name":        "explore",
						"required":    true,
						"type":        "string",
					},
				},
			},
		},
	)
	tests.RunToolGetTestByName(t, "get_measures",
		map[string]any{
			"get_measures": map[string]any{
				"description":  "Simple tool to test end to end functionality.",
				"authRequired": []any{},
				"parameters": []any{
					map[string]any{
						"authSources": []any{},
						"description": "The model containing the explore.",
						"name":        "model",
						"required":    true,
						"type":        "string",
					},
					map[string]any{
						"authSources": []any{},
						"description": "The explore containing the fields.",
						"name":        "explore",
						"required":    true,
						"type":        "string",
					},
				},
			},
		},
	)
	tests.RunToolGetTestByName(t, "get_parameters",
		map[string]any{
			"get_parameters": map[string]any{
				"description":  "Simple tool to test end to end functionality.",
				"authRequired": []any{},
				"parameters": []any{
					map[string]any{
						"authSources": []any{},
						"description": "The model containing the explore.",
						"name":        "model",
						"required":    true,
						"type":        "string",
					},
					map[string]any{
						"authSources": []any{},
						"description": "The explore containing the fields.",
						"name":        "explore",
						"required":    true,
						"type":        "string",
					},
				},
			},
		},
	)
	tests.RunToolGetTestByName(t, "get_filters",
		map[string]any{
			"get_filters": map[string]any{
				"description":  "Simple tool to test end to end functionality.",
				"authRequired": []any{},
				"parameters": []any{
					map[string]any{
						"authSources": []any{},
						"description": "The model containing the explore.",
						"name":        "model",
						"required":    true,
						"type":        "string",
					},
					map[string]any{
						"authSources": []any{},
						"description": "The explore containing the fields.",
						"name":        "explore",
						"required":    true,
						"type":        "string",
					},
				},
			},
		},
	)
	tests.RunToolGetTestByName(t, "query",
		map[string]any{
			"query": map[string]any{
				"description":  "Simple tool to test end to end functionality.",
				"authRequired": []any{},
				"parameters": []any{
					map[string]any{
						"authSources": []any{},
						"description": "The model containing the explore.",
						"name":        "model",
						"required":    true,
						"type":        "string",
					},
					map[string]any{
						"authSources": []any{},
						"description": "The explore to be queried.",
						"name":        "explore",
						"required":    true,
						"type":        "string",
					},
					map[string]any{
						"authSources": []any{},
						"description": "The fields to be retrieved.",
						"items": map[string]any{
							"authSources": []any{},
							"description": "A field to be returned in the query",
							"name":        "field",
							"required":    true,
							"type":        "string",
						},
						"name":     "fields",
						"required": true,
						"type":     "array",
					},
					map[string]any{
						"additionalProperties": true,
						"authSources":          []any{},
						"description":          "The filters for the query",
						"name":                 "filters",
						"required":             false,
						"type":                 "object",
					},
					map[string]any{
						"authSources": []any{},
						"description": "The query pivots (must be included in fields as well).",
						"items": map[string]any{
							"authSources": []any{},
							"description": "A field to be used as a pivot in the query",
							"name":        "pivot_field",
							"required":    false,
							"type":        "string",
						},
						"name":     "pivots",
						"required": false,
						"type":     "array",
					},
					map[string]any{
						"authSources": []any{},
						"description": "The sorts like \"field.id desc 0\".",
						"items": map[string]any{
							"authSources": []any{},
							"description": "A field to be used as a sort in the query",
							"name":        "sort_field",
							"required":    false,
							"type":        "string",
						},
						"name":     "sorts",
						"required": false,
						"type":     "array",
					},
					map[string]any{
						"authSources": []any{},
						"description": "The row limit.",
						"name":        "limit",
						"required":    false,
						"type":        "integer",
					},
					map[string]any{
						"authSources": []any{},
						"description": "The query timezone.",
						"name":        "tz",
						"required":    false,
						"type":        "string",
					},
				},
			},
		},
	)
	tests.RunToolGetTestByName(t, "query_sql",
		map[string]any{
			"query_sql": map[string]any{
				"description":  "Simple tool to test end to end functionality.",
				"authRequired": []any{},
				"parameters": []any{
					map[string]any{
						"authSources": []any{},
						"description": "The model containing the explore.",
						"name":        "model",
						"required":    true,
						"type":        "string",
					},
					map[string]any{
						"authSources": []any{},
						"description": "The explore to be queried.",
						"name":        "explore",
						"required":    true,
						"type":        "string",
					},
					map[string]any{
						"authSources": []any{},
						"description": "The fields to be retrieved.",
						"items": map[string]any{
							"authSources": []any{},
							"description": "A field to be returned in the query",
							"name":        "field",
							"required":    true,
							"type":        "string",
						},
						"name":     "fields",
						"required": true,
						"type":     "array",
					},
					map[string]any{
						"additionalProperties": true,
						"authSources":          []any{},
						"description":          "The filters for the query",
						"name":                 "filters",
						"required":             false,
						"type":                 "object",
					},
					map[string]any{
						"authSources": []any{},
						"description": "The query pivots (must be included in fields as well).",
						"items": map[string]any{
							"authSources": []any{},
							"description": "A field to be used as a pivot in the query",
							"name":        "pivot_field",
							"required":    false,
							"type":        "string",
						},
						"name":     "pivots",
						"required": false,
						"type":     "array",
					},
					map[string]any{
						"authSources": []any{},
						"description": "The sorts like \"field.id desc 0\".",
						"items": map[string]any{
							"authSources": []any{},
							"description": "A field to be used as a sort in the query",
							"name":        "sort_field",
							"required":    false,
							"type":        "string",
						},
						"name":     "sorts",
						"required": false,
						"type":     "array",
					},
					map[string]any{
						"authSources": []any{},
						"description": "The row limit.",
						"name":        "limit",
						"required":    false,
						"type":        "integer",
					},
					map[string]any{
						"authSources": []any{},
						"description": "The query timezone.",
						"name":        "tz",
						"required":    false,
						"type":        "string",
					},
				},
			},
		},
	)
	tests.RunToolGetTestByName(t, "query_url",
		map[string]any{
			"query_url": map[string]any{
				"description":  "Simple tool to test end to end functionality.",
				"authRequired": []any{},
				"parameters": []any{
					map[string]any{
						"authSources": []any{},
						"description": "The model containing the explore.",
						"name":        "model",
						"required":    true,
						"type":        "string",
					},
					map[string]any{
						"authSources": []any{},
						"description": "The explore to be queried.",
						"name":        "explore",
						"required":    true,
						"type":        "string",
					},
					map[string]any{
						"authSources": []any{},
						"description": "The fields to be retrieved.",
						"items": map[string]any{
							"authSources": []any{},
							"description": "A field to be returned in the query",
							"name":        "field",
							"required":    true,
							"type":        "string",
						},
						"name":     "fields",
						"required": true,
						"type":     "array",
					},
					map[string]any{
						"additionalProperties": true,
						"authSources":          []any{},
						"description":          "The filters for the query",
						"name":                 "filters",
						"required":             false,
						"type":                 "object",
					},
					map[string]any{
						"authSources": []any{},
						"description": "The query pivots (must be included in fields as well).",
						"items": map[string]any{
							"authSources": []any{},
							"description": "A field to be used as a pivot in the query",
							"name":        "pivot_field",
							"required":    false,
							"type":        "string",
						},
						"name":     "pivots",
						"required": false,
						"type":     "array",
					},
					map[string]any{
						"authSources": []any{},
						"description": "The sorts like \"field.id desc 0\".",
						"items": map[string]any{
							"authSources": []any{},
							"description": "A field to be used as a sort in the query",
							"name":        "sort_field",
							"required":    false,
							"type":        "string",
						},
						"name":     "sorts",
						"required": false,
						"type":     "array",
					},
					map[string]any{
						"authSources": []any{},
						"description": "The row limit.",
						"name":        "limit",
						"required":    false,
						"type":        "integer",
					},
					map[string]any{
						"authSources": []any{},
						"description": "The query timezone.",
						"name":        "tz",
						"required":    false,
						"type":        "string",
					},
					map[string]any{
						"additionalProperties": true,
						"authSources":          []any{},
						"description":          "The visualization config for the query",
						"name":                 "vis_config",
						"required":             false,
						"type":                 "object",
					},
				},
			},
		},
	)
	tests.RunToolGetTestByName(t, "get_looks",
		map[string]any{
			"get_looks": map[string]any{
				"description":  "Simple tool to test end to end functionality.",
				"authRequired": []any{},
				"parameters": []any{
					map[string]any{
						"authSources": []any{},
						"description": "The title of the look.",
						"name":        "title",
						"required":    false,
						"type":        "string",
					},
					map[string]any{
						"authSources": []any{},
						"description": "The description of the look.",
						"name":        "desc",
						"required":    false,
						"type":        "string",
					},
					map[string]any{
						"authSources": []any{},
						"description": "The number of looks to fetch. Default 100",
						"name":        "limit",
						"required":    false,
						"type":        "integer",
					},
					map[string]any{
						"authSources": []any{},
						"description": "The number of looks to skip before fetching. Default 0",
						"name":        "offset",
						"required":    false,
						"type":        "integer",
					},
				},
			},
		},
	)
	tests.RunToolGetTestByName(t, "get_dashboards",
		map[string]any{
			"get_dashboards": map[string]any{
				"description":  "Simple tool to test end to end functionality.",
				"authRequired": []any{},
				"parameters": []any{
					map[string]any{
						"authSources": []any{},
						"description": "The title of the dashboard.",
						"name":        "title",
						"required":    false,
						"type":        "string",
					},
					map[string]any{
						"authSources": []any{},
						"description": "The description of the dashboard.",
						"name":        "desc",
						"required":    false,
						"type":        "string",
					},
					map[string]any{
						"authSources": []any{},
						"description": "The number of dashboards to fetch. Default 100",
						"name":        "limit",
						"required":    false,
						"type":        "integer",
					},
					map[string]any{
						"authSources": []any{},
						"description": "The number of dashboards to skip before fetching. Default 0",
						"name":        "offset",
						"required":    false,
						"type":        "integer",
					},
				},
			},
		},
	)
<<<<<<< HEAD
	tests.RunToolGetTestByName(t, "conversational_analytics",
		map[string]any{
			"conversational_analytics": map[string]any{
				"description":  "Simple tool to test end to end functionality.",
=======
	tests.RunToolGetTestByName(t, "health_pulse",
		map[string]any{
			"health_pulse": map[string]any{
				"description":  "Checks the health of a Looker instance by running a series of checks on the system.",
>>>>>>> 5aed4e13
				"authRequired": []any{},
				"parameters": []any{
					map[string]any{
						"authSources": []any{},
<<<<<<< HEAD
						"description": "The user's question, potentially including conversation history and system instructions for context.",
						"name":        "user_query_with_context",
						"required":    true,
						"type":        "string",
					},
					map[string]any{
						"authSources": []any{},
						"description": "An Array of at least one and up to 5 explore references like [{'model': 'MODEL_NAME', 'explore': 'EXPLORE_NAME'}]",
						"items": map[string]any{
							"additionalProperties": true,
							"authSources":          []any{},
							"name":                 "explore_reference",
							"description":          "An explore reference like {'model': 'MODEL_NAME', 'explore': 'EXPLORE_NAME'}",
							"required":             true,
							"type":                 "object",
						},
						"name":     "explore_references",
						"required": true,
						"type":     "array",
=======
						"description": "The health check to run. Can be either: `check_db_connections`, `check_dashboard_performance`,`check_dashboard_errors`,`check_explore_performance`,`check_schedule_failures`, or `check_legacy_features`",
						"name":        "action",
						"required":    true,
						"type":        "string",
					},
				},
			},
		},
	)
	tests.RunToolGetTestByName(t, "health_analyze",
		map[string]any{
			"health_analyze": map[string]any{
				"description":  "Provides analysis of a Looker instance's projects, models, or explores.",
				"authRequired": []any{},
				"parameters": []any{
					map[string]any{
						"authSources": []any{},
						"description": "The analysis to run. Can be 'projects', 'models', or 'explores'.",
						"name":        "action",
						"required":    true,
						"type":        "string",
					},
					map[string]any{
						"authSources": []any{},
						"description": "The Looker project to analyze (optional).",
						"name":        "project",
						"required":    false,
						"type":        "string",
					},
					map[string]any{
						"authSources": []any{},
						"description": "The Looker model to analyze (optional).",
						"name":        "model",
						"required":    false,
						"type":        "string",
					},
					map[string]any{
						"authSources": []any{},
						"description": "The Looker explore to analyze (optional).",
						"name":        "explore",
						"required":    false,
						"type":        "string",
					},
					map[string]any{
						"authSources": []any{},
						"description": "The timeframe in days to analyze.",
						"name":        "timeframe",
						"required":    false,
						"type":        "integer",
					},
					map[string]any{
						"authSources": []any{},
						"description": "The minimum number of queries for a model or explore to be considered used.",
						"name":        "min_queries",
						"required":    false,
						"type":        "integer",
					},
				},
			},
		},
	)
	tests.RunToolGetTestByName(t, "health_vacuum",
		map[string]any{
			"health_vacuum": map[string]any{
				"description":  "Vacuums unused content from a Looker instance.",
				"authRequired": []any{},
				"parameters": []any{
					map[string]any{
						"authSources": []any{},
						"description": "The vacuum action to run. Can be 'models', or 'explores'.",
						"name":        "action",
						"required":    true,
						"type":        "string",
					},
					map[string]any{
						"authSources": []any{},
						"description": "The Looker project to vacuum (optional).",
						"name":        "project",
						"required":    false,
						"type":        "string",
					},
					map[string]any{
						"authSources": []any{},
						"description": "The Looker model to vacuum (optional).",
						"name":        "model",
						"required":    false,
						"type":        "string",
					},
					map[string]any{
						"authSources": []any{},
						"description": "The Looker explore to vacuum (optional).",
						"name":        "explore",
						"required":    false,
						"type":        "string",
					},
					map[string]any{
						"authSources": []any{},
						"description": "The timeframe in days to analyze.",
						"name":        "timeframe",
						"required":    false,
						"type":        "integer",
					},
					map[string]any{
						"authSources": []any{},
						"description": "The minimum number of queries for a model or explore to be considered used.",
						"name":        "min_queries",
						"required":    false,
						"type":        "integer",
>>>>>>> 5aed4e13
					},
				},
			},
		},
	)

	wantResult := "{\"label\":\"System Activity\",\"name\":\"system__activity\",\"project_name\":\"system__activity\"}"
	tests.RunToolInvokeSimpleTest(t, "get_models", wantResult)

	wantResult = "{\"description\":\"Data about Look and dashboard usage, including frequency of views, favoriting, scheduling, embedding, and access via the API. Also includes details about individual Looks and dashboards.\",\"group_label\":\"System Activity\",\"label\":\"Content Usage\",\"name\":\"content_usage\"}"
	tests.RunToolInvokeParametersTest(t, "get_explores", []byte(`{"model": "system__activity"}`), wantResult)

	wantResult = "{\"description\":\"Number of times this content has been viewed via the Looker API\",\"label\":\"Content Usage API Count\",\"label_short\":\"API Count\",\"name\":\"content_usage.api_count\",\"type\":\"number\"}"
	tests.RunToolInvokeParametersTest(t, "get_dimensions", []byte(`{"model": "system__activity", "explore": "content_usage"}`), wantResult)

	wantResult = "{\"description\":\"The total number of views via the Looker API\",\"label\":\"Content Usage API Total\",\"label_short\":\"API Total\",\"name\":\"content_usage.api_total\",\"type\":\"sum\"}"
	tests.RunToolInvokeParametersTest(t, "get_measures", []byte(`{"model": "system__activity", "explore": "content_usage"}`), wantResult)

	wantResult = "[]"
	tests.RunToolInvokeParametersTest(t, "get_filters", []byte(`{"model": "system__activity", "explore": "content_usage"}`), wantResult)

	wantResult = "[]"
	tests.RunToolInvokeParametersTest(t, "get_parameters", []byte(`{"model": "system__activity", "explore": "content_usage"}`), wantResult)

	wantResult = "{\"look.count\":"
	tests.RunToolInvokeParametersTest(t, "query", []byte(`{"model": "system__activity", "explore": "look", "fields": ["look.count"]}`), wantResult)

	wantResult = "SELECT"
	tests.RunToolInvokeParametersTest(t, "query_sql", []byte(`{"model": "system__activity", "explore": "look", "fields": ["look.count"]}`), wantResult)

	wantResult = "system__activity"
	tests.RunToolInvokeParametersTest(t, "query_url", []byte(`{"model": "system__activity", "explore": "look", "fields": ["look.count"]}`), wantResult)

	// A system that is just being used for testing has no looks or dashboards
	wantResult = "null"
	tests.RunToolInvokeParametersTest(t, "get_looks", []byte(`{"title": "FOO", "desc": "BAR"}`), wantResult)

	wantResult = "null"
	tests.RunToolInvokeParametersTest(t, "get_dashboards", []byte(`{"title": "FOO", "desc": "BAR"}`), wantResult)

<<<<<<< HEAD
	runConversationalAnalytics(t, "system__activity", "content_usage")
}

func runConversationalAnalytics(t *testing.T, modelName, exploreName string) {
	exploreRefsJSON := fmt.Sprintf(`[{"model":"%s","explore":"%s"}]`, modelName, exploreName)

	var refs []map[string]any
	if err := json.Unmarshal([]byte(exploreRefsJSON), &refs); err != nil {
		t.Fatalf("failed to unmarshal explore refs: %v", err)
	}

	testCases := []struct {
		name           string
		exploreRefs    []map[string]any
		wantStatusCode int
		wantInResult   string
		wantInError    string
	}{
		{
			name:           "invoke conversational analytics with explore",
			exploreRefs:    refs,
			wantStatusCode: http.StatusOK,
			wantInResult:   `Answer`,
		},
	}

	for _, tc := range testCases {
		t.Run(tc.name, func(t *testing.T) {
			requestBodyMap := map[string]any{
				"user_query_with_context": "What is in the explore?",
				"explore_references":      tc.exploreRefs,
			}
			bodyBytes, err := json.Marshal(requestBodyMap)
			if err != nil {
				t.Fatalf("failed to marshal request body: %v", err)
			}
			url := "http://127.0.0.1:5000/api/tool/conversational_analytics/invoke"
			resp, bodyBytes := tests.RunRequest(t, http.MethodPost, url, bytes.NewBuffer(bodyBytes), nil)

			if resp.StatusCode != tc.wantStatusCode {
				t.Fatalf("unexpected status code: got %d, want %d. Body: %s", resp.StatusCode, tc.wantStatusCode, string(bodyBytes))
			}

			if tc.wantInResult != "" {
				var respBody map[string]interface{}
				if err := json.Unmarshal(bodyBytes, &respBody); err != nil {
					t.Fatalf("error parsing response body: %v", err)
				}
				got, ok := respBody["result"].(string)
				if !ok {
					t.Fatalf("unable to find result in response body")
				}
				if !strings.Contains(got, tc.wantInResult) {
					t.Errorf("unexpected result: got %q, want to contain %q", got, tc.wantInResult)
				}
			}

			if tc.wantInError != "" {
				if !strings.Contains(string(bodyBytes), tc.wantInError) {
					t.Errorf("unexpected error message: got %q, want to contain %q", string(bodyBytes), tc.wantInError)
				}
			}
		})
	}
=======
	wantResult = "\"Connection\":\"thelook\""
	tests.RunToolInvokeParametersTest(t, "health_pulse", []byte(`{"action": "check_db_connections"}`), wantResult)

	wantResult = "[]"
	tests.RunToolInvokeParametersTest(t, "health_pulse", []byte(`{"action": "check_schedule_failures"}`), wantResult)

	wantResult = "[{\"Feature\":\"Unsupported in Looker (Google Cloud core)\"}]"
	tests.RunToolInvokeParametersTest(t, "health_pulse", []byte(`{"action": "check_legacy_features"}`), wantResult)

	wantResult = "\"Project\":\"the_look\""
	tests.RunToolInvokeParametersTest(t, "health_analyze", []byte(`{"action": "projects"}`), wantResult)

	wantResult = "\"Model\":\"the_look\""
	tests.RunToolInvokeParametersTest(t, "health_analyze", []byte(`{"action": "explores", "project": "the_look", "model": "the_look", "explore": "inventory_items"}`), wantResult)

	wantResult = "\"Model\":\"the_look\""
	tests.RunToolInvokeParametersTest(t, "health_vacuum", []byte(`{"action": "models"}`), wantResult)
>>>>>>> 5aed4e13
}<|MERGE_RESOLUTION|>--- conflicted
+++ resolved
@@ -144,12 +144,11 @@
 				"source":      "my-instance",
 				"description": "Simple tool to test end to end functionality.",
 			},
-<<<<<<< HEAD
 			"conversational_analytics": map[string]any{
 				"kind":        "looker-conversational-analytics",
 				"source":      "my-instance",
 				"description": "Simple tool to test end to end functionality.",
-=======
+			},
 			"health_pulse": map[string]any{
 				"kind":        "looker-health-pulse",
 				"source":      "my-instance",
@@ -164,7 +163,6 @@
 				"kind":        "looker-health-vacuum",
 				"source":      "my-instance",
 				"description": "Vacuums unused content from a Looker instance.",
->>>>>>> 5aed4e13
 			},
 		},
 	}
@@ -653,22 +651,19 @@
 			},
 		},
 	)
-<<<<<<< HEAD
+  
 	tests.RunToolGetTestByName(t, "conversational_analytics",
 		map[string]any{
 			"conversational_analytics": map[string]any{
 				"description":  "Simple tool to test end to end functionality.",
-=======
 	tests.RunToolGetTestByName(t, "health_pulse",
 		map[string]any{
 			"health_pulse": map[string]any{
 				"description":  "Checks the health of a Looker instance by running a series of checks on the system.",
->>>>>>> 5aed4e13
-				"authRequired": []any{},
-				"parameters": []any{
-					map[string]any{
-						"authSources": []any{},
-<<<<<<< HEAD
+				"authRequired": []any{},
+				"parameters": []any{
+					map[string]any{
+						"authSources": []any{},
 						"description": "The user's question, potentially including conversation history and system instructions for context.",
 						"name":        "user_query_with_context",
 						"required":    true,
@@ -688,7 +683,19 @@
 						"name":     "explore_references",
 						"required": true,
 						"type":     "array",
-=======
+					},
+				},
+			},
+		},
+	)
+  tests.RunToolGetTestByName(t, "health_pulse",
+		map[string]any{
+			"health_pulse": map[string]any{
+				"description":  "Checks the health of a Looker instance by running a series of checks on the system.",
+				"authRequired": []any{},
+				"parameters": []any{
+					map[string]any{
+						"authSources": []any{},
 						"description": "The health check to run. Can be either: `check_db_connections`, `check_dashboard_performance`,`check_dashboard_errors`,`check_explore_performance`,`check_schedule_failures`, or `check_legacy_features`",
 						"name":        "action",
 						"required":    true,
@@ -797,7 +804,6 @@
 						"name":        "min_queries",
 						"required":    false,
 						"type":        "integer",
->>>>>>> 5aed4e13
 					},
 				},
 			},
@@ -838,8 +844,26 @@
 	wantResult = "null"
 	tests.RunToolInvokeParametersTest(t, "get_dashboards", []byte(`{"title": "FOO", "desc": "BAR"}`), wantResult)
 
-<<<<<<< HEAD
 	runConversationalAnalytics(t, "system__activity", "content_usage")
+
+  wantResult = "\"Connection\":\"thelook\""
+	tests.RunToolInvokeParametersTest(t, "health_pulse", []byte(`{"action": "check_db_connections"}`), wantResult)
+
+	wantResult = "[]"
+	tests.RunToolInvokeParametersTest(t, "health_pulse", []byte(`{"action": "check_schedule_failures"}`), wantResult)
+
+	wantResult = "[{\"Feature\":\"Unsupported in Looker (Google Cloud core)\"}]"
+	tests.RunToolInvokeParametersTest(t, "health_pulse", []byte(`{"action": "check_legacy_features"}`), wantResult)
+
+	wantResult = "\"Project\":\"the_look\""
+	tests.RunToolInvokeParametersTest(t, "health_analyze", []byte(`{"action": "projects"}`), wantResult)
+
+	wantResult = "\"Model\":\"the_look\""
+	tests.RunToolInvokeParametersTest(t, "health_analyze", []byte(`{"action": "explores", "project": "the_look", "model": "the_look", "explore": "inventory_items"}`), wantResult)
+
+	wantResult = "\"Model\":\"the_look\""
+	tests.RunToolInvokeParametersTest(t, "health_vacuum", []byte(`{"action": "models"}`), wantResult)
+
 }
 
 func runConversationalAnalytics(t *testing.T, modelName, exploreName string) {
@@ -903,23 +927,4 @@
 			}
 		})
 	}
-=======
-	wantResult = "\"Connection\":\"thelook\""
-	tests.RunToolInvokeParametersTest(t, "health_pulse", []byte(`{"action": "check_db_connections"}`), wantResult)
-
-	wantResult = "[]"
-	tests.RunToolInvokeParametersTest(t, "health_pulse", []byte(`{"action": "check_schedule_failures"}`), wantResult)
-
-	wantResult = "[{\"Feature\":\"Unsupported in Looker (Google Cloud core)\"}]"
-	tests.RunToolInvokeParametersTest(t, "health_pulse", []byte(`{"action": "check_legacy_features"}`), wantResult)
-
-	wantResult = "\"Project\":\"the_look\""
-	tests.RunToolInvokeParametersTest(t, "health_analyze", []byte(`{"action": "projects"}`), wantResult)
-
-	wantResult = "\"Model\":\"the_look\""
-	tests.RunToolInvokeParametersTest(t, "health_analyze", []byte(`{"action": "explores", "project": "the_look", "model": "the_look", "explore": "inventory_items"}`), wantResult)
-
-	wantResult = "\"Model\":\"the_look\""
-	tests.RunToolInvokeParametersTest(t, "health_vacuum", []byte(`{"action": "models"}`), wantResult)
->>>>>>> 5aed4e13
 }