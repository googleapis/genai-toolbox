--- conflicted
+++ resolved
@@ -74,13 +74,8 @@
 }
 
 func TestHealthcareToolEndpoints(t *testing.T) {
-<<<<<<< HEAD
-	verifyHealthcareVars(t)
+	sourceConfig := getHealthcareVars(t)
 	ctx, cancel := context.WithTimeout(context.Background(), 10*time.Minute)
-=======
-	sourceConfig := getHealthcareVars(t)
-	ctx, cancel := context.WithTimeout(context.Background(), 5*time.Minute)
->>>>>>> 053c3407
 	defer cancel()
 
 	healthcareService, err := newHealthcareService(ctx)
@@ -130,13 +125,8 @@
 }
 
 func TestHealthcareToolWithStoreRestriction(t *testing.T) {
-<<<<<<< HEAD
-	verifyHealthcareVars(t)
+	sourceConfig := getHealthcareVars(t)
 	ctx, cancel := context.WithTimeout(context.Background(), 10*time.Minute)
-=======
-	sourceConfig := getHealthcareVars(t)
-	ctx, cancel := context.WithTimeout(context.Background(), 5*time.Minute)
->>>>>>> 053c3407
 	defer cancel()
 
 	healthcareService, err := newHealthcareService(ctx)
@@ -326,7 +316,6 @@
 				"source":      "my-instance",
 				"description": "Tool to list DICOM stores",
 			},
-<<<<<<< HEAD
 			"my-get-fhir-store-tool": map[string]any{
 				"kind":        getFHIRStoreToolKind,
 				"source":      "my-instance",
@@ -356,7 +345,7 @@
 				"kind":        fhirFetchPageToolKind,
 				"source":      "my-instance",
 				"description": "Tool to fetch a page of FHIR resources",
-=======
+			},
 			"my-client-auth-get-dataset-tool": map[string]any{
 				"kind":        getDatasetToolKind,
 				"source":      "my-client-auth-source",
@@ -371,7 +360,36 @@
 				"kind":        listDICOMStoresToolKind,
 				"source":      "my-client-auth-source",
 				"description": "Tool to list DICOM stores",
->>>>>>> 053c3407
+			},
+			"my-client-auth-get-fhir-store-tool": map[string]any{
+				"kind":        getFHIRStoreToolKind,
+				"source":      "my-client-auth-source",
+				"description": "Tool to get a FHIR store",
+			},
+			"my-client-auth-get-fhir-store-metrics-tool": map[string]any{
+				"kind":        getFHIRStoreMetricsToolKind,
+				"source":      "my-client-auth-source",
+				"description": "Tool to get FHIR store metrics",
+			},
+			"my-client-auth-get-fhir-resource-tool": map[string]any{
+				"kind":        getFHIRResourceToolKind,
+				"source":      "my-client-auth-source",
+				"description": "Tool to get FHIR resource",
+			},
+			"my-client-auth-fhir-patient-search-tool": map[string]any{
+				"kind":        fhirPatientSearchToolKind,
+				"source":      "my-client-auth-source",
+				"description": "Tool to search for patients",
+			},
+			"my-client-auth-fhir-patient-everything-tool": map[string]any{
+				"kind":        fhirPatientEverythingToolKind,
+				"source":      "my-client-auth-source",
+				"description": "Tool for patient everything",
+			},
+			"my-client-auth-fhir-fetch-page-tool": map[string]any{
+				"kind":        fhirFetchPageToolKind,
+				"source":      "my-client-auth-source",
+				"description": "Tool to fetch a page of FHIR resources",
 			},
 			"my-auth-get-dataset-tool": map[string]any{
 				"kind":        getDatasetToolKind,
@@ -769,7 +787,6 @@
 	}
 }
 
-<<<<<<< HEAD
 func runGetFHIRStoreToolInvokeTest(t *testing.T, fhirStoreID, want string) {
 	idToken, err := tests.GetGoogleIdToken(tests.ClientId)
 	if err != nil {
@@ -835,10 +852,43 @@
 			requestBody:   bytes.NewBuffer([]byte(`{"storeID":"invalid-store"}`)),
 			isErr:         true,
 		},
+		{
+			name:          "invoke my-client-auth-get-fhir-store-tool with client auth",
+			api:           "http://127.0.0.1:5000/api/tool/my-client-auth-get-fhir-store-tool/invoke",
+			requestHeader: map[string]string{"Authorization": accessToken},
+			requestBody:   bytes.NewBuffer([]byte(`{"storeID":"` + fhirStoreID + `"}`)),
+			want:          want,
+			isErr:         false,
+		},
+		{
+			name:          "invoke my-client-auth-get-fhir-store-tool without auth token",
+			api:           "http://127.0.0.1:5000/api/tool/my-client-auth-get-fhir-store-tool/invoke",
+			requestHeader: map[string]string{},
+			requestBody:   bytes.NewBuffer([]byte(`{"storeID":"` + fhirStoreID + `"}`)),
+			isErr:         true,
+		},
+		{
+			name:          "invoke my-client-auth-get-fhir-store-tool with invalid auth token",
+			api:           "http://127.0.0.1:5000/api/tool/my-client-auth-get-fhir-store-tool/invoke",
+			requestHeader: map[string]string{"my-google-auth_token": idToken},
+			requestBody:   bytes.NewBuffer([]byte(`{"storeID":"` + fhirStoreID + `"}`)),
+			isErr:         true,
+		},
 	}
 	for _, tc := range invokeTcs {
 		t.Run(tc.name, func(t *testing.T) {
-			runTest(t, tc.api, tc.requestHeader, tc.requestBody, tc.want, tc.isErr)
+			got, status := runTest(t, tc.api, tc.requestHeader, tc.requestBody)
+			if tc.isErr {
+				if status == http.StatusOK {
+					t.Errorf("expected error but got success")
+				}
+				return
+			}
+			if status != http.StatusOK {
+				t.Errorf("expected status OK but got %d", status)
+			} else if !strings.Contains(got, tc.want) {
+				t.Errorf("expected result to contain %q but got %q", tc.want, got)
+			}
 		})
 	}
 }
@@ -908,10 +958,43 @@
 			requestBody:   bytes.NewBuffer([]byte(`{"storeID":"invalid-store"}`)),
 			isErr:         true,
 		},
+		{
+			name:          "invoke my-client-auth-get-fhir-store-metrics-tool with client auth",
+			api:           "http://127.0.0.1:5000/api/tool/my-client-auth-get-fhir-store-metrics-tool/invoke",
+			requestHeader: map[string]string{"Authorization": accessToken},
+			requestBody:   bytes.NewBuffer([]byte(`{"storeID":"` + fhirStoreID + `"}`)),
+			want:          want,
+			isErr:         false,
+		},
+		{
+			name:          "invoke my-client-auth-get-fhir-store-metrics-tool without auth token",
+			api:           "http://127.0.0.1:5000/api/tool/my-client-auth-get-fhir-store-metrics-tool/invoke",
+			requestHeader: map[string]string{},
+			requestBody:   bytes.NewBuffer([]byte(`{"storeID":"` + fhirStoreID + `"}`)),
+			isErr:         true,
+		},
+		{
+			name:          "invoke my-client-auth-get-fhir-store-metrics-tool with invalid auth token",
+			api:           "http://127.0.0.1:5000/api/tool/my-client-auth-get-fhir-store-metrics-tool/invoke",
+			requestHeader: map[string]string{"my-google-auth_token": idToken},
+			requestBody:   bytes.NewBuffer([]byte(`{"storeID":"` + fhirStoreID + `"}`)),
+			isErr:         true,
+		},
 	}
 	for _, tc := range invokeTcs {
 		t.Run(tc.name, func(t *testing.T) {
-			runTest(t, tc.api, tc.requestHeader, tc.requestBody, tc.want, tc.isErr)
+			got, status := runTest(t, tc.api, tc.requestHeader, tc.requestBody)
+			if tc.isErr {
+				if status == http.StatusOK {
+					t.Errorf("expected error but got success")
+				}
+				return
+			}
+			if status != http.StatusOK {
+				t.Errorf("expected status OK but got %d", status)
+			} else if !strings.Contains(got, tc.want) {
+				t.Errorf("expected result to contain %q but got %q", tc.want, got)
+			}
 		})
 	}
 }
@@ -988,10 +1071,43 @@
 			requestBody:   bytes.NewBuffer([]byte(`{"storeID":"` + storeID + `", "resourceType":"` + resType + `"}`)),
 			isErr:         true,
 		},
+		{
+			name:          "invoke my-client-auth-get-fhir-resource-tool with client auth",
+			api:           "http://127.0.0.1:5000/api/tool/my-client-auth-get-fhir-resource-tool/invoke",
+			requestHeader: map[string]string{"Authorization": accessToken},
+			requestBody:   bytes.NewBuffer([]byte(`{"storeID":"` + storeID + `", "resourceType":"` + resType + `", "resourceID":"` + resID + `"}`)),
+			want:          want,
+			isErr:         false,
+		},
+		{
+			name:          "invoke my-client-auth-get-fhir-resource-tool without auth token",
+			api:           "http://127.0.0.1:5000/api/tool/my-client-auth-get-fhir-resource-tool/invoke",
+			requestHeader: map[string]string{},
+			requestBody:   bytes.NewBuffer([]byte(`{"storeID":"` + storeID + `", "resourceType":"` + resType + `", "resourceID":"` + resID + `"}`)),
+			isErr:         true,
+		},
+		{
+			name:          "invoke my-client-auth-get-fhir-resource-tool with invalid auth token",
+			api:           "http://127.0.0.1:5000/api/tool/my-client-auth-get-fhir-resource-tool/invoke",
+			requestHeader: map[string]string{"my-google-auth_token": idToken},
+			requestBody:   bytes.NewBuffer([]byte(`{"storeID":"` + storeID + `", "resourceType":"` + resType + `", "resourceID":"` + resID + `"}`)),
+			isErr:         true,
+		},
 	}
 	for _, tc := range invokeTcs {
 		t.Run(tc.name, func(t *testing.T) {
-			runTest(t, tc.api, tc.requestHeader, tc.requestBody, tc.want, tc.isErr)
+			got, status := runTest(t, tc.api, tc.requestHeader, tc.requestBody)
+			if tc.isErr {
+				if status == http.StatusOK {
+					t.Errorf("expected error but got success")
+				}
+				return
+			}
+			if status != http.StatusOK {
+				t.Errorf("expected status OK but got %d", status)
+			} else if !strings.Contains(got, tc.want) {
+				t.Errorf("expected result to contain %q but got %q", tc.want, got)
+			}
 		})
 	}
 }
@@ -1109,10 +1225,43 @@
 			want:          patientIDs[1],
 			isErr:         false,
 		},
+		{
+			name:          "invoke my-client-auth-fhir-patient-search-tool with client auth",
+			api:           "http://127.0.0.1:5000/api/tool/my-client-auth-fhir-patient-search-tool/invoke",
+			requestHeader: map[string]string{"Authorization": accessToken},
+			requestBody:   bytes.NewBuffer([]byte(`{"storeID":"` + fhirStoreID + `"}`)),
+			want:          want,
+			isErr:         false,
+		},
+		{
+			name:          "invoke my-client-auth-fhir-patient-search-tool without auth token",
+			api:           "http://127.0.0.1:5000/api/tool/my-client-auth-fhir-patient-search-tool/invoke",
+			requestHeader: map[string]string{},
+			requestBody:   bytes.NewBuffer([]byte(`{"storeID":"` + fhirStoreID + `"}`)),
+			isErr:         true,
+		},
+		{
+			name:          "invoke my-client-auth-fhir-patient-search-tool with invalid auth token",
+			api:           "http://127.0.0.1:5000/api/tool/my-client-auth-fhir-patient-search-tool/invoke",
+			requestHeader: map[string]string{"my-google-auth_token": idToken},
+			requestBody:   bytes.NewBuffer([]byte(`{"storeID":"` + fhirStoreID + `"}`)),
+			isErr:         true,
+		},
 	}
 	for _, tc := range invokeTcs {
 		t.Run(tc.name, func(t *testing.T) {
-			runTest(t, tc.api, tc.requestHeader, tc.requestBody, tc.want, tc.isErr)
+			got, status := runTest(t, tc.api, tc.requestHeader, tc.requestBody)
+			if tc.isErr {
+				if status == http.StatusOK {
+					t.Errorf("expected error but got success")
+				}
+				return
+			}
+			if status != http.StatusOK {
+				t.Errorf("expected status OK but got %d", status)
+			} else if !strings.Contains(got, tc.want) {
+				t.Errorf("expected result to contain %q but got %q", tc.want, got)
+			}
 		})
 	}
 }
@@ -1176,10 +1325,10 @@
 			isErr:         true,
 		},
 		{
-			name:          "invoke my-fhir-patient-everything-tool with invalid type filter",
+			name:          "invoke my-fhir-patient-everything-tool with non-existent patient",
 			api:           "http://127.0.0.1:5000/api/tool/my-fhir-patient-everything-tool/invoke",
 			requestHeader: map[string]string{},
-			requestBody:   bytes.NewBuffer([]byte(`{"storeID":"` + fhirStoreID + `", "patientID":"` + patientID + `","resourceTypesFilter":"InvalidType"}`)),
+			requestBody:   bytes.NewBuffer([]byte(`{"storeID":"` + fhirStoreID + `", "patientID":"foo"`)),
 			isErr:         true,
 		},
 		{
@@ -1213,10 +1362,43 @@
 			want:          `"total":1`,
 			isErr:         false,
 		},
+		{
+			name:          "invoke my-client-auth-fhir-patient-everything-tool with client auth",
+			api:           "http://127.0.0.1:5000/api/tool/my-client-auth-fhir-patient-everything-tool/invoke",
+			requestHeader: map[string]string{"Authorization": accessToken},
+			requestBody:   bytes.NewBuffer([]byte(`{"storeID":"` + fhirStoreID + `", "patientID":"` + patientID + `"}`)),
+			want:          want,
+			isErr:         false,
+		},
+		{
+			name:          "invoke my-client-auth-fhir-patient-everything-tool without auth token",
+			api:           "http://127.0.0.1:5000/api/tool/my-client-auth-fhir-patient-everything-tool/invoke",
+			requestHeader: map[string]string{},
+			requestBody:   bytes.NewBuffer([]byte(`{"storeID":"` + fhirStoreID + `", "patientID":"` + patientID + `"}`)),
+			isErr:         true,
+		},
+		{
+			name:          "invoke my-client-auth-fhir-patient-everything-tool with invalid auth token",
+			api:           "http://127.0.0.1:5000/api/tool/my-client-auth-fhir-patient-everything-tool/invoke",
+			requestHeader: map[string]string{"my-google-auth_token": idToken},
+			requestBody:   bytes.NewBuffer([]byte(`{"storeID":"` + fhirStoreID + `", "patientID":"` + patientID + `"}`)),
+			isErr:         true,
+		},
 	}
 	for _, tc := range invokeTcs {
 		t.Run(tc.name, func(t *testing.T) {
-			runTest(t, tc.api, tc.requestHeader, tc.requestBody, tc.want, tc.isErr)
+			got, status := runTest(t, tc.api, tc.requestHeader, tc.requestBody)
+			if tc.isErr {
+				if status == http.StatusOK {
+					t.Errorf("expected error but got success")
+				}
+				return
+			}
+			if status != http.StatusOK {
+				t.Errorf("expected status OK but got %d", status)
+			} else if !strings.Contains(got, tc.want) {
+				t.Errorf("expected result to contain %q but got %q", tc.want, got)
+			}
 		})
 	}
 }
@@ -1286,26 +1468,51 @@
 			requestBody:   bytes.NewBuffer([]byte(`{"pageURL":"google.com"}`)),
 			isErr:         true,
 		},
+		{
+			name:          "invoke my-client-auth-fhir-fetch-page-tool with client auth",
+			api:           "http://127.0.0.1:5000/api/tool/my-client-auth-fhir-fetch-page-tool/invoke",
+			requestHeader: map[string]string{"Authorization": accessToken},
+			requestBody:   bytes.NewBuffer([]byte(`{"pageURL":"` + pageURL + `"}`)),
+			want:          want,
+			isErr:         false,
+		},
+		{
+			name:          "invoke my-client-auth-fhir-fetch-page-tool without auth token",
+			api:           "http://127.0.0.1:5000/api/tool/my-client-auth-fhir-fetch-page-tool/invoke",
+			requestHeader: map[string]string{},
+			requestBody:   bytes.NewBuffer([]byte(`{"pageURL":"` + pageURL + `"}`)),
+			isErr:         true,
+		},
+		{
+			name:          "invoke my-client-auth-fhir-fetch-page-tool with invalid auth token",
+			api:           "http://127.0.0.1:5000/api/tool/my-client-auth-fhir-fetch-page-tool/invoke",
+			requestHeader: map[string]string{"my-google-auth_token": idToken},
+			requestBody:   bytes.NewBuffer([]byte(`{"pageURL":"` + pageURL + `"}`)),
+			isErr:         true,
+		},
 	}
 	for _, tc := range invokeTcs {
 		t.Run(tc.name, func(t *testing.T) {
-			runTest(t, tc.api, tc.requestHeader, tc.requestBody, tc.want, tc.isErr)
+			got, status := runTest(t, tc.api, tc.requestHeader, tc.requestBody)
+			if tc.isErr {
+				if status == http.StatusOK {
+					t.Errorf("expected error but got success")
+				}
+				return
+			}
+			if status != http.StatusOK {
+				t.Errorf("expected status OK but got %d", status)
+			} else if !strings.Contains(got, tc.want) {
+				t.Errorf("expected result to contain %q but got %q", tc.want, got)
+			}
 		})
 	}
 }
 
 func getNextPageURLForPatientEverything(t *testing.T, fhirStoreID, patientID string) string {
 	api := "http://127.0.0.1:5000/api/tool/my-fhir-patient-everything-tool/invoke"
-	body := fmt.Sprintf(`{"storeID": "%s", "patientID": "%s"}`, fhirStoreID, patientID)
-	req, err := http.NewRequest(http.MethodPost, api, bytes.NewBuffer([]byte(body)))
-	if err != nil {
-		t.Fatalf("unable to create request: %s", err)
-	}
-	req.Header.Add("Content-type", "application/json")
-	resp, err := http.DefaultClient.Do(req)
-	if err != nil {
-		t.Fatalf("unable to send request: %s", err)
-	}
+	reqBody := fmt.Sprintf(`{"storeID": "%s", "patientID": "%s"}`, fhirStoreID, patientID)
+	resp, bodyBytes := tests.RunRequest(t, http.MethodPost, api, bytes.NewBuffer([]byte(reqBody)), map[string]string{"Content-type": "application/json"})
 	defer resp.Body.Close()
 
 	if resp.StatusCode != http.StatusOK {
@@ -1313,13 +1520,13 @@
 		t.Fatalf("response status code is not 200, got %d: %s", resp.StatusCode, string(bodyBytes))
 	}
 
-	var respBody map[string]interface{}
-	err = json.NewDecoder(resp.Body).Decode(&respBody)
+	var body map[string]interface{}
+	err := json.Unmarshal(bodyBytes, &body)
 	if err != nil {
 		t.Fatalf("error parsing response body")
 	}
 
-	resultStr, ok := respBody["result"].(string)
+	resultStr, ok := body["result"].(string)
 	if !ok {
 		t.Fatalf("unable to find result in response body")
 	}
@@ -1342,28 +1549,12 @@
 			}
 		}
 	}
-
 	t.Fatalf("next link not found in patient everything response")
 	return ""
 }
 
-func runTest(t *testing.T, api string, requestHeader map[string]string, requestBody io.Reader, want string, isErr bool) {
-	req, err := http.NewRequest(http.MethodPost, api, requestBody)
-	if err != nil {
-		t.Fatalf("unable to create request: %s", err)
-	}
-	req.Header.Add("Content-type", "application/json")
-	for k, v := range requestHeader {
-		req.Header.Add(k, v)
-	}
-	resp, err := http.DefaultClient.Do(req)
-	if err != nil {
-		t.Fatalf("unable to send request: %s", err)
-	}
-=======
 func runTest(t *testing.T, api string, requestHeader map[string]string, requestBody io.Reader) (string, int) {
 	resp, bodyBytes := tests.RunRequest(t, http.MethodPost, api, requestBody, requestHeader)
->>>>>>> 053c3407
 	defer resp.Body.Close()
 
 	if resp.StatusCode != http.StatusOK {
