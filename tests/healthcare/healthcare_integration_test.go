--- conflicted
+++ resolved
@@ -41,7 +41,6 @@
 )
 
 var (
-<<<<<<< HEAD
 	healthcareSourceKind                  = "healthcare"
 	getDatasetToolKind                    = "get-healthcare-dataset"
 	listFHIRStoresToolKind                = "list-fhir-stores"
@@ -79,21 +78,6 @@
 		series:   "1.2.826.0.1.3680043.9.5704.983743739",
 		instance: "1.2.826.0.1.3680043.9.5704.983743739.2",
 	}
-=======
-	healthcareSourceKind          = "healthcare"
-	getDatasetToolKind            = "get-healthcare-dataset"
-	listFHIRStoresToolKind        = "list-fhir-stores"
-	listDICOMStoresToolKind       = "list-dicom-stores"
-	getFHIRStoreToolKind          = "get-fhir-store"
-	getFHIRStoreMetricsToolKind   = "get-fhir-store-metrics"
-	getFHIRResourceToolKind       = "get-fhir-resource"
-	fhirPatientSearchToolKind     = "fhir-patient-search"
-	fhirPatientEverythingToolKind = "fhir-patient-everything"
-	fhirFetchPageToolKind         = "fhir-fetch-page"
-	healthcareProject             = os.Getenv("HEALTHCARE_PROJECT")
-	healthcareRegion              = os.Getenv("HEALTHCARE_REGION")
-	healthcareDataset             = os.Getenv("HEALTHCARE_DATASET")
->>>>>>> f5e0d8de
 )
 
 func getHealthcareVars(t *testing.T) map[string]any {
@@ -164,7 +148,6 @@
 
 	nextURL := getNextPageURLForPatientEverything(t, fhirStoreID, patient2ID)
 	runFHIRFetchPageToolInvokeTest(t, nextURL, `"total":1`)
-<<<<<<< HEAD
 
 	runGetDICOMStoreToolInvokeTest(t, dicomStoreID, dicomStoreWant)
 	runGetDICOMStoreMetricsToolInvokeTest(t, healthcarePrepopulatedDICOMStore, `"structuredStorageSizeBytes"`)
@@ -172,8 +155,6 @@
 	runSearchDICOMSeriesToolInvokeTest(t, healthcarePrepopulatedDICOMStore)
 	runSearchDICOMInstancesToolInvokeTest(t, healthcarePrepopulatedDICOMStore)
 	runRetrieveRenderedDICOMInstanceToolInvokeTest(t, healthcarePrepopulatedDICOMStore)
-=======
->>>>>>> f5e0d8de
 }
 
 func TestHealthcareToolWithStoreRestriction(t *testing.T) {
@@ -398,7 +379,6 @@
 				"source":      "my-instance",
 				"description": "Tool to fetch a page of FHIR resources",
 			},
-<<<<<<< HEAD
 			"my-get-dicom-store-tool": map[string]any{
 				"kind":        getDICOMStoreToolKind,
 				"source":      "my-instance",
@@ -429,8 +409,6 @@
 				"source":      "my-instance",
 				"description": "Tool to retrieve rendered DICOM instance",
 			},
-=======
->>>>>>> f5e0d8de
 			"my-client-auth-get-dataset-tool": map[string]any{
 				"kind":        getDatasetToolKind,
 				"source":      "my-client-auth-source",
@@ -476,7 +454,6 @@
 				"source":      "my-client-auth-source",
 				"description": "Tool to fetch a page of FHIR resources",
 			},
-<<<<<<< HEAD
 			"my-client-auth-get-dicom-store-tool": map[string]any{
 				"kind":        getDICOMStoreToolKind,
 				"source":      "my-client-auth-source",
@@ -507,8 +484,6 @@
 				"source":      "my-client-auth-source",
 				"description": "Tool to retrieve rendered DICOM instance",
 			},
-=======
->>>>>>> f5e0d8de
 			"my-auth-get-dataset-tool": map[string]any{
 				"kind":        getDatasetToolKind,
 				"source":      "my-instance",
@@ -581,7 +556,6 @@
 					"my-google-auth",
 				},
 			},
-<<<<<<< HEAD
 			"my-auth-get-dicom-store-tool": map[string]any{
 				"kind":        getDICOMStoreToolKind,
 				"source":      "my-instance",
@@ -630,8 +604,6 @@
 					"my-google-auth",
 				},
 			},
-=======
->>>>>>> f5e0d8de
 		},
 		"authServices": map[string]any{
 			"my-google-auth": map[string]any{
@@ -958,8 +930,6 @@
 
 func runGetFHIRStoreToolInvokeTest(t *testing.T, fhirStoreID, want string) {
 	idToken, err := tests.GetGoogleIdToken(tests.ClientId)
-<<<<<<< HEAD
-=======
 	if err != nil {
 		t.Fatalf("error getting Google ID token: %s", err)
 	}
@@ -1733,7 +1703,49 @@
 
 	var body map[string]interface{}
 	err := json.Unmarshal(bodyBytes, &body)
->>>>>>> f5e0d8de
+	if err != nil {
+		t.Fatalf("error parsing response body")
+	}
+
+	got, ok := body["result"].(string)
+	if !ok {
+		t.Fatalf("unable to find result in response body")
+	}
+	return got, http.StatusOK
+}
+
+func runListFHIRStoresWithRestriction(t *testing.T, allowedFHIRStore, disallowedFHIRStore string) {
+	api := "http://127.0.0.1:5000/api/tool/list-fhir-stores-restricted/invoke"
+	got, status := runTest(t, api, map[string]string{"Content-type": "application/json"}, bytes.NewBuffer([]byte(`{}`)))
+	if status != http.StatusOK {
+		t.Fatalf("expected status OK but got %d", status)
+	}
+
+	if !strings.Contains(got, allowedFHIRStore) {
+		t.Fatalf("expected %q to contain %q, but it did not", got, allowedFHIRStore)
+	}
+	if strings.Contains(got, disallowedFHIRStore) {
+		t.Fatalf("expected %q to NOT contain %q, but it did", got, disallowedFHIRStore)
+	}
+}
+
+func runListDICOMStoresWithRestriction(t *testing.T, allowedDICOMStore, disallowedDICOMStore string) {
+	api := "http://127.0.0.1:5000/api/tool/list-dicom-stores-restricted/invoke"
+	got, status := runTest(t, api, map[string]string{"Content-type": "application/json"}, bytes.NewBuffer([]byte(`{}`)))
+	if status != http.StatusOK {
+		t.Fatalf("expected status OK but got %d", status)
+	}
+
+	if !strings.Contains(got, allowedDICOMStore) {
+		t.Fatalf("expected %q to contain %q, but it did not", got, allowedDICOMStore)
+	}
+	if strings.Contains(got, disallowedDICOMStore) {
+		t.Fatalf("expected %q to NOT contain %q, but it did", got, disallowedDICOMStore)
+	}
+}
+
+func runGetDICOMStoreToolInvokeTest(t *testing.T, dicomStoreID, want string) {
+	idToken, err := tests.GetGoogleIdToken(tests.ClientId)
 	if err != nil {
 		t.Fatalf("error getting Google ID token: %s", err)
 	}
@@ -1753,70 +1765,70 @@
 		isErr         bool
 	}{
 		{
-			name:          "invoke my-get-fhir-store-tool",
-			api:           "http://127.0.0.1:5000/api/tool/my-get-fhir-store-tool/invoke",
-			requestHeader: map[string]string{},
-			requestBody:   bytes.NewBuffer([]byte(`{"storeID":"` + fhirStoreID + `"}`)),
-			want:          want,
-			isErr:         false,
-		},
-		{
-			name:          "invoke my-auth-get-fhir-store-tool with auth",
-			api:           "http://127.0.0.1:5000/api/tool/my-auth-get-fhir-store-tool/invoke",
-			requestHeader: map[string]string{"my-google-auth_token": idToken},
-			requestBody:   bytes.NewBuffer([]byte(`{"storeID":"` + fhirStoreID + `"}`)),
-			want:          want,
-			isErr:         false,
-		},
-		{
-			name:          "invoke my-auth-get-fhir-store-tool with client auth",
-			api:           "http://127.0.0.1:5000/api/tool/my-get-fhir-store-tool/invoke",
-			requestHeader: map[string]string{"Authorization": accessToken},
-			requestBody:   bytes.NewBuffer([]byte(`{"storeID":"` + fhirStoreID + `"}`)),
-			want:          want,
-			isErr:         false,
-		},
-		{
-			name:          "invoke my-auth-get-fhir-store-tool without auth token",
-			api:           "http://127.0.0.1:5000/api/tool/my-auth-get-fhir-store-tool/invoke",
-			requestHeader: map[string]string{},
-			requestBody:   bytes.NewBuffer([]byte(`{"storeID":"` + fhirStoreID + `"}`)),
-			isErr:         true,
-		},
-		{
-			name:          "invoke my-auth-get-fhir-store-tool with invalid auth token",
-			api:           "http://127.0.0.1:5000/api/tool/my-auth-get-fhir-store-tool/invoke",
+			name:          "invoke my-get-dicom-store-tool",
+			api:           "http://127.0.0.1:5000/api/tool/my-get-dicom-store-tool/invoke",
+			requestHeader: map[string]string{},
+			requestBody:   bytes.NewBuffer([]byte(`{"storeID":"` + dicomStoreID + `"}`)),
+			want:          want,
+			isErr:         false,
+		},
+		{
+			name:          "invoke my-auth-get-dicom-store-tool with auth",
+			api:           "http://127.0.0.1:5000/api/tool/my-auth-get-dicom-store-tool/invoke",
+			requestHeader: map[string]string{"my-google-auth_token": idToken},
+			requestBody:   bytes.NewBuffer([]byte(`{"storeID":"` + dicomStoreID + `"}`)),
+			want:          want,
+			isErr:         false,
+		},
+		{
+			name:          "invoke my-auth-get-dicom-store-tool with client auth",
+			api:           "http://127.0.0.1:5000/api/tool/my-get-dicom-store-tool/invoke",
+			requestHeader: map[string]string{"Authorization": accessToken},
+			requestBody:   bytes.NewBuffer([]byte(`{"storeID":"` + dicomStoreID + `"}`)),
+			want:          want,
+			isErr:         false,
+		},
+		{
+			name:          "invoke my-auth-get-dicom-store-tool without auth token",
+			api:           "http://127.0.0.1:5000/api/tool/my-auth-get-dicom-store-tool/invoke",
+			requestHeader: map[string]string{},
+			requestBody:   bytes.NewBuffer([]byte(`{"storeID":"` + dicomStoreID + `"}`)),
+			isErr:         true,
+		},
+		{
+			name:          "invoke my-auth-get-dicom-store-tool with invalid auth token",
+			api:           "http://127.0.0.1:5000/api/tool/my-auth-get-dicom-store-tool/invoke",
 			requestHeader: map[string]string{"Authorization": "invalid-token"},
-			requestBody:   bytes.NewBuffer([]byte(`{"storeID":"` + fhirStoreID + `"}`)),
-			isErr:         true,
-		},
-		{
-			name:          "invoke my-get-fhir-store-tool with invalid storeID",
-			api:           "http://127.0.0.1:5000/api/tool/my-get-fhir-store-tool/invoke",
+			requestBody:   bytes.NewBuffer([]byte(`{"storeID":"` + dicomStoreID + `"}`)),
+			isErr:         true,
+		},
+		{
+			name:          "invoke my-get-dicom-store-tool with invalid storeID",
+			api:           "http://127.0.0.1:5000/api/tool/my-get-dicom-store-tool/invoke",
 			requestHeader: map[string]string{},
 			requestBody:   bytes.NewBuffer([]byte(`{"storeID":"invalid-store"}`)),
 			isErr:         true,
 		},
 		{
-			name:          "invoke my-client-auth-get-fhir-store-tool with client auth",
-			api:           "http://127.0.0.1:5000/api/tool/my-client-auth-get-fhir-store-tool/invoke",
-			requestHeader: map[string]string{"Authorization": accessToken},
-			requestBody:   bytes.NewBuffer([]byte(`{"storeID":"` + fhirStoreID + `"}`)),
-			want:          want,
-			isErr:         false,
-		},
-		{
-			name:          "invoke my-client-auth-get-fhir-store-tool without auth token",
-			api:           "http://127.0.0.1:5000/api/tool/my-client-auth-get-fhir-store-tool/invoke",
-			requestHeader: map[string]string{},
-			requestBody:   bytes.NewBuffer([]byte(`{"storeID":"` + fhirStoreID + `"}`)),
-			isErr:         true,
-		},
-		{
-			name:          "invoke my-client-auth-get-fhir-store-tool with invalid auth token",
-			api:           "http://127.0.0.1:5000/api/tool/my-client-auth-get-fhir-store-tool/invoke",
-			requestHeader: map[string]string{"my-google-auth_token": idToken},
-			requestBody:   bytes.NewBuffer([]byte(`{"storeID":"` + fhirStoreID + `"}`)),
+			name:          "invoke my-client-auth-get-dicom-store-tool with client auth",
+			api:           "http://127.0.0.1:5000/api/tool/my-client-auth-get-dicom-store-tool/invoke",
+			requestHeader: map[string]string{"Authorization": accessToken},
+			requestBody:   bytes.NewBuffer([]byte(`{"storeID":"` + dicomStoreID + `"}`)),
+			want:          want,
+			isErr:         false,
+		},
+		{
+			name:          "invoke my-client-auth-get-dicom-store-tool without auth token",
+			api:           "http://127.0.0.1:5000/api/tool/my-client-auth-get-dicom-store-tool/invoke",
+			requestHeader: map[string]string{},
+			requestBody:   bytes.NewBuffer([]byte(`{"storeID":"` + dicomStoreID + `"}`)),
+			isErr:         true,
+		},
+		{
+			name:          "invoke my-client-auth-get-dicom-store-tool with invalid auth token",
+			api:           "http://127.0.0.1:5000/api/tool/my-client-auth-get-dicom-store-tool/invoke",
+			requestHeader: map[string]string{"my-google-auth_token": idToken},
+			requestBody:   bytes.NewBuffer([]byte(`{"storeID":"` + dicomStoreID + `"}`)),
 			isErr:         true,
 		},
 	}
@@ -1838,7 +1850,7 @@
 	}
 }
 
-func runGetFHIRStoreMetricsToolInvokeTest(t *testing.T, fhirStoreID, want string) {
+func runGetDICOMStoreMetricsToolInvokeTest(t *testing.T, dicomStoreID, want string) {
 	idToken, err := tests.GetGoogleIdToken(tests.ClientId)
 	if err != nil {
 		t.Fatalf("error getting Google ID token: %s", err)
@@ -1859,70 +1871,70 @@
 		isErr         bool
 	}{
 		{
-			name:          "invoke my-get-fhir-store-metrics-tool",
-			api:           "http://127.0.0.1:5000/api/tool/my-get-fhir-store-metrics-tool/invoke",
-			requestHeader: map[string]string{},
-			requestBody:   bytes.NewBuffer([]byte(`{"storeID":"` + fhirStoreID + `"}`)),
-			want:          want,
-			isErr:         false,
-		},
-		{
-			name:          "invoke my-auth-get-fhir-store-metrics-tool with auth",
-			api:           "http://127.0.0.1:5000/api/tool/my-auth-get-fhir-store-metrics-tool/invoke",
-			requestHeader: map[string]string{"my-google-auth_token": idToken},
-			requestBody:   bytes.NewBuffer([]byte(`{"storeID":"` + fhirStoreID + `"}`)),
-			want:          want,
-			isErr:         false,
-		},
-		{
-			name:          "invoke my-auth-get-fhir-store-metrics-tool with client auth",
-			api:           "http://127.0.0.1:5000/api/tool/my-get-fhir-store-metrics-tool/invoke",
-			requestHeader: map[string]string{"Authorization": accessToken},
-			requestBody:   bytes.NewBuffer([]byte(`{"storeID":"` + fhirStoreID + `"}`)),
-			want:          want,
-			isErr:         false,
-		},
-		{
-			name:          "invoke my-auth-get-fhir-store-metrics-tool without auth token",
-			api:           "http://127.0.0.1:5000/api/tool/my-auth-get-fhir-store-metrics-tool/invoke",
-			requestHeader: map[string]string{},
-			requestBody:   bytes.NewBuffer([]byte(`{"storeID":"` + fhirStoreID + `"}`)),
-			isErr:         true,
-		},
-		{
-			name:          "invoke my-auth-get-fhir-store-metrics-tool with invalid auth token",
-			api:           "http://127.0.0.1:5000/api/tool/my-auth-get-fhir-store-metrics-tool/invoke",
+			name:          "invoke my-get-dicom-store-metrics-tool",
+			api:           "http://127.0.0.1:5000/api/tool/my-get-dicom-store-metrics-tool/invoke",
+			requestHeader: map[string]string{},
+			requestBody:   bytes.NewBuffer([]byte(`{"storeID":"` + dicomStoreID + `"}`)),
+			want:          want,
+			isErr:         false,
+		},
+		{
+			name:          "invoke my-auth-get-dicom-store-metrics-tool with auth",
+			api:           "http://127.0.0.1:5000/api/tool/my-auth-get-dicom-store-metrics-tool/invoke",
+			requestHeader: map[string]string{"my-google-auth_token": idToken},
+			requestBody:   bytes.NewBuffer([]byte(`{"storeID":"` + dicomStoreID + `"}`)),
+			want:          want,
+			isErr:         false,
+		},
+		{
+			name:          "invoke my-auth-get-dicom-store-metrics-tool with client auth",
+			api:           "http://127.0.0.1:5000/api/tool/my-get-dicom-store-metrics-tool/invoke",
+			requestHeader: map[string]string{"Authorization": accessToken},
+			requestBody:   bytes.NewBuffer([]byte(`{"storeID":"` + dicomStoreID + `"}`)),
+			want:          want,
+			isErr:         false,
+		},
+		{
+			name:          "invoke my-auth-get-dicom-store-metrics-tool without auth token",
+			api:           "http://127.0.0.1:5000/api/tool/my-auth-get-dicom-store-metrics-tool/invoke",
+			requestHeader: map[string]string{},
+			requestBody:   bytes.NewBuffer([]byte(`{"storeID":"` + dicomStoreID + `"}`)),
+			isErr:         true,
+		},
+		{
+			name:          "invoke my-auth-get-dicom-store-metrics-tool with invalid auth token",
+			api:           "http://127.0.0.1:5000/api/tool/my-auth-get-dicom-store-metrics-tool/invoke",
 			requestHeader: map[string]string{"Authorization": "invalid-token"},
-			requestBody:   bytes.NewBuffer([]byte(`{"storeID":"` + fhirStoreID + `"}`)),
-			isErr:         true,
-		},
-		{
-			name:          "invoke my-get-fhir-store-metrics-tool with invalid storeID",
-			api:           "http://127.0.0.1:5000/api/tool/my-get-fhir-store-metrics-tool/invoke",
+			requestBody:   bytes.NewBuffer([]byte(`{"storeID":"` + dicomStoreID + `"}`)),
+			isErr:         true,
+		},
+		{
+			name:          "invoke my-get-dicom-store-metrics-tool with invalid storeID",
+			api:           "http://127.0.0.1:5000/api/tool/my-get-dicom-store-metrics-tool/invoke",
 			requestHeader: map[string]string{},
 			requestBody:   bytes.NewBuffer([]byte(`{"storeID":"invalid-store"}`)),
 			isErr:         true,
 		},
 		{
-			name:          "invoke my-client-auth-get-fhir-store-metrics-tool with client auth",
-			api:           "http://127.0.0.1:5000/api/tool/my-client-auth-get-fhir-store-metrics-tool/invoke",
-			requestHeader: map[string]string{"Authorization": accessToken},
-			requestBody:   bytes.NewBuffer([]byte(`{"storeID":"` + fhirStoreID + `"}`)),
-			want:          want,
-			isErr:         false,
-		},
-		{
-			name:          "invoke my-client-auth-get-fhir-store-metrics-tool without auth token",
-			api:           "http://127.0.0.1:5000/api/tool/my-client-auth-get-fhir-store-metrics-tool/invoke",
-			requestHeader: map[string]string{},
-			requestBody:   bytes.NewBuffer([]byte(`{"storeID":"` + fhirStoreID + `"}`)),
-			isErr:         true,
-		},
-		{
-			name:          "invoke my-client-auth-get-fhir-store-metrics-tool with invalid auth token",
-			api:           "http://127.0.0.1:5000/api/tool/my-client-auth-get-fhir-store-metrics-tool/invoke",
-			requestHeader: map[string]string{"my-google-auth_token": idToken},
-			requestBody:   bytes.NewBuffer([]byte(`{"storeID":"` + fhirStoreID + `"}`)),
+			name:          "invoke my-client-auth-get-dicom-store-metrics-tool with client auth",
+			api:           "http://127.0.0.1:5000/api/tool/my-client-auth-get-dicom-store-metrics-tool/invoke",
+			requestHeader: map[string]string{"Authorization": accessToken},
+			requestBody:   bytes.NewBuffer([]byte(`{"storeID":"` + dicomStoreID + `"}`)),
+			want:          want,
+			isErr:         false,
+		},
+		{
+			name:          "invoke my-client-auth-get-dicom-store-metrics-tool without auth token",
+			api:           "http://127.0.0.1:5000/api/tool/my-client-auth-get-dicom-store-metrics-tool/invoke",
+			requestHeader: map[string]string{},
+			requestBody:   bytes.NewBuffer([]byte(`{"storeID":"` + dicomStoreID + `"}`)),
+			isErr:         true,
+		},
+		{
+			name:          "invoke my-client-auth-get-dicom-store-metrics-tool with invalid auth token",
+			api:           "http://127.0.0.1:5000/api/tool/my-client-auth-get-dicom-store-metrics-tool/invoke",
+			requestHeader: map[string]string{"my-google-auth_token": idToken},
+			requestBody:   bytes.NewBuffer([]byte(`{"storeID":"` + dicomStoreID + `"}`)),
 			isErr:         true,
 		},
 	}
@@ -1944,7 +1956,7 @@
 	}
 }
 
-func runGetFHIRResourceToolInvokeTest(t *testing.T, storeID, resType, resID, want string) {
+func runSearchDICOMStudiesToolInvokeTest(t *testing.T, dicomStoreID string) {
 	idToken, err := tests.GetGoogleIdToken(tests.ClientId)
 	if err != nil {
 		t.Fatalf("error getting Google ID token: %s", err)
@@ -1965,78 +1977,87 @@
 		isErr         bool
 	}{
 		{
-			name:          "invoke my-get-fhir-resource-tool",
-			api:           "http://127.0.0.1:5000/api/tool/my-get-fhir-resource-tool/invoke",
-			requestHeader: map[string]string{},
-			requestBody:   bytes.NewBuffer([]byte(`{"storeID":"` + storeID + `", "resourceType":"` + resType + `", "resourceID":"` + resID + `"}`)),
-			want:          want,
-			isErr:         false,
-		},
-		{
-			name:          "invoke my-auth-get-fhir-resource-tool with auth",
-			api:           "http://127.0.0.1:5000/api/tool/my-auth-get-fhir-resource-tool/invoke",
-			requestHeader: map[string]string{"my-google-auth_token": idToken},
-			requestBody:   bytes.NewBuffer([]byte(`{"storeID":"` + storeID + `", "resourceType":"` + resType + `", "resourceID":"` + resID + `"}`)),
-			want:          want,
-			isErr:         false,
-		},
-		{
-			name:          "invoke my-auth-get-fhir-resource-tool with client auth",
-			api:           "http://127.0.0.1:5000/api/tool/my-get-fhir-resource-tool/invoke",
-			requestHeader: map[string]string{"Authorization": accessToken},
-			requestBody:   bytes.NewBuffer([]byte(`{"storeID":"` + storeID + `", "resourceType":"` + resType + `", "resourceID":"` + resID + `"}`)),
-			want:          want,
-			isErr:         false,
-		},
-		{
-			name:          "invoke my-auth-get-fhir-resource-tool without auth token",
-			api:           "http://127.0.0.1:5000/api/tool/my-auth-get-fhir-resource-tool/invoke",
-			requestHeader: map[string]string{},
-			requestBody:   bytes.NewBuffer([]byte(`{"storeID":"` + storeID + `", "resourceType":"` + resType + `", "resourceID":"` + resID + `"}`)),
-			isErr:         true,
-		},
-		{
-			name:          "invoke my-auth-get-fhir-resource-tool with invalid auth token",
-			api:           "http://127.0.0.1:5000/api/tool/my-auth-get-fhir-resource-tool/invoke",
+			name:          "invoke my-search-dicom-studies-tool",
+			api:           "http://127.0.0.1:5000/api/tool/my-search-dicom-studies-tool/invoke",
+			requestHeader: map[string]string{},
+			requestBody:   bytes.NewBuffer([]byte(`{"storeID":"` + dicomStoreID + `"}`)),
+			want:          singleFrameDICOMInstance.study,
+			isErr:         false,
+		},
+		{
+			name:          "invoke my-auth-search-dicom-studies-tool with auth",
+			api:           "http://127.0.0.1:5000/api/tool/my-auth-search-dicom-studies-tool/invoke",
+			requestHeader: map[string]string{"my-google-auth_token": idToken},
+			requestBody:   bytes.NewBuffer([]byte(`{"storeID":"` + dicomStoreID + `"}`)),
+			want:          multiFrameDICOMInstance.study,
+			isErr:         false,
+		},
+		{
+			name:          "invoke my-auth-search-dicom-studies-tool with client auth",
+			api:           "http://127.0.0.1:5000/api/tool/my-search-dicom-studies-tool/invoke",
+			requestHeader: map[string]string{"Authorization": accessToken},
+			requestBody:   bytes.NewBuffer([]byte(`{"storeID":"` + dicomStoreID + `"}`)),
+			want:          multiFrameDICOMInstance.study,
+			isErr:         false,
+		},
+		{
+			name:          "invoke my-auth-search-dicom-studies-tool without auth token",
+			api:           "http://127.0.0.1:5000/api/tool/my-auth-search-dicom-studies-tool/invoke",
+			requestHeader: map[string]string{},
+			requestBody:   bytes.NewBuffer([]byte(`{"storeID":"` + dicomStoreID + `"}`)),
+			isErr:         true,
+		},
+		{
+			name:          "invoke my-auth-search-dicom-studies-tool with invalid auth token",
+			api:           "http://127.0.0.1:5000/api/tool/my-auth-search-dicom-studies-tool/invoke",
 			requestHeader: map[string]string{"Authorization": "invalid-token"},
-			requestBody:   bytes.NewBuffer([]byte(`{"storeID":"` + storeID + `", "resourceType":"` + resType + `", "resourceID":"` + resID + `"}`)),
-			isErr:         true,
-		},
-		{
-			name:          "invoke my-get-fhir-resource-tool with non-existent resource",
-			api:           "http://127.0.0.1:5000/api/tool/my-get-fhir-resource-tool/invoke",
-			requestHeader: map[string]string{},
-			requestBody:   bytes.NewBuffer([]byte(`{"storeID":"` + storeID + `", "resourceType":"` + resType + `", "resourceID":"foo"}`)),
-			isErr:         true,
-		},
-		{
-			name:          "invoke my-get-fhir-resource-tool with missing required id parameter",
-			api:           "http://127.0.0.1:5000/api/tool/my-get-fhir-resource-tool/invoke",
-			requestHeader: map[string]string{},
-			requestBody:   bytes.NewBuffer([]byte(`{"storeID":"` + storeID + `", "resourceType":"` + resType + `"}`)),
-			isErr:         true,
-		},
-		{
-			name:          "invoke my-client-auth-get-fhir-resource-tool with client auth",
-			api:           "http://127.0.0.1:5000/api/tool/my-client-auth-get-fhir-resource-tool/invoke",
-			requestHeader: map[string]string{"Authorization": accessToken},
-			requestBody:   bytes.NewBuffer([]byte(`{"storeID":"` + storeID + `", "resourceType":"` + resType + `", "resourceID":"` + resID + `"}`)),
-			want:          want,
-			isErr:         false,
-		},
-		{
-			name:          "invoke my-client-auth-get-fhir-resource-tool without auth token",
-			api:           "http://127.0.0.1:5000/api/tool/my-client-auth-get-fhir-resource-tool/invoke",
-			requestHeader: map[string]string{},
-			requestBody:   bytes.NewBuffer([]byte(`{"storeID":"` + storeID + `", "resourceType":"` + resType + `", "resourceID":"` + resID + `"}`)),
-			isErr:         true,
-		},
-		{
-			name:          "invoke my-client-auth-get-fhir-resource-tool with invalid auth token",
-			api:           "http://127.0.0.1:5000/api/tool/my-client-auth-get-fhir-resource-tool/invoke",
-			requestHeader: map[string]string{"my-google-auth_token": idToken},
-			requestBody:   bytes.NewBuffer([]byte(`{"storeID":"` + storeID + `", "resourceType":"` + resType + `", "resourceID":"` + resID + `"}`)),
-			isErr:         true,
+			requestBody:   bytes.NewBuffer([]byte(`{"storeID":"` + dicomStoreID + `"}`)),
+			isErr:         true,
+		},
+		{
+			name:          "invoke my-search-dicom-studies-tool with invalid storeID",
+			api:           "http://127.0.0.1:5000/api/tool/my-search-dicom-studies-tool/invoke",
+			requestHeader: map[string]string{},
+			requestBody:   bytes.NewBuffer([]byte(`{"storeID":"invalid-store"}`)),
+			isErr:         true,
+		},
+		{
+			name:          "invoke my-client-auth-search-dicom-studies-tool with client auth",
+			api:           "http://127.0.0.1:5000/api/tool/my-client-auth-search-dicom-studies-tool/invoke",
+			requestHeader: map[string]string{"Authorization": accessToken},
+			requestBody:   bytes.NewBuffer([]byte(`{"storeID":"` + dicomStoreID + `"}`)),
+			want:          singleFrameDICOMInstance.study,
+			isErr:         false,
+		},
+		{
+			name:          "invoke my-client-auth-search-dicom-studies-tool without auth token",
+			api:           "http://127.0.0.1:5000/api/tool/my-client-auth-search-dicom-studies-tool/invoke",
+			requestHeader: map[string]string{},
+			requestBody:   bytes.NewBuffer([]byte(`{"storeID":"` + dicomStoreID + `"}`)),
+			isErr:         true,
+		},
+		{
+			name:          "invoke my-client-auth-search-dicom-studies-tool with invalid auth token",
+			api:           "http://127.0.0.1:5000/api/tool/my-client-auth-search-dicom-studies-tool/invoke",
+			requestHeader: map[string]string{"my-google-auth_token": idToken},
+			requestBody:   bytes.NewBuffer([]byte(`{"storeID":"` + dicomStoreID + `"}`)),
+			isErr:         true,
+		},
+		{
+			name:          "invoke my-search-dicom-studies-tool with patient name and fuzzy matching",
+			api:           "http://127.0.0.1:5000/api/tool/my-search-dicom-studies-tool/invoke",
+			requestHeader: map[string]string{},
+			requestBody:   bytes.NewBuffer([]byte(`{"storeID":"` + dicomStoreID + `", "PatientName":"Andrew", "fuzzymatching":true}`)),
+			want:          multiFrameDICOMInstance.study,
+			isErr:         false,
+		},
+		{
+			name:          "invoke my-search-dicom-studies-tool with patient id filter",
+			api:           "http://127.0.0.1:5000/api/tool/my-search-dicom-studies-tool/invoke",
+			requestHeader: map[string]string{},
+			requestBody:   bytes.NewBuffer([]byte(`{"storeID":"` + dicomStoreID + `", "PatientID":"Joelle-del"}`)),
+			want:          singleFrameDICOMInstance.study,
+			isErr:         false,
 		},
 	}
 	for _, tc := range invokeTcs {
@@ -2057,7 +2078,7 @@
 	}
 }
 
-func runFHIRPatientSearchToolInvokeTest(t *testing.T, fhirStoreID string, patientIDs ...string) {
+func runSearchDICOMSeriesToolInvokeTest(t *testing.T, dicomStoreID string) {
 	idToken, err := tests.GetGoogleIdToken(tests.ClientId)
 	if err != nil {
 		t.Fatalf("error getting Google ID token: %s", err)
@@ -2068,7 +2089,6 @@
 		t.Fatalf("error getting access token from ADC: %s", err)
 	}
 	accessToken = "Bearer " + accessToken
-	want := `"total":` + fmt.Sprintf(`%d`, len(patientIDs))
 
 	invokeTcs := []struct {
 		name          string
@@ -2079,118 +2099,87 @@
 		isErr         bool
 	}{
 		{
-			name:          "invoke my-fhir-patient-search-tool",
-			api:           "http://127.0.0.1:5000/api/tool/my-fhir-patient-search-tool/invoke",
-			requestHeader: map[string]string{},
-			requestBody:   bytes.NewBuffer([]byte(`{"storeID":"` + fhirStoreID + `"}`)),
-			want:          want,
-			isErr:         false,
-		},
-		{
-			name:          "invoke my-auth-fhir-patient-search-tool with auth",
-			api:           "http://127.0.0.1:5000/api/tool/my-auth-fhir-patient-search-tool/invoke",
-			requestHeader: map[string]string{"my-google-auth_token": idToken},
-			requestBody:   bytes.NewBuffer([]byte(`{"storeID":"` + fhirStoreID + `"}`)),
-			want:          want,
-			isErr:         false,
-		},
-		{
-			name:          "invoke my-auth-fhir-patient-search-tool with client auth",
-			api:           "http://127.0.0.1:5000/api/tool/my-fhir-patient-search-tool/invoke",
-			requestHeader: map[string]string{"Authorization": accessToken},
-			requestBody:   bytes.NewBuffer([]byte(`{"storeID":"` + fhirStoreID + `"}`)),
-			want:          want,
-			isErr:         false,
-		},
-		{
-			name:          "invoke my-auth-fhir-patient-search-tool without auth token",
-			api:           "http://127.0.0.1:5000/api/tool/my-auth-fhir-patient-search-tool/invoke",
-			requestHeader: map[string]string{},
-			requestBody:   bytes.NewBuffer([]byte(`{"storeID":"` + fhirStoreID + `"}`)),
-			isErr:         true,
-		},
-		{
-			name:          "invoke my-auth-fhir-patient-search-tool with invalid auth token",
-			api:           "http://127.0.0.1:5000/api/tool/my-auth-fhir-patient-search-tool/invoke",
+			name:          "invoke my-search-dicom-series-tool",
+			api:           "http://127.0.0.1:5000/api/tool/my-search-dicom-series-tool/invoke",
+			requestHeader: map[string]string{},
+			requestBody:   bytes.NewBuffer([]byte(`{"storeID":"` + dicomStoreID + `"}`)),
+			want:          singleFrameDICOMInstance.series,
+			isErr:         false,
+		},
+		{
+			name:          "invoke my-auth-search-dicom-series-tool with auth",
+			api:           "http://127.0.0.1:5000/api/tool/my-auth-search-dicom-series-tool/invoke",
+			requestHeader: map[string]string{"my-google-auth_token": idToken},
+			requestBody:   bytes.NewBuffer([]byte(`{"storeID":"` + dicomStoreID + `"}`)),
+			want:          multiFrameDICOMInstance.series,
+			isErr:         false,
+		},
+		{
+			name:          "invoke my-auth-search-dicom-series-tool with client auth",
+			api:           "http://127.0.0.1:5000/api/tool/my-search-dicom-series-tool/invoke",
+			requestHeader: map[string]string{"Authorization": accessToken},
+			requestBody:   bytes.NewBuffer([]byte(`{"storeID":"` + dicomStoreID + `"}`)),
+			want:          multiFrameDICOMInstance.series,
+			isErr:         false,
+		},
+		{
+			name:          "invoke my-auth-search-dicom-series-tool without auth token",
+			api:           "http://127.0.0.1:5000/api/tool/my-auth-search-dicom-series-tool/invoke",
+			requestHeader: map[string]string{},
+			requestBody:   bytes.NewBuffer([]byte(`{"storeID":"` + dicomStoreID + `"}`)),
+			isErr:         true,
+		},
+		{
+			name:          "invoke my-auth-search-dicom-series-tool with invalid auth token",
+			api:           "http://127.0.0.1:5000/api/tool/my-auth-search-dicom-series-tool/invoke",
 			requestHeader: map[string]string{"Authorization": "invalid-token"},
-			requestBody:   bytes.NewBuffer([]byte(`{"storeID":"` + fhirStoreID + `"}`)),
-			isErr:         true,
-		},
-		{
-			name:          "invoke my-auth-fhir-patient-search-tool with invalid auth token",
-			api:           "http://127.0.0.1:5000/api/tool/my-auth-fhir-patient-search-tool/invoke",
-			requestHeader: map[string]string{"Authorization": "invalid-token"},
-			requestBody:   bytes.NewBuffer([]byte(`{"storeID":"` + fhirStoreID + `"}`)),
-			isErr:         true,
-		},
-		{
-			name:          "invoke my-fhir-patient-search-tool wrong parameter type",
-			api:           "http://127.0.0.1:5000/api/tool/my-fhir-patient-search-tool/invoke",
-			requestHeader: map[string]string{},
-			requestBody:   bytes.NewBuffer([]byte(`{"storeID":"` + fhirStoreID + `", "name":true}`)),
-			isErr:         true,
-		},
-		{
-			name:          "invoke my-fhir-patient-search-tool filters",
-			api:           "http://127.0.0.1:5000/api/tool/my-fhir-patient-search-tool/invoke",
-			requestHeader: map[string]string{},
-			requestBody:   bytes.NewBuffer([]byte(`{"storeID":"` + fhirStoreID + `", "name":"john","gender":"male","state":"CA","active":"true","birthDateRange":"1970-01-01/2000-12-31"}`)),
-			want:          patientIDs[0],
-			isErr:         false,
-		},
-		{
-			name:          "invoke my-fhir-patient-search-tool filters 2",
-			api:           "http://127.0.0.1:5000/api/tool/my-fhir-patient-search-tool/invoke",
-			requestHeader: map[string]string{},
-			requestBody:   bytes.NewBuffer([]byte(`{"storeID":"` + fhirStoreID + `", "givenName":"john","addressSubstring":"main st","email":"john@foo.com","phone":"555-1234","language":"en","deceased":"false"}`)),
-			want:          patientIDs[0],
-			isErr:         false,
-		},
-		{
-			name:          "invoke my-fhir-patient-search-tool filters 3",
-			api:           "http://127.0.0.1:5000/api/tool/my-fhir-patient-search-tool/invoke",
-			requestHeader: map[string]string{},
-			requestBody:   bytes.NewBuffer([]byte(`{"storeID":"` + fhirStoreID + `", "familyName":"smith","country":"USA","addressUse":"home","postalCode":"12345","identifier":"1234567"}`)),
-			want:          patientIDs[0],
-			isErr:         false,
-		},
-		{
-			name:          "invoke my-fhir-patient-search-tool zero matches",
-			api:           "http://127.0.0.1:5000/api/tool/my-fhir-patient-search-tool/invoke",
-			requestHeader: map[string]string{},
-			requestBody:   bytes.NewBuffer([]byte(`{"storeID":"` + fhirStoreID + `", "gender":"unknown"}`)),
-			want:          `"total":0`,
-			isErr:         false,
-		},
-		{
-			name:          "invoke my-fhir-patient-search-tool match second patient only",
-			api:           "http://127.0.0.1:5000/api/tool/my-fhir-patient-search-tool/invoke",
-			requestHeader: map[string]string{},
-			requestBody:   bytes.NewBuffer([]byte(`{"storeID":"` + fhirStoreID + `","familyName":"Doe"}`)),
-			want:          patientIDs[1],
-			isErr:         false,
-		},
-		{
-			name:          "invoke my-client-auth-fhir-patient-search-tool with client auth",
-			api:           "http://127.0.0.1:5000/api/tool/my-client-auth-fhir-patient-search-tool/invoke",
-			requestHeader: map[string]string{"Authorization": accessToken},
-			requestBody:   bytes.NewBuffer([]byte(`{"storeID":"` + fhirStoreID + `"}`)),
-			want:          want,
-			isErr:         false,
-		},
-		{
-			name:          "invoke my-client-auth-fhir-patient-search-tool without auth token",
-			api:           "http://127.0.0.1:5000/api/tool/my-client-auth-fhir-patient-search-tool/invoke",
-			requestHeader: map[string]string{},
-			requestBody:   bytes.NewBuffer([]byte(`{"storeID":"` + fhirStoreID + `"}`)),
-			isErr:         true,
-		},
-		{
-			name:          "invoke my-client-auth-fhir-patient-search-tool with invalid auth token",
-			api:           "http://127.0.0.1:5000/api/tool/my-client-auth-fhir-patient-search-tool/invoke",
-			requestHeader: map[string]string{"my-google-auth_token": idToken},
-			requestBody:   bytes.NewBuffer([]byte(`{"storeID":"` + fhirStoreID + `"}`)),
-			isErr:         true,
+			requestBody:   bytes.NewBuffer([]byte(`{"storeID":"` + dicomStoreID + `"}`)),
+			isErr:         true,
+		},
+		{
+			name:          "invoke my-search-dicom-series-tool with invalid storeID",
+			api:           "http://127.0.0.1:5000/api/tool/my-search-dicom-series-tool/invoke",
+			requestHeader: map[string]string{},
+			requestBody:   bytes.NewBuffer([]byte(`{"storeID":"invalid-store"}`)),
+			isErr:         true,
+		},
+		{
+			name:          "invoke my-client-auth-search-dicom-series-tool with client auth",
+			api:           "http://127.0.0.1:5000/api/tool/my-client-auth-search-dicom-series-tool/invoke",
+			requestHeader: map[string]string{"Authorization": accessToken},
+			requestBody:   bytes.NewBuffer([]byte(`{"storeID":"` + dicomStoreID + `"}`)),
+			want:          singleFrameDICOMInstance.series,
+			isErr:         false,
+		},
+		{
+			name:          "invoke my-client-auth-search-dicom-series-tool without auth token",
+			api:           "http://127.0.0.1:5000/api/tool/my-client-auth-search-dicom-series-tool/invoke",
+			requestHeader: map[string]string{},
+			requestBody:   bytes.NewBuffer([]byte(`{"storeID":"` + dicomStoreID + `"}`)),
+			isErr:         true,
+		},
+		{
+			name:          "invoke my-client-auth-search-dicom-series-tool with invalid auth token",
+			api:           "http://127.0.0.1:5000/api/tool/my-client-auth-search-dicom-series-tool/invoke",
+			requestHeader: map[string]string{"my-google-auth_token": idToken},
+			requestBody:   bytes.NewBuffer([]byte(`{"storeID":"` + dicomStoreID + `"}`)),
+			isErr:         true,
+		},
+		{
+			name:          "invoke my-search-dicom-series-tool with study date and referring physician name filters",
+			api:           "http://127.0.0.1:5000/api/tool/my-search-dicom-series-tool/invoke",
+			requestHeader: map[string]string{},
+			requestBody:   bytes.NewBuffer([]byte(`{"storeID":"` + dicomStoreID + `", "StudyDate":"20170101-20171231", "ReferringPhysicianName":"Frederick^Bryant^^Ph.D."}`)),
+			want:          multiFrameDICOMInstance.series,
+			isErr:         false,
+		},
+		{
+			name:          "invoke my-search-dicom-series-tool with series instance uid",
+			api:           "http://127.0.0.1:5000/api/tool/my-search-dicom-series-tool/invoke",
+			requestHeader: map[string]string{},
+			requestBody:   bytes.NewBuffer([]byte(`{"storeID":"` + dicomStoreID + `", "SeriesInstanceUID":"1.2.840.113619.2.176.3596.3364818.7819.1259708454.108"}`)),
+			want:          singleFrameDICOMInstance.series,
+			isErr:         false,
 		},
 	}
 	for _, tc := range invokeTcs {
@@ -2211,7 +2200,7 @@
 	}
 }
 
-func runFHIRPatientEverythingToolInvokeTest(t *testing.T, fhirStoreID, patientID, want string) {
+func runSearchDICOMInstancesToolInvokeTest(t *testing.T, dicomStoreID string) {
 	idToken, err := tests.GetGoogleIdToken(tests.ClientId)
 	if err != nil {
 		t.Fatalf("error getting Google ID token: %s", err)
@@ -2232,102 +2221,87 @@
 		isErr         bool
 	}{
 		{
-			name:          "invoke my-fhir-patient-everything-tool",
-			api:           "http://127.0.0.1:5000/api/tool/my-fhir-patient-everything-tool/invoke",
-			requestHeader: map[string]string{},
-			requestBody:   bytes.NewBuffer([]byte(`{"storeID":"` + fhirStoreID + `", "patientID":"` + patientID + `"}`)),
-			want:          want,
-			isErr:         false,
-		},
-		{
-			name:          "invoke my-auth-fhir-patient-everything-tool with auth",
-			api:           "http://127.0.0.1:5000/api/tool/my-auth-fhir-patient-everything-tool/invoke",
-			requestHeader: map[string]string{"my-google-auth_token": idToken},
-			requestBody:   bytes.NewBuffer([]byte(`{"storeID":"` + fhirStoreID + `", "patientID":"` + patientID + `"}`)),
-			want:          want,
-			isErr:         false,
-		},
-		{
-			name:          "invoke my-auth-fhir-patient-everything-tool with client auth",
-			api:           "http://127.0.0.1:5000/api/tool/my-fhir-patient-everything-tool/invoke",
-			requestHeader: map[string]string{"Authorization": accessToken},
-			requestBody:   bytes.NewBuffer([]byte(`{"storeID":"` + fhirStoreID + `", "patientID":"` + patientID + `"}`)),
-			want:          want,
-			isErr:         false,
-		},
-		{
-			name:          "invoke my-auth-fhir-patient-everything-tool without auth token",
-			api:           "http://127.0.0.1:5000/api/tool/my-auth-fhir-patient-everything-tool/invoke",
-			requestHeader: map[string]string{},
-			requestBody:   bytes.NewBuffer([]byte(`{"storeID":"` + fhirStoreID + `", "patientID":"` + patientID + `"}`)),
-			isErr:         true,
-		},
-		{
-			name:          "invoke my-auth-fhir-patient-everything-tool with invalid auth token",
-			api:           "http://127.0.0.1:5000/api/tool/my-auth-fhir-patient-everything-tool/invoke",
+			name:          "invoke my-search-dicom-instances-tool",
+			api:           "http://127.0.0.1:5000/api/tool/my-search-dicom-instances-tool/invoke",
+			requestHeader: map[string]string{},
+			requestBody:   bytes.NewBuffer([]byte(`{"storeID":"` + dicomStoreID + `"}`)),
+			want:          singleFrameDICOMInstance.instance,
+			isErr:         false,
+		},
+		{
+			name:          "invoke my-auth-search-dicom-instances-tool with auth",
+			api:           "http://127.0.0.1:5000/api/tool/my-auth-search-dicom-instances-tool/invoke",
+			requestHeader: map[string]string{"my-google-auth_token": idToken},
+			requestBody:   bytes.NewBuffer([]byte(`{"storeID":"` + dicomStoreID + `"}`)),
+			want:          multiFrameDICOMInstance.instance,
+			isErr:         false,
+		},
+		{
+			name:          "invoke my-auth-search-dicom-instances-tool with client auth",
+			api:           "http://127.0.0.1:5000/api/tool/my-search-dicom-instances-tool/invoke",
+			requestHeader: map[string]string{"Authorization": accessToken},
+			requestBody:   bytes.NewBuffer([]byte(`{"storeID":"` + dicomStoreID + `"}`)),
+			want:          multiFrameDICOMInstance.instance,
+			isErr:         false,
+		},
+		{
+			name:          "invoke my-auth-search-dicom-instances-tool without auth token",
+			api:           "http://127.0.0.1:5000/api/tool/my-auth-search-dicom-instances-tool/invoke",
+			requestHeader: map[string]string{},
+			requestBody:   bytes.NewBuffer([]byte(`{"storeID":"` + dicomStoreID + `"}`)),
+			isErr:         true,
+		},
+		{
+			name:          "invoke my-auth-search-dicom-instances-tool with invalid auth token",
+			api:           "http://127.0.0.1:5000/api/tool/my-auth-search-dicom-instances-tool/invoke",
 			requestHeader: map[string]string{"Authorization": "invalid-token"},
-			requestBody:   bytes.NewBuffer([]byte(`{"storeID":"` + fhirStoreID + `", "patientID":"` + patientID + `"}`)),
-			isErr:         true,
-		},
-		{
-			name:          "invoke my-fhir-patient-everything-tool with non-existent patient",
-			api:           "http://127.0.0.1:5000/api/tool/my-fhir-patient-everything-tool/invoke",
-			requestHeader: map[string]string{},
-			requestBody:   bytes.NewBuffer([]byte(`{"storeID":"` + fhirStoreID + `", "patientID":"foo"`)),
-			isErr:         true,
-		},
-		{
-			name:          "invoke my-fhir-patient-everything-tool with invalid since filter format",
-			api:           "http://127.0.0.1:5000/api/tool/my-fhir-patient-everything-tool/invoke",
-			requestHeader: map[string]string{},
-			requestBody:   bytes.NewBuffer([]byte(`{"storeID":"` + fhirStoreID + `", "patientID":"` + patientID + `","sinceFilter":"October 10th, 2023"}`)),
-			isErr:         true,
-		},
-		{
-			name:          "invoke my-fhir-patient-everything-tool with type and since filters",
-			api:           "http://127.0.0.1:5000/api/tool/my-fhir-patient-everything-tool/invoke",
-			requestHeader: map[string]string{},
-			requestBody:   bytes.NewBuffer([]byte(`{"storeID":"` + fhirStoreID + `", "patientID":"` + patientID + `","sinceFilter":"2023-01-01T00:00:00Z","resourceTypesFilter":["Observation"]}`)),
-			want:          `"total":2`,
-			isErr:         false,
-		},
-		{
-			name:          "invoke my-fhir-patient-everything-tool with type and since keeps only patient",
-			api:           "http://127.0.0.1:5000/api/tool/my-fhir-patient-everything-tool/invoke",
-			requestHeader: map[string]string{},
-			requestBody:   bytes.NewBuffer([]byte(`{"storeID":"` + fhirStoreID + `", "patientID":"` + patientID + `","sinceFilter":"` + time.Now().Format(time.RFC3339) + `","resourceTypesFilter":["Observation","Encounter"]}`)),
-			want:          `"total":1`,
-			isErr:         false,
-		},
-		{
-			name:          "invoke my-fhir-patient-everything-tool with type keeps only patient",
-			api:           "http://127.0.0.1:5000/api/tool/my-fhir-patient-everything-tool/invoke",
-			requestHeader: map[string]string{},
-			requestBody:   bytes.NewBuffer([]byte(`{"storeID":"` + fhirStoreID + `", "patientID":"` + patientID + `","resourceTypesFilter":["Encounter","Claim"]}`)),
-			want:          `"total":1`,
-			isErr:         false,
-		},
-		{
-			name:          "invoke my-client-auth-fhir-patient-everything-tool with client auth",
-			api:           "http://127.0.0.1:5000/api/tool/my-client-auth-fhir-patient-everything-tool/invoke",
-			requestHeader: map[string]string{"Authorization": accessToken},
-			requestBody:   bytes.NewBuffer([]byte(`{"storeID":"` + fhirStoreID + `", "patientID":"` + patientID + `"}`)),
-			want:          want,
-			isErr:         false,
-		},
-		{
-			name:          "invoke my-client-auth-fhir-patient-everything-tool without auth token",
-			api:           "http://127.0.0.1:5000/api/tool/my-client-auth-fhir-patient-everything-tool/invoke",
-			requestHeader: map[string]string{},
-			requestBody:   bytes.NewBuffer([]byte(`{"storeID":"` + fhirStoreID + `", "patientID":"` + patientID + `"}`)),
-			isErr:         true,
-		},
-		{
-			name:          "invoke my-client-auth-fhir-patient-everything-tool with invalid auth token",
-			api:           "http://127.0.0.1:5000/api/tool/my-client-auth-fhir-patient-everything-tool/invoke",
-			requestHeader: map[string]string{"my-google-auth_token": idToken},
-			requestBody:   bytes.NewBuffer([]byte(`{"storeID":"` + fhirStoreID + `", "patientID":"` + patientID + `"}`)),
-			isErr:         true,
+			requestBody:   bytes.NewBuffer([]byte(`{"storeID":"` + dicomStoreID + `"}`)),
+			isErr:         true,
+		},
+		{
+			name:          "invoke my-search-dicom-instances-tool with invalid storeID",
+			api:           "http://127.0.0.1:5000/api/tool/my-search-dicom-instances-tool/invoke",
+			requestHeader: map[string]string{},
+			requestBody:   bytes.NewBuffer([]byte(`{"storeID":"invalid-store"}`)),
+			isErr:         true,
+		},
+		{
+			name:          "invoke my-client-auth-search-dicom-instances-tool with client auth",
+			api:           "http://127.0.0.1:5000/api/tool/my-client-auth-search-dicom-instances-tool/invoke",
+			requestHeader: map[string]string{"Authorization": accessToken},
+			requestBody:   bytes.NewBuffer([]byte(`{"storeID":"` + dicomStoreID + `"}`)),
+			want:          singleFrameDICOMInstance.instance,
+			isErr:         false,
+		},
+		{
+			name:          "invoke my-client-auth-search-dicom-instances-tool without auth token",
+			api:           "http://127.0.0.1:5000/api/tool/my-client-auth-search-dicom-instances-tool/invoke",
+			requestHeader: map[string]string{},
+			requestBody:   bytes.NewBuffer([]byte(`{"storeID":"` + dicomStoreID + `"}`)),
+			isErr:         true,
+		},
+		{
+			name:          "invoke my-client-auth-search-dicom-instances-tool with invalid auth token",
+			api:           "http://127.0.0.1:5000/api/tool/my-client-auth-search-dicom-instances-tool/invoke",
+			requestHeader: map[string]string{"my-google-auth_token": idToken},
+			requestBody:   bytes.NewBuffer([]byte(`{"storeID":"` + dicomStoreID + `"}`)),
+			isErr:         true,
+		},
+		{
+			name:          "invoke my-search-dicom-instances-tool with modality filter",
+			api:           "http://127.0.0.1:5000/api/tool/my-search-dicom-instances-tool/invoke",
+			requestHeader: map[string]string{},
+			requestBody:   bytes.NewBuffer([]byte(`{"storeID":"` + dicomStoreID + `", "modality":"SM"}`)),
+			want:          multiFrameDICOMInstance.instance,
+			isErr:         false,
+		},
+		{
+			name:          "invoke my-search-dicom-instances-tool with include attribute",
+			api:           "http://127.0.0.1:5000/api/tool/my-search-dicom-instances-tool/invoke",
+			requestHeader: map[string]string{},
+			requestBody:   bytes.NewBuffer([]byte(`{"storeID":"` + dicomStoreID + `", "includefield":["52009230"]}`)),
+			want:          `"52009230"`,
+			isErr:         false,
 		},
 	}
 	for _, tc := range invokeTcs {
@@ -2348,785 +2322,6 @@
 	}
 }
 
-func runFHIRFetchPageToolInvokeTest(t *testing.T, pageURL, want string) {
-	idToken, err := tests.GetGoogleIdToken(tests.ClientId)
-	if err != nil {
-		t.Fatalf("error getting Google ID token: %s", err)
-	}
-
-	accessToken, err := sources.GetIAMAccessToken(t.Context())
-	if err != nil {
-		t.Fatalf("error getting access token from ADC: %s", err)
-	}
-	accessToken = "Bearer " + accessToken
-
-	invokeTcs := []struct {
-		name          string
-		api           string
-		requestHeader map[string]string
-		requestBody   io.Reader
-		want          string
-		isErr         bool
-	}{
-		{
-			name:          "invoke my-fhir-fetch-page-tool",
-			api:           "http://127.0.0.1:5000/api/tool/my-fhir-fetch-page-tool/invoke",
-			requestHeader: map[string]string{},
-			requestBody:   bytes.NewBuffer([]byte(`{"pageURL":"` + pageURL + `"}`)),
-			want:          want,
-			isErr:         false,
-		},
-		{
-			name:          "invoke my-auth-fhir-fetch-page-tool with auth",
-			api:           "http://127.0.0.1:5000/api/tool/my-auth-fhir-fetch-page-tool/invoke",
-			requestHeader: map[string]string{"my-google-auth_token": idToken},
-			requestBody:   bytes.NewBuffer([]byte(`{"pageURL":"` + pageURL + `"}`)),
-			want:          want,
-			isErr:         false,
-		},
-		{
-			name:          "invoke my-auth-fhir-fetch-page-tool with client auth",
-			api:           "http://127.0.0.1:5000/api/tool/my-fhir-fetch-page-tool/invoke",
-			requestHeader: map[string]string{"Authorization": accessToken},
-			requestBody:   bytes.NewBuffer([]byte(`{"pageURL":"` + pageURL + `"}`)),
-			want:          want,
-			isErr:         false,
-		},
-		{
-			name:          "invoke my-auth-fhir-fetch-page-tool without auth token",
-			api:           "http://127.0.0.1:5000/api/tool/my-auth-fhir-fetch-page-tool/invoke",
-			requestHeader: map[string]string{},
-			requestBody:   bytes.NewBuffer([]byte(`{"pageURL":"` + pageURL + `"}`)),
-			isErr:         true,
-		},
-		{
-			name:          "invoke my-auth-fhir-fetch-page-tool with invalid auth token",
-			api:           "http://127.0.0.1:5000/api/tool/my-auth-fhir-fetch-page-tool/invoke",
-			requestHeader: map[string]string{"Authorization": "invalid-token"},
-			requestBody:   bytes.NewBuffer([]byte(`{"pageURL":"` + pageURL + `"}`)),
-			isErr:         true,
-		},
-		{
-			name:          "invoke my-fhir-fetch-page-tool with invalid url",
-			api:           "http://127.0.0.1:5000/api/tool/my-fhir-fetch-page-tool/invoke",
-			requestHeader: map[string]string{},
-			requestBody:   bytes.NewBuffer([]byte(`{"pageURL":"google.com"}`)),
-			isErr:         true,
-		},
-		{
-			name:          "invoke my-client-auth-fhir-fetch-page-tool with client auth",
-			api:           "http://127.0.0.1:5000/api/tool/my-client-auth-fhir-fetch-page-tool/invoke",
-			requestHeader: map[string]string{"Authorization": accessToken},
-			requestBody:   bytes.NewBuffer([]byte(`{"pageURL":"` + pageURL + `"}`)),
-			want:          want,
-			isErr:         false,
-		},
-		{
-			name:          "invoke my-client-auth-fhir-fetch-page-tool without auth token",
-			api:           "http://127.0.0.1:5000/api/tool/my-client-auth-fhir-fetch-page-tool/invoke",
-			requestHeader: map[string]string{},
-			requestBody:   bytes.NewBuffer([]byte(`{"pageURL":"` + pageURL + `"}`)),
-			isErr:         true,
-		},
-		{
-			name:          "invoke my-client-auth-fhir-fetch-page-tool with invalid auth token",
-			api:           "http://127.0.0.1:5000/api/tool/my-client-auth-fhir-fetch-page-tool/invoke",
-			requestHeader: map[string]string{"my-google-auth_token": idToken},
-			requestBody:   bytes.NewBuffer([]byte(`{"pageURL":"` + pageURL + `"}`)),
-			isErr:         true,
-		},
-	}
-	for _, tc := range invokeTcs {
-		t.Run(tc.name, func(t *testing.T) {
-			got, status := runTest(t, tc.api, tc.requestHeader, tc.requestBody)
-			if tc.isErr {
-				if status == http.StatusOK {
-					t.Errorf("expected error but got success")
-				}
-				return
-			}
-			if status != http.StatusOK {
-				t.Errorf("expected status OK but got %d", status)
-			} else if !strings.Contains(got, tc.want) {
-				t.Errorf("expected result to contain %q but got %q", tc.want, got)
-			}
-		})
-	}
-}
-
-func getNextPageURLForPatientEverything(t *testing.T, fhirStoreID, patientID string) string {
-	api := "http://127.0.0.1:5000/api/tool/my-fhir-patient-everything-tool/invoke"
-	reqBody := fmt.Sprintf(`{"storeID": "%s", "patientID": "%s"}`, fhirStoreID, patientID)
-	resp, bodyBytes := tests.RunRequest(t, http.MethodPost, api, bytes.NewBuffer([]byte(reqBody)), map[string]string{"Content-type": "application/json"})
-	defer resp.Body.Close()
-
-	if resp.StatusCode != http.StatusOK {
-		bodyBytes, _ := io.ReadAll(resp.Body)
-		t.Fatalf("response status code is not 200, got %d: %s", resp.StatusCode, string(bodyBytes))
-	}
-
-	var body map[string]interface{}
-	err := json.Unmarshal(bodyBytes, &body)
-	if err != nil {
-		t.Fatalf("error parsing response body")
-	}
-
-	resultStr, ok := body["result"].(string)
-	if !ok {
-		t.Fatalf("unable to find result in response body")
-	}
-
-	var resultJSON map[string]interface{}
-	if err := json.Unmarshal([]byte(resultStr), &resultJSON); err != nil {
-		t.Fatalf("failed to unmarshal result string: %v", err)
-	}
-
-	links, ok := resultJSON["link"].([]interface{})
-	if !ok {
-		t.Fatalf("no link field in result")
-	}
-
-	for _, l := range links {
-		link := l.(map[string]interface{})
-		if relation, ok := link["relation"].(string); ok && relation == "next" {
-			if url, ok := link["url"].(string); ok {
-				return url
-			}
-		}
-	}
-	t.Fatalf("next link not found in patient everything response")
-	return ""
-}
-
-func runTest(t *testing.T, api string, requestHeader map[string]string, requestBody io.Reader) (string, int) {
-	resp, bodyBytes := tests.RunRequest(t, http.MethodPost, api, requestBody, requestHeader)
-	defer resp.Body.Close()
-
-	if resp.StatusCode != http.StatusOK {
-		return "", resp.StatusCode
-	}
-
-	var body map[string]interface{}
-	err := json.Unmarshal(bodyBytes, &body)
-	if err != nil {
-		t.Fatalf("error parsing response body")
-	}
-
-	got, ok := body["result"].(string)
-	if !ok {
-		t.Fatalf("unable to find result in response body")
-	}
-	return got, http.StatusOK
-}
-
-func runListFHIRStoresWithRestriction(t *testing.T, allowedFHIRStore, disallowedFHIRStore string) {
-	api := "http://127.0.0.1:5000/api/tool/list-fhir-stores-restricted/invoke"
-	got, status := runTest(t, api, map[string]string{"Content-type": "application/json"}, bytes.NewBuffer([]byte(`{}`)))
-	if status != http.StatusOK {
-		t.Fatalf("expected status OK but got %d", status)
-	}
-
-	if !strings.Contains(got, allowedFHIRStore) {
-		t.Fatalf("expected %q to contain %q, but it did not", got, allowedFHIRStore)
-	}
-	if strings.Contains(got, disallowedFHIRStore) {
-		t.Fatalf("expected %q to NOT contain %q, but it did", got, disallowedFHIRStore)
-	}
-}
-
-func runListDICOMStoresWithRestriction(t *testing.T, allowedDICOMStore, disallowedDICOMStore string) {
-	api := "http://127.0.0.1:5000/api/tool/list-dicom-stores-restricted/invoke"
-	got, status := runTest(t, api, map[string]string{"Content-type": "application/json"}, bytes.NewBuffer([]byte(`{}`)))
-	if status != http.StatusOK {
-		t.Fatalf("expected status OK but got %d", status)
-	}
-
-	if !strings.Contains(got, allowedDICOMStore) {
-		t.Fatalf("expected %q to contain %q, but it did not", got, allowedDICOMStore)
-	}
-	if strings.Contains(got, disallowedDICOMStore) {
-		t.Fatalf("expected %q to NOT contain %q, but it did", got, disallowedDICOMStore)
-	}
-}
-
-func runGetDICOMStoreToolInvokeTest(t *testing.T, dicomStoreID, want string) {
-	idToken, err := tests.GetGoogleIdToken(tests.ClientId)
-	if err != nil {
-		t.Fatalf("error getting Google ID token: %s", err)
-	}
-
-	accessToken, err := sources.GetIAMAccessToken(t.Context())
-	if err != nil {
-		t.Fatalf("error getting access token from ADC: %s", err)
-	}
-	accessToken = "Bearer " + accessToken
-
-	invokeTcs := []struct {
-		name          string
-		api           string
-		requestHeader map[string]string
-		requestBody   io.Reader
-		want          string
-		isErr         bool
-	}{
-		{
-			name:          "invoke my-get-dicom-store-tool",
-			api:           "http://127.0.0.1:5000/api/tool/my-get-dicom-store-tool/invoke",
-			requestHeader: map[string]string{},
-			requestBody:   bytes.NewBuffer([]byte(`{"storeID":"` + dicomStoreID + `"}`)),
-			want:          want,
-			isErr:         false,
-		},
-		{
-			name:          "invoke my-auth-get-dicom-store-tool with auth",
-			api:           "http://127.0.0.1:5000/api/tool/my-auth-get-dicom-store-tool/invoke",
-			requestHeader: map[string]string{"my-google-auth_token": idToken},
-			requestBody:   bytes.NewBuffer([]byte(`{"storeID":"` + dicomStoreID + `"}`)),
-			want:          want,
-			isErr:         false,
-		},
-		{
-			name:          "invoke my-auth-get-dicom-store-tool with client auth",
-			api:           "http://127.0.0.1:5000/api/tool/my-get-dicom-store-tool/invoke",
-			requestHeader: map[string]string{"Authorization": accessToken},
-			requestBody:   bytes.NewBuffer([]byte(`{"storeID":"` + dicomStoreID + `"}`)),
-			want:          want,
-			isErr:         false,
-		},
-		{
-			name:          "invoke my-auth-get-dicom-store-tool without auth token",
-			api:           "http://127.0.0.1:5000/api/tool/my-auth-get-dicom-store-tool/invoke",
-			requestHeader: map[string]string{},
-			requestBody:   bytes.NewBuffer([]byte(`{"storeID":"` + dicomStoreID + `"}`)),
-			isErr:         true,
-		},
-		{
-			name:          "invoke my-auth-get-dicom-store-tool with invalid auth token",
-			api:           "http://127.0.0.1:5000/api/tool/my-auth-get-dicom-store-tool/invoke",
-			requestHeader: map[string]string{"Authorization": "invalid-token"},
-			requestBody:   bytes.NewBuffer([]byte(`{"storeID":"` + dicomStoreID + `"}`)),
-			isErr:         true,
-		},
-		{
-			name:          "invoke my-get-dicom-store-tool with invalid storeID",
-			api:           "http://127.0.0.1:5000/api/tool/my-get-dicom-store-tool/invoke",
-			requestHeader: map[string]string{},
-			requestBody:   bytes.NewBuffer([]byte(`{"storeID":"invalid-store"}`)),
-			isErr:         true,
-		},
-		{
-			name:          "invoke my-client-auth-get-dicom-store-tool with client auth",
-			api:           "http://127.0.0.1:5000/api/tool/my-client-auth-get-dicom-store-tool/invoke",
-			requestHeader: map[string]string{"Authorization": accessToken},
-			requestBody:   bytes.NewBuffer([]byte(`{"storeID":"` + dicomStoreID + `"}`)),
-			want:          want,
-			isErr:         false,
-		},
-		{
-			name:          "invoke my-client-auth-get-dicom-store-tool without auth token",
-			api:           "http://127.0.0.1:5000/api/tool/my-client-auth-get-dicom-store-tool/invoke",
-			requestHeader: map[string]string{},
-			requestBody:   bytes.NewBuffer([]byte(`{"storeID":"` + dicomStoreID + `"}`)),
-			isErr:         true,
-		},
-		{
-			name:          "invoke my-client-auth-get-dicom-store-tool with invalid auth token",
-			api:           "http://127.0.0.1:5000/api/tool/my-client-auth-get-dicom-store-tool/invoke",
-			requestHeader: map[string]string{"my-google-auth_token": idToken},
-			requestBody:   bytes.NewBuffer([]byte(`{"storeID":"` + dicomStoreID + `"}`)),
-			isErr:         true,
-		},
-	}
-	for _, tc := range invokeTcs {
-		t.Run(tc.name, func(t *testing.T) {
-			got, status := runTest(t, tc.api, tc.requestHeader, tc.requestBody)
-			if tc.isErr {
-				if status == http.StatusOK {
-					t.Errorf("expected error but got success")
-				}
-				return
-			}
-			if status != http.StatusOK {
-				t.Errorf("expected status OK but got %d", status)
-			} else if !strings.Contains(got, tc.want) {
-				t.Errorf("expected result to contain %q but got %q", tc.want, got)
-			}
-		})
-	}
-}
-
-func runGetDICOMStoreMetricsToolInvokeTest(t *testing.T, dicomStoreID, want string) {
-	idToken, err := tests.GetGoogleIdToken(tests.ClientId)
-	if err != nil {
-		t.Fatalf("error getting Google ID token: %s", err)
-	}
-
-	accessToken, err := sources.GetIAMAccessToken(t.Context())
-	if err != nil {
-		t.Fatalf("error getting access token from ADC: %s", err)
-	}
-	accessToken = "Bearer " + accessToken
-
-	invokeTcs := []struct {
-		name          string
-		api           string
-		requestHeader map[string]string
-		requestBody   io.Reader
-		want          string
-		isErr         bool
-	}{
-		{
-			name:          "invoke my-get-dicom-store-metrics-tool",
-			api:           "http://127.0.0.1:5000/api/tool/my-get-dicom-store-metrics-tool/invoke",
-			requestHeader: map[string]string{},
-			requestBody:   bytes.NewBuffer([]byte(`{"storeID":"` + dicomStoreID + `"}`)),
-			want:          want,
-			isErr:         false,
-		},
-		{
-			name:          "invoke my-auth-get-dicom-store-metrics-tool with auth",
-			api:           "http://127.0.0.1:5000/api/tool/my-auth-get-dicom-store-metrics-tool/invoke",
-			requestHeader: map[string]string{"my-google-auth_token": idToken},
-			requestBody:   bytes.NewBuffer([]byte(`{"storeID":"` + dicomStoreID + `"}`)),
-			want:          want,
-			isErr:         false,
-		},
-		{
-			name:          "invoke my-auth-get-dicom-store-metrics-tool with client auth",
-			api:           "http://127.0.0.1:5000/api/tool/my-get-dicom-store-metrics-tool/invoke",
-			requestHeader: map[string]string{"Authorization": accessToken},
-			requestBody:   bytes.NewBuffer([]byte(`{"storeID":"` + dicomStoreID + `"}`)),
-			want:          want,
-			isErr:         false,
-		},
-		{
-			name:          "invoke my-auth-get-dicom-store-metrics-tool without auth token",
-			api:           "http://127.0.0.1:5000/api/tool/my-auth-get-dicom-store-metrics-tool/invoke",
-			requestHeader: map[string]string{},
-			requestBody:   bytes.NewBuffer([]byte(`{"storeID":"` + dicomStoreID + `"}`)),
-			isErr:         true,
-		},
-		{
-			name:          "invoke my-auth-get-dicom-store-metrics-tool with invalid auth token",
-			api:           "http://127.0.0.1:5000/api/tool/my-auth-get-dicom-store-metrics-tool/invoke",
-			requestHeader: map[string]string{"Authorization": "invalid-token"},
-			requestBody:   bytes.NewBuffer([]byte(`{"storeID":"` + dicomStoreID + `"}`)),
-			isErr:         true,
-		},
-		{
-			name:          "invoke my-get-dicom-store-metrics-tool with invalid storeID",
-			api:           "http://127.0.0.1:5000/api/tool/my-get-dicom-store-metrics-tool/invoke",
-			requestHeader: map[string]string{},
-			requestBody:   bytes.NewBuffer([]byte(`{"storeID":"invalid-store"}`)),
-			isErr:         true,
-		},
-		{
-			name:          "invoke my-client-auth-get-dicom-store-metrics-tool with client auth",
-			api:           "http://127.0.0.1:5000/api/tool/my-client-auth-get-dicom-store-metrics-tool/invoke",
-			requestHeader: map[string]string{"Authorization": accessToken},
-			requestBody:   bytes.NewBuffer([]byte(`{"storeID":"` + dicomStoreID + `"}`)),
-			want:          want,
-			isErr:         false,
-		},
-		{
-			name:          "invoke my-client-auth-get-dicom-store-metrics-tool without auth token",
-			api:           "http://127.0.0.1:5000/api/tool/my-client-auth-get-dicom-store-metrics-tool/invoke",
-			requestHeader: map[string]string{},
-			requestBody:   bytes.NewBuffer([]byte(`{"storeID":"` + dicomStoreID + `"}`)),
-			isErr:         true,
-		},
-		{
-			name:          "invoke my-client-auth-get-dicom-store-metrics-tool with invalid auth token",
-			api:           "http://127.0.0.1:5000/api/tool/my-client-auth-get-dicom-store-metrics-tool/invoke",
-			requestHeader: map[string]string{"my-google-auth_token": idToken},
-			requestBody:   bytes.NewBuffer([]byte(`{"storeID":"` + dicomStoreID + `"}`)),
-			isErr:         true,
-		},
-	}
-	for _, tc := range invokeTcs {
-		t.Run(tc.name, func(t *testing.T) {
-			got, status := runTest(t, tc.api, tc.requestHeader, tc.requestBody)
-			if tc.isErr {
-				if status == http.StatusOK {
-					t.Errorf("expected error but got success")
-				}
-				return
-			}
-			if status != http.StatusOK {
-				t.Errorf("expected status OK but got %d", status)
-			} else if !strings.Contains(got, tc.want) {
-				t.Errorf("expected result to contain %q but got %q", tc.want, got)
-			}
-		})
-	}
-}
-
-func runSearchDICOMStudiesToolInvokeTest(t *testing.T, dicomStoreID string) {
-	idToken, err := tests.GetGoogleIdToken(tests.ClientId)
-	if err != nil {
-		t.Fatalf("error getting Google ID token: %s", err)
-	}
-
-	accessToken, err := sources.GetIAMAccessToken(t.Context())
-	if err != nil {
-		t.Fatalf("error getting access token from ADC: %s", err)
-	}
-	accessToken = "Bearer " + accessToken
-
-	invokeTcs := []struct {
-		name          string
-		api           string
-		requestHeader map[string]string
-		requestBody   io.Reader
-		want          string
-		isErr         bool
-	}{
-		{
-			name:          "invoke my-search-dicom-studies-tool",
-			api:           "http://127.0.0.1:5000/api/tool/my-search-dicom-studies-tool/invoke",
-			requestHeader: map[string]string{},
-			requestBody:   bytes.NewBuffer([]byte(`{"storeID":"` + dicomStoreID + `"}`)),
-			want:          singleFrameDICOMInstance.study,
-			isErr:         false,
-		},
-		{
-			name:          "invoke my-auth-search-dicom-studies-tool with auth",
-			api:           "http://127.0.0.1:5000/api/tool/my-auth-search-dicom-studies-tool/invoke",
-			requestHeader: map[string]string{"my-google-auth_token": idToken},
-			requestBody:   bytes.NewBuffer([]byte(`{"storeID":"` + dicomStoreID + `"}`)),
-			want:          multiFrameDICOMInstance.study,
-			isErr:         false,
-		},
-		{
-			name:          "invoke my-auth-search-dicom-studies-tool with client auth",
-			api:           "http://127.0.0.1:5000/api/tool/my-search-dicom-studies-tool/invoke",
-			requestHeader: map[string]string{"Authorization": accessToken},
-			requestBody:   bytes.NewBuffer([]byte(`{"storeID":"` + dicomStoreID + `"}`)),
-			want:          multiFrameDICOMInstance.study,
-			isErr:         false,
-		},
-		{
-			name:          "invoke my-auth-search-dicom-studies-tool without auth token",
-			api:           "http://127.0.0.1:5000/api/tool/my-auth-search-dicom-studies-tool/invoke",
-			requestHeader: map[string]string{},
-			requestBody:   bytes.NewBuffer([]byte(`{"storeID":"` + dicomStoreID + `"}`)),
-			isErr:         true,
-		},
-		{
-			name:          "invoke my-auth-search-dicom-studies-tool with invalid auth token",
-			api:           "http://127.0.0.1:5000/api/tool/my-auth-search-dicom-studies-tool/invoke",
-			requestHeader: map[string]string{"Authorization": "invalid-token"},
-			requestBody:   bytes.NewBuffer([]byte(`{"storeID":"` + dicomStoreID + `"}`)),
-			isErr:         true,
-		},
-		{
-			name:          "invoke my-search-dicom-studies-tool with invalid storeID",
-			api:           "http://127.0.0.1:5000/api/tool/my-search-dicom-studies-tool/invoke",
-			requestHeader: map[string]string{},
-			requestBody:   bytes.NewBuffer([]byte(`{"storeID":"invalid-store"}`)),
-			isErr:         true,
-		},
-		{
-			name:          "invoke my-client-auth-search-dicom-studies-tool with client auth",
-			api:           "http://127.0.0.1:5000/api/tool/my-client-auth-search-dicom-studies-tool/invoke",
-			requestHeader: map[string]string{"Authorization": accessToken},
-			requestBody:   bytes.NewBuffer([]byte(`{"storeID":"` + dicomStoreID + `"}`)),
-			want:          singleFrameDICOMInstance.study,
-			isErr:         false,
-		},
-		{
-			name:          "invoke my-client-auth-search-dicom-studies-tool without auth token",
-			api:           "http://127.0.0.1:5000/api/tool/my-client-auth-search-dicom-studies-tool/invoke",
-			requestHeader: map[string]string{},
-			requestBody:   bytes.NewBuffer([]byte(`{"storeID":"` + dicomStoreID + `"}`)),
-			isErr:         true,
-		},
-		{
-			name:          "invoke my-client-auth-search-dicom-studies-tool with invalid auth token",
-			api:           "http://127.0.0.1:5000/api/tool/my-client-auth-search-dicom-studies-tool/invoke",
-			requestHeader: map[string]string{"my-google-auth_token": idToken},
-			requestBody:   bytes.NewBuffer([]byte(`{"storeID":"` + dicomStoreID + `"}`)),
-			isErr:         true,
-		},
-		{
-			name:          "invoke my-search-dicom-studies-tool with patient name and fuzzy matching",
-			api:           "http://127.0.0.1:5000/api/tool/my-search-dicom-studies-tool/invoke",
-			requestHeader: map[string]string{},
-			requestBody:   bytes.NewBuffer([]byte(`{"storeID":"` + dicomStoreID + `", "PatientName":"Andrew", "fuzzymatching":true}`)),
-			want:          multiFrameDICOMInstance.study,
-			isErr:         false,
-		},
-		{
-			name:          "invoke my-search-dicom-studies-tool with patient id filter",
-			api:           "http://127.0.0.1:5000/api/tool/my-search-dicom-studies-tool/invoke",
-			requestHeader: map[string]string{},
-			requestBody:   bytes.NewBuffer([]byte(`{"storeID":"` + dicomStoreID + `", "PatientID":"Joelle-del"}`)),
-			want:          singleFrameDICOMInstance.study,
-			isErr:         false,
-		},
-	}
-	for _, tc := range invokeTcs {
-		t.Run(tc.name, func(t *testing.T) {
-			got, status := runTest(t, tc.api, tc.requestHeader, tc.requestBody)
-			if tc.isErr {
-				if status == http.StatusOK {
-					t.Errorf("expected error but got success")
-				}
-				return
-			}
-			if status != http.StatusOK {
-				t.Errorf("expected status OK but got %d", status)
-			} else if !strings.Contains(got, tc.want) {
-				t.Errorf("expected result to contain %q but got %q", tc.want, got)
-			}
-		})
-	}
-}
-
-func runSearchDICOMSeriesToolInvokeTest(t *testing.T, dicomStoreID string) {
-	idToken, err := tests.GetGoogleIdToken(tests.ClientId)
-	if err != nil {
-		t.Fatalf("error getting Google ID token: %s", err)
-	}
-
-	accessToken, err := sources.GetIAMAccessToken(t.Context())
-	if err != nil {
-		t.Fatalf("error getting access token from ADC: %s", err)
-	}
-	accessToken = "Bearer " + accessToken
-
-	invokeTcs := []struct {
-		name          string
-		api           string
-		requestHeader map[string]string
-		requestBody   io.Reader
-		want          string
-		isErr         bool
-	}{
-		{
-			name:          "invoke my-search-dicom-series-tool",
-			api:           "http://127.0.0.1:5000/api/tool/my-search-dicom-series-tool/invoke",
-			requestHeader: map[string]string{},
-			requestBody:   bytes.NewBuffer([]byte(`{"storeID":"` + dicomStoreID + `"}`)),
-			want:          singleFrameDICOMInstance.series,
-			isErr:         false,
-		},
-		{
-			name:          "invoke my-auth-search-dicom-series-tool with auth",
-			api:           "http://127.0.0.1:5000/api/tool/my-auth-search-dicom-series-tool/invoke",
-			requestHeader: map[string]string{"my-google-auth_token": idToken},
-			requestBody:   bytes.NewBuffer([]byte(`{"storeID":"` + dicomStoreID + `"}`)),
-			want:          multiFrameDICOMInstance.series,
-			isErr:         false,
-		},
-		{
-			name:          "invoke my-auth-search-dicom-series-tool with client auth",
-			api:           "http://127.0.0.1:5000/api/tool/my-search-dicom-series-tool/invoke",
-			requestHeader: map[string]string{"Authorization": accessToken},
-			requestBody:   bytes.NewBuffer([]byte(`{"storeID":"` + dicomStoreID + `"}`)),
-			want:          multiFrameDICOMInstance.series,
-			isErr:         false,
-		},
-		{
-			name:          "invoke my-auth-search-dicom-series-tool without auth token",
-			api:           "http://127.0.0.1:5000/api/tool/my-auth-search-dicom-series-tool/invoke",
-			requestHeader: map[string]string{},
-			requestBody:   bytes.NewBuffer([]byte(`{"storeID":"` + dicomStoreID + `"}`)),
-			isErr:         true,
-		},
-		{
-			name:          "invoke my-auth-search-dicom-series-tool with invalid auth token",
-			api:           "http://127.0.0.1:5000/api/tool/my-auth-search-dicom-series-tool/invoke",
-			requestHeader: map[string]string{"Authorization": "invalid-token"},
-			requestBody:   bytes.NewBuffer([]byte(`{"storeID":"` + dicomStoreID + `"}`)),
-			isErr:         true,
-		},
-		{
-			name:          "invoke my-search-dicom-series-tool with invalid storeID",
-			api:           "http://127.0.0.1:5000/api/tool/my-search-dicom-series-tool/invoke",
-			requestHeader: map[string]string{},
-			requestBody:   bytes.NewBuffer([]byte(`{"storeID":"invalid-store"}`)),
-			isErr:         true,
-		},
-		{
-			name:          "invoke my-client-auth-search-dicom-series-tool with client auth",
-			api:           "http://127.0.0.1:5000/api/tool/my-client-auth-search-dicom-series-tool/invoke",
-			requestHeader: map[string]string{"Authorization": accessToken},
-			requestBody:   bytes.NewBuffer([]byte(`{"storeID":"` + dicomStoreID + `"}`)),
-			want:          singleFrameDICOMInstance.series,
-			isErr:         false,
-		},
-		{
-			name:          "invoke my-client-auth-search-dicom-series-tool without auth token",
-			api:           "http://127.0.0.1:5000/api/tool/my-client-auth-search-dicom-series-tool/invoke",
-			requestHeader: map[string]string{},
-			requestBody:   bytes.NewBuffer([]byte(`{"storeID":"` + dicomStoreID + `"}`)),
-			isErr:         true,
-		},
-		{
-			name:          "invoke my-client-auth-search-dicom-series-tool with invalid auth token",
-			api:           "http://127.0.0.1:5000/api/tool/my-client-auth-search-dicom-series-tool/invoke",
-			requestHeader: map[string]string{"my-google-auth_token": idToken},
-			requestBody:   bytes.NewBuffer([]byte(`{"storeID":"` + dicomStoreID + `"}`)),
-			isErr:         true,
-		},
-		{
-			name:          "invoke my-search-dicom-series-tool with study date and referring physician name filters",
-			api:           "http://127.0.0.1:5000/api/tool/my-search-dicom-series-tool/invoke",
-			requestHeader: map[string]string{},
-			requestBody:   bytes.NewBuffer([]byte(`{"storeID":"` + dicomStoreID + `", "StudyDate":"20170101-20171231", "ReferringPhysicianName":"Frederick^Bryant^^Ph.D."}`)),
-			want:          multiFrameDICOMInstance.series,
-			isErr:         false,
-		},
-		{
-			name:          "invoke my-search-dicom-series-tool with series instance uid",
-			api:           "http://127.0.0.1:5000/api/tool/my-search-dicom-series-tool/invoke",
-			requestHeader: map[string]string{},
-			requestBody:   bytes.NewBuffer([]byte(`{"storeID":"` + dicomStoreID + `", "SeriesInstanceUID":"1.2.840.113619.2.176.3596.3364818.7819.1259708454.108"}`)),
-			want:          singleFrameDICOMInstance.series,
-			isErr:         false,
-		},
-	}
-	for _, tc := range invokeTcs {
-		t.Run(tc.name, func(t *testing.T) {
-			got, status := runTest(t, tc.api, tc.requestHeader, tc.requestBody)
-			if tc.isErr {
-				if status == http.StatusOK {
-					t.Errorf("expected error but got success")
-				}
-				return
-			}
-			if status != http.StatusOK {
-				t.Errorf("expected status OK but got %d", status)
-			} else if !strings.Contains(got, tc.want) {
-				t.Errorf("expected result to contain %q but got %q", tc.want, got)
-			}
-		})
-	}
-}
-
-func runSearchDICOMInstancesToolInvokeTest(t *testing.T, dicomStoreID string) {
-	idToken, err := tests.GetGoogleIdToken(tests.ClientId)
-	if err != nil {
-		t.Fatalf("error getting Google ID token: %s", err)
-	}
-
-	accessToken, err := sources.GetIAMAccessToken(t.Context())
-	if err != nil {
-		t.Fatalf("error getting access token from ADC: %s", err)
-	}
-	accessToken = "Bearer " + accessToken
-
-	invokeTcs := []struct {
-		name          string
-		api           string
-		requestHeader map[string]string
-		requestBody   io.Reader
-		want          string
-		isErr         bool
-	}{
-		{
-			name:          "invoke my-search-dicom-instances-tool",
-			api:           "http://127.0.0.1:5000/api/tool/my-search-dicom-instances-tool/invoke",
-			requestHeader: map[string]string{},
-			requestBody:   bytes.NewBuffer([]byte(`{"storeID":"` + dicomStoreID + `"}`)),
-			want:          singleFrameDICOMInstance.instance,
-			isErr:         false,
-		},
-		{
-			name:          "invoke my-auth-search-dicom-instances-tool with auth",
-			api:           "http://127.0.0.1:5000/api/tool/my-auth-search-dicom-instances-tool/invoke",
-			requestHeader: map[string]string{"my-google-auth_token": idToken},
-			requestBody:   bytes.NewBuffer([]byte(`{"storeID":"` + dicomStoreID + `"}`)),
-			want:          multiFrameDICOMInstance.instance,
-			isErr:         false,
-		},
-		{
-			name:          "invoke my-auth-search-dicom-instances-tool with client auth",
-			api:           "http://127.0.0.1:5000/api/tool/my-search-dicom-instances-tool/invoke",
-			requestHeader: map[string]string{"Authorization": accessToken},
-			requestBody:   bytes.NewBuffer([]byte(`{"storeID":"` + dicomStoreID + `"}`)),
-			want:          multiFrameDICOMInstance.instance,
-			isErr:         false,
-		},
-		{
-			name:          "invoke my-auth-search-dicom-instances-tool without auth token",
-			api:           "http://127.0.0.1:5000/api/tool/my-auth-search-dicom-instances-tool/invoke",
-			requestHeader: map[string]string{},
-			requestBody:   bytes.NewBuffer([]byte(`{"storeID":"` + dicomStoreID + `"}`)),
-			isErr:         true,
-		},
-		{
-			name:          "invoke my-auth-search-dicom-instances-tool with invalid auth token",
-			api:           "http://127.0.0.1:5000/api/tool/my-auth-search-dicom-instances-tool/invoke",
-			requestHeader: map[string]string{"Authorization": "invalid-token"},
-			requestBody:   bytes.NewBuffer([]byte(`{"storeID":"` + dicomStoreID + `"}`)),
-			isErr:         true,
-		},
-		{
-			name:          "invoke my-search-dicom-instances-tool with invalid storeID",
-			api:           "http://127.0.0.1:5000/api/tool/my-search-dicom-instances-tool/invoke",
-			requestHeader: map[string]string{},
-			requestBody:   bytes.NewBuffer([]byte(`{"storeID":"invalid-store"}`)),
-			isErr:         true,
-		},
-		{
-			name:          "invoke my-client-auth-search-dicom-instances-tool with client auth",
-			api:           "http://127.0.0.1:5000/api/tool/my-client-auth-search-dicom-instances-tool/invoke",
-			requestHeader: map[string]string{"Authorization": accessToken},
-			requestBody:   bytes.NewBuffer([]byte(`{"storeID":"` + dicomStoreID + `"}`)),
-			want:          singleFrameDICOMInstance.instance,
-			isErr:         false,
-		},
-		{
-			name:          "invoke my-client-auth-search-dicom-instances-tool without auth token",
-			api:           "http://127.0.0.1:5000/api/tool/my-client-auth-search-dicom-instances-tool/invoke",
-			requestHeader: map[string]string{},
-			requestBody:   bytes.NewBuffer([]byte(`{"storeID":"` + dicomStoreID + `"}`)),
-			isErr:         true,
-		},
-		{
-			name:          "invoke my-client-auth-search-dicom-instances-tool with invalid auth token",
-			api:           "http://127.0.0.1:5000/api/tool/my-client-auth-search-dicom-instances-tool/invoke",
-			requestHeader: map[string]string{"my-google-auth_token": idToken},
-			requestBody:   bytes.NewBuffer([]byte(`{"storeID":"` + dicomStoreID + `"}`)),
-			isErr:         true,
-		},
-		{
-			name:          "invoke my-search-dicom-instances-tool with modality filter",
-			api:           "http://127.0.0.1:5000/api/tool/my-search-dicom-instances-tool/invoke",
-			requestHeader: map[string]string{},
-			requestBody:   bytes.NewBuffer([]byte(`{"storeID":"` + dicomStoreID + `", "modality":"SM"}`)),
-			want:          multiFrameDICOMInstance.instance,
-			isErr:         false,
-		},
-		{
-			name:          "invoke my-search-dicom-instances-tool with include attribute",
-			api:           "http://127.0.0.1:5000/api/tool/my-search-dicom-instances-tool/invoke",
-			requestHeader: map[string]string{},
-			requestBody:   bytes.NewBuffer([]byte(`{"storeID":"` + dicomStoreID + `", "includefield":["52009230"]}`)),
-			want:          `"52009230"`,
-			isErr:         false,
-		},
-	}
-	for _, tc := range invokeTcs {
-		t.Run(tc.name, func(t *testing.T) {
-			got, status := runTest(t, tc.api, tc.requestHeader, tc.requestBody)
-			if tc.isErr {
-				if status == http.StatusOK {
-					t.Errorf("expected error but got success")
-				}
-				return
-			}
-			if status != http.StatusOK {
-				t.Errorf("expected status OK but got %d", status)
-			} else if !strings.Contains(got, tc.want) {
-				t.Errorf("expected result to contain %q but got %q", tc.want, got)
-			}
-		})
-	}
-}
-
 func runRetrieveRenderedDICOMInstanceToolInvokeTest(t *testing.T, dicomStoreID string) {
 	idToken, err := tests.GetGoogleIdToken(tests.ClientId)
 	if err != nil {
